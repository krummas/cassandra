version: 2
jobs:
  build:
    docker:
    - image: spod/cassandra-testing-ubuntu1810-java11-w-dependencies:20190306
    resource_class: medium
    working_directory: ~/
    shell: /bin/bash -eo pipefail -l
    parallelism: 1
    steps:
    - run:
        name: Log Environment Information
        command: |
          echo '*** id ***'
          id
          echo '*** cat /proc/cpuinfo ***'
          cat /proc/cpuinfo
          echo '*** free -m ***'
          free -m
          echo '*** df -m ***'
          df -m
          echo '*** ifconfig -a ***'
          ifconfig -a
          echo '*** uname -a ***'
          uname -a
          echo '*** mount ***'
          mount
          echo '*** env ***'
          env
          echo '*** java ***'
          which java
          java -version
    - run:
        name: Clone Cassandra Repository (via git)
        command: |
          git clone --single-branch --depth 1 --branch $CIRCLE_BRANCH git://github.com/$CIRCLE_PROJECT_USERNAME/$CIRCLE_PROJECT_REPONAME.git ~/cassandra
    - run:
        name: Build Cassandra
        command: |
          export PATH=$JAVA_HOME/bin:$PATH
          cd ~/cassandra
          # Loop to prevent failure due to maven-ant-tasks not downloading a jar..
          for x in $(seq 1 3); do
              ${ANT_HOME}/bin/ant clean jar
              RETURN="$?"
              if [ "${RETURN}" -eq "0" ]; then
                  break
              fi
          done
          # Exit, if we didn't build successfully
          if [ "${RETURN}" -ne "0" ]; then
              echo "Build failed with exit code: ${RETURN}"
              exit ${RETURN}
          fi
        no_output_timeout: 15m
    - run:
        name: Run eclipse-warnings
        command: |
          export PATH=$JAVA_HOME/bin:$PATH
          cd ~/cassandra
          ant eclipse-warnings
    - persist_to_workspace:
        root: /home/cassandra
        paths:
        - cassandra
        - .m2
    environment:
    - JAVA8_HOME: /usr/lib/jvm/java-8-openjdk-amd64
    - ANT_HOME: /usr/share/ant
    - LANG: en_US.UTF-8
    - KEEP_TEST_DIR: true
    - DEFAULT_DIR: /home/cassandra/cassandra-dtest
    - PYTHONIOENCODING: utf-8
    - PYTHONUNBUFFERED: true
    - CASS_DRIVER_NO_EXTENSIONS: true
    - CASS_DRIVER_NO_CYTHON: true
    - CASSANDRA_SKIP_SYNC: true
    - DTEST_REPO: git://github.com/apache/cassandra-dtest.git
    - DTEST_BRANCH: master
    - CCM_MAX_HEAP_SIZE: 2048M
    - CCM_HEAP_NEWSIZE: 512M
    - JAVA_HOME: /usr/lib/jvm/java-8-openjdk-amd64
    - JDK_HOME: /usr/lib/jvm/java-8-openjdk-amd64
  j8_dtests-no-vnodes:
    docker:
    - image: spod/cassandra-testing-ubuntu1810-java11-w-dependencies:20190306
    resource_class: xlarge
    working_directory: ~/
    shell: /bin/bash -eo pipefail -l
    parallelism: 100
    steps:
    - attach_workspace:
        at: /home/cassandra
    - run:
        name: Clone Cassandra dtest Repository (via git)
        command: |
          git clone --single-branch --branch $DTEST_BRANCH --depth 1 $DTEST_REPO ~/cassandra-dtest
    - run:
        name: Configure virtualenv and python Dependencies
        command: |
          # note, this should be super quick as all dependencies should be pre-installed in the docker image
          # if additional dependencies were added to requirmeents.txt and the docker image hasn't been updated
          # we'd have to install it here at runtime -- which will make things slow, so do yourself a favor and
          # rebuild the docker image! (it automatically pulls the latest requirements.txt on build)
          source ~/env/bin/activate
          export PATH=$JAVA_HOME/bin:$PATH
          pip3 install --upgrade -r ~/cassandra-dtest/requirements.txt
          pip3 freeze
    - run:
        name: Determine Tests to Run (j8_without_vnodes)
        no_output_timeout: 5m
        command: "# reminder: this code (along with all the steps) is independently\
          \ executed on every circle container\n# so the goal here is to get the circleci\
          \ script to return the tests *this* container will run\n# which we do via\
          \ the `circleci` cli tool.\n\ncd cassandra-dtest\nsource ~/env/bin/activate\n\
          export PATH=$JAVA_HOME/bin:$PATH\n\nif [ -n '' ]; then\n  export \nfi\n\n\
          echo \"***Collected DTests (j8_without_vnodes)***\"\nset -eo pipefail &&\
          \ ./run_dtests.py --skip-resource-intensive-tests --dtest-print-tests-only\
          \ --dtest-print-tests-output=/tmp/all_dtest_tests_j8_without_vnodes_raw\
          \ --cassandra-dir=../cassandra\nif [ -z '' ]; then\n  mv /tmp/all_dtest_tests_j8_without_vnodes_raw\
          \ /tmp/all_dtest_tests_j8_without_vnodes\nelse\n  grep -e '' /tmp/all_dtest_tests_j8_without_vnodes_raw\
          \ > /tmp/all_dtest_tests_j8_without_vnodes || { echo \"Filter did not match\
          \ any tests! Exiting build.\"; exit 0; }\nfi\nset -eo pipefail && circleci\
          \ tests split --split-by=timings --timings-type=classname /tmp/all_dtest_tests_j8_without_vnodes\
          \ > /tmp/split_dtest_tests_j8_without_vnodes.txt\ncat /tmp/split_dtest_tests_j8_without_vnodes.txt\
          \ | tr '\\n' ' ' > /tmp/split_dtest_tests_j8_without_vnodes_final.txt\n\
          cat /tmp/split_dtest_tests_j8_without_vnodes_final.txt\n"
    - run:
        name: Run dtests (j8_without_vnodes)
        no_output_timeout: 15m
        command: "echo \"cat /tmp/split_dtest_tests_j8_without_vnodes_final.txt\"\n\
          cat /tmp/split_dtest_tests_j8_without_vnodes_final.txt\n\nsource ~/env/bin/activate\n\
          export PATH=$JAVA_HOME/bin:$PATH\nif [ -n '' ]; then\n  export \nfi\n\n\
          java -version\ncd ~/cassandra-dtest\nmkdir -p /tmp/dtest\n\necho \"env:\
          \ $(env)\"\necho \"** done env\"\nmkdir -p /tmp/results/dtests\n# we need\
          \ the \"set -o pipefail\" here so that the exit code that circleci will\
          \ actually use is from pytest and not the exit code from tee\nexport SPLIT_TESTS=`cat\
          \ /tmp/split_dtest_tests_j8_without_vnodes_final.txt`\nset -o pipefail &&\
          \ cd ~/cassandra-dtest && pytest --skip-resource-intensive-tests --log-level=\"\
          INFO\" --junit-xml=/tmp/results/dtests/pytest_result_j8_without_vnodes.xml\
          \ -s --cassandra-dir=/home/cassandra/cassandra --keep-test-dir $SPLIT_TESTS\
          \ 2>&1 | tee /tmp/dtest/stdout.txt\n"
    - store_test_results:
        path: /tmp/results
    - store_artifacts:
        path: /tmp/dtest
        destination: dtest_j8_without_vnodes
    - store_artifacts:
        path: ~/cassandra-dtest/logs
        destination: dtest_j8_without_vnodes_logs
    environment:
    - JAVA8_HOME: /usr/lib/jvm/java-8-openjdk-amd64
    - ANT_HOME: /usr/share/ant
    - LANG: en_US.UTF-8
    - KEEP_TEST_DIR: true
    - DEFAULT_DIR: /home/cassandra/cassandra-dtest
    - PYTHONIOENCODING: utf-8
    - PYTHONUNBUFFERED: true
    - CASS_DRIVER_NO_EXTENSIONS: true
    - CASS_DRIVER_NO_CYTHON: true
    - CASSANDRA_SKIP_SYNC: true
    - DTEST_REPO: git://github.com/apache/cassandra-dtest.git
    - DTEST_BRANCH: master
    - CCM_MAX_HEAP_SIZE: 2048M
    - CCM_HEAP_NEWSIZE: 512M
    - JAVA_HOME: /usr/lib/jvm/java-8-openjdk-amd64
    - JDK_HOME: /usr/lib/jvm/java-8-openjdk-amd64
  j8_upgradetests-no-vnodes:
    docker:
    - image: spod/cassandra-testing-ubuntu1810-java11-w-dependencies:20190306
    resource_class: xlarge
    working_directory: ~/
    shell: /bin/bash -eo pipefail -l
    parallelism: 4
    steps:
    - attach_workspace:
        at: /home/cassandra
    - run:
        name: Clone Cassandra dtest Repository (via git)
        command: |
          git clone --single-branch --branch $DTEST_BRANCH --depth 1 $DTEST_REPO ~/cassandra-dtest
    - run:
        name: Configure virtualenv and python Dependencies
        command: |
          # note, this should be super quick as all dependencies should be pre-installed in the docker image
          # if additional dependencies were added to requirmeents.txt and the docker image hasn't been updated
          # we'd have to install it here at runtime -- which will make things slow, so do yourself a favor and
          # rebuild the docker image! (it automatically pulls the latest requirements.txt on build)
          source ~/env/bin/activate
          export PATH=$JAVA_HOME/bin:$PATH
          pip3 install --upgrade -r ~/cassandra-dtest/requirements.txt
          pip3 freeze
    - run:
        name: Determine Tests to Run (j8_upgradetests_without_vnodes)
        no_output_timeout: 5m
        command: |
          # reminder: this code (along with all the steps) is independently executed on every circle container
          # so the goal here is to get the circleci script to return the tests *this* container will run
          # which we do via the `circleci` cli tool.

          cd cassandra-dtest
          source ~/env/bin/activate
          export PATH=$JAVA_HOME/bin:$PATH

          if [ -n 'RUN_STATIC_UPGRADE_MATRIX=true' ]; then
            export RUN_STATIC_UPGRADE_MATRIX=true
          fi

          echo "***Collected DTests (j8_upgradetests_without_vnodes)***"
          set -eo pipefail && ./run_dtests.py --execute-upgrade-tests --dtest-print-tests-only --dtest-print-tests-output=/tmp/all_dtest_tests_j8_upgradetests_without_vnodes_raw --cassandra-dir=../cassandra
          if [ -z '^upgrade_tests' ]; then
            mv /tmp/all_dtest_tests_j8_upgradetests_without_vnodes_raw /tmp/all_dtest_tests_j8_upgradetests_without_vnodes
          else
            grep -e '^upgrade_tests' /tmp/all_dtest_tests_j8_upgradetests_without_vnodes_raw > /tmp/all_dtest_tests_j8_upgradetests_without_vnodes || { echo "Filter did not match any tests! Exiting build."; exit 0; }
          fi
          set -eo pipefail && circleci tests split --split-by=timings --timings-type=classname /tmp/all_dtest_tests_j8_upgradetests_without_vnodes > /tmp/split_dtest_tests_j8_upgradetests_without_vnodes.txt
          cat /tmp/split_dtest_tests_j8_upgradetests_without_vnodes.txt | tr '\n' ' ' > /tmp/split_dtest_tests_j8_upgradetests_without_vnodes_final.txt
          cat /tmp/split_dtest_tests_j8_upgradetests_without_vnodes_final.txt
    - run:
        name: Run dtests (j8_upgradetests_without_vnodes)
        no_output_timeout: 15m
        command: |
          echo "cat /tmp/split_dtest_tests_j8_upgradetests_without_vnodes_final.txt"
          cat /tmp/split_dtest_tests_j8_upgradetests_without_vnodes_final.txt

          source ~/env/bin/activate
          export PATH=$JAVA_HOME/bin:$PATH
          if [ -n 'RUN_STATIC_UPGRADE_MATRIX=true' ]; then
            export RUN_STATIC_UPGRADE_MATRIX=true
          fi

          java -version
          cd ~/cassandra-dtest
          mkdir -p /tmp/dtest

          echo "env: $(env)"
          echo "** done env"
          mkdir -p /tmp/results/dtests
          # we need the "set -o pipefail" here so that the exit code that circleci will actually use is from pytest and not the exit code from tee
          export SPLIT_TESTS=`cat /tmp/split_dtest_tests_j8_upgradetests_without_vnodes_final.txt`
          set -o pipefail && cd ~/cassandra-dtest && pytest --execute-upgrade-tests --log-level="INFO" --junit-xml=/tmp/results/dtests/pytest_result_j8_upgradetests_without_vnodes.xml -s --cassandra-dir=/home/cassandra/cassandra --keep-test-dir $SPLIT_TESTS 2>&1 | tee /tmp/dtest/stdout.txt
    - store_test_results:
        path: /tmp/results
    - store_artifacts:
        path: /tmp/dtest
        destination: dtest_j8_upgradetests_without_vnodes
    - store_artifacts:
        path: ~/cassandra-dtest/logs
        destination: dtest_j8_upgradetests_without_vnodes_logs
    environment:
    - JAVA8_HOME: /usr/lib/jvm/java-8-openjdk-amd64
    - ANT_HOME: /usr/share/ant
    - LANG: en_US.UTF-8
    - KEEP_TEST_DIR: true
    - DEFAULT_DIR: /home/cassandra/cassandra-dtest
    - PYTHONIOENCODING: utf-8
    - PYTHONUNBUFFERED: true
    - CASS_DRIVER_NO_EXTENSIONS: true
    - CASS_DRIVER_NO_CYTHON: true
    - CASSANDRA_SKIP_SYNC: true
    - DTEST_REPO: git://github.com/apache/cassandra-dtest.git
    - DTEST_BRANCH: master
    - CCM_MAX_HEAP_SIZE: 2048M
    - CCM_HEAP_NEWSIZE: 512M
    - JAVA_HOME: /usr/lib/jvm/java-8-openjdk-amd64
    - JDK_HOME: /usr/lib/jvm/java-8-openjdk-amd64
  utests_stress:
    docker:
    - image: spod/cassandra-testing-ubuntu1810-java11-w-dependencies:20190306
    resource_class: xlarge
    working_directory: ~/
    shell: /bin/bash -eo pipefail -l
    parallelism: 1
    steps:
    - attach_workspace:
        at: /home/cassandra
    - run:
        name: Run Unit Tests (stress-test)
        command: |
          export PATH=$JAVA_HOME/bin:$PATH
          time mv ~/cassandra /tmp
          cd /tmp/cassandra
          ant clean stress-test
        no_output_timeout: 15m
    - store_test_results:
        path: /tmp/cassandra/build/test/output/
    - store_artifacts:
        path: /tmp/cassandra/build/test/output
        destination: junitxml
    - store_artifacts:
        path: /tmp/cassandra/build/test/logs
        destination: logs
    environment:
    - JAVA8_HOME: /usr/lib/jvm/java-8-openjdk-amd64
    - ANT_HOME: /usr/share/ant
    - LANG: en_US.UTF-8
    - KEEP_TEST_DIR: true
    - DEFAULT_DIR: /home/cassandra/cassandra-dtest
    - PYTHONIOENCODING: utf-8
    - PYTHONUNBUFFERED: true
    - CASS_DRIVER_NO_EXTENSIONS: true
    - CASS_DRIVER_NO_CYTHON: true
    - CASSANDRA_SKIP_SYNC: true
    - DTEST_REPO: git://github.com/apache/cassandra-dtest.git
    - DTEST_BRANCH: master
    - CCM_MAX_HEAP_SIZE: 2048M
    - CCM_HEAP_NEWSIZE: 512M
    - JAVA_HOME: /usr/lib/jvm/java-8-openjdk-amd64
    - JDK_HOME: /usr/lib/jvm/java-8-openjdk-amd64
  j8_unit_tests:
    docker:
    - image: spod/cassandra-testing-ubuntu1810-java11-w-dependencies:20190306
    resource_class: xlarge
    working_directory: ~/
    shell: /bin/bash -eo pipefail -l
    parallelism: 100
    steps:
    - attach_workspace:
        at: /home/cassandra
    - run:
        name: Determine Unit Tests to Run
        command: |
          # reminder: this code (along with all the steps) is independently executed on every circle container
          # so the goal here is to get the circleci script to return the tests *this* container will run
          # which we do via the `circleci` cli tool.

          rm -fr ~/cassandra-dtest/upgrade_tests
          echo "***java tests***"

          # get all of our unit test filenames
          set -eo pipefail && circleci tests glob "$HOME/cassandra/test/unit/**/*.java" > /tmp/all_java_unit_tests.txt

          # split up the unit tests into groups based on the number of containers we have
          set -eo pipefail && circleci tests split --split-by=timings --timings-type=filename --index=${CIRCLE_NODE_INDEX} --total=${CIRCLE_NODE_TOTAL} /tmp/all_java_unit_tests.txt > /tmp/java_tests_${CIRCLE_NODE_INDEX}.txt
          set -eo pipefail && cat /tmp/java_tests_${CIRCLE_NODE_INDEX}.txt | cut -c 37-1000000 | grep "Test\.java$" > /tmp/java_tests_${CIRCLE_NODE_INDEX}_final.txt
          echo "** /tmp/java_tests_${CIRCLE_NODE_INDEX}_final.txt"
          cat /tmp/java_tests_${CIRCLE_NODE_INDEX}_final.txt
        no_output_timeout: 15m
    - run:
        name: Log Environment Information
        command: |
          echo '*** id ***'
          id
          echo '*** cat /proc/cpuinfo ***'
          cat /proc/cpuinfo
          echo '*** free -m ***'
          free -m
          echo '*** df -m ***'
          df -m
          echo '*** ifconfig -a ***'
          ifconfig -a
          echo '*** uname -a ***'
          uname -a
          echo '*** mount ***'
          mount
          echo '*** env ***'
          env
          echo '*** java ***'
          which java
          java -version
    - run:
        name: Run Unit Tests (testclasslist)
        command: |
          export PATH=$JAVA_HOME/bin:$PATH
          time mv ~/cassandra /tmp
          cd /tmp/cassandra
          ant testclasslist -Dtest.classlistfile=/tmp/java_tests_${CIRCLE_NODE_INDEX}_final.txt  -Dtest.classlistprefix=unit
        no_output_timeout: 15m
    - store_test_results:
        path: /tmp/cassandra/build/test/output/
    - store_artifacts:
        path: /tmp/cassandra/build/test/output
        destination: junitxml
    - store_artifacts:
        path: /tmp/cassandra/build/test/logs
        destination: logs
    environment:
    - JAVA8_HOME: /usr/lib/jvm/java-8-openjdk-amd64
    - ANT_HOME: /usr/share/ant
    - LANG: en_US.UTF-8
    - KEEP_TEST_DIR: true
    - DEFAULT_DIR: /home/cassandra/cassandra-dtest
    - PYTHONIOENCODING: utf-8
    - PYTHONUNBUFFERED: true
    - CASS_DRIVER_NO_EXTENSIONS: true
    - CASS_DRIVER_NO_CYTHON: true
    - CASSANDRA_SKIP_SYNC: true
    - DTEST_REPO: git://github.com/apache/cassandra-dtest.git
    - DTEST_BRANCH: master
    - CCM_MAX_HEAP_SIZE: 2048M
    - CCM_HEAP_NEWSIZE: 512M
    - JAVA_HOME: /usr/lib/jvm/java-8-openjdk-amd64
    - JDK_HOME: /usr/lib/jvm/java-8-openjdk-amd64
  j8_dtests-with-vnodes:
    docker:
    - image: spod/cassandra-testing-ubuntu1810-java11-w-dependencies:20190306
    resource_class: xlarge
    working_directory: ~/
    shell: /bin/bash -eo pipefail -l
    parallelism: 100
    steps:
    - attach_workspace:
        at: /home/cassandra
    - run:
        name: Clone Cassandra dtest Repository (via git)
        command: |
          git clone --single-branch --branch $DTEST_BRANCH --depth 1 $DTEST_REPO ~/cassandra-dtest
    - run:
        name: Configure virtualenv and python Dependencies
        command: |
          # note, this should be super quick as all dependencies should be pre-installed in the docker image
          # if additional dependencies were added to requirmeents.txt and the docker image hasn't been updated
          # we'd have to install it here at runtime -- which will make things slow, so do yourself a favor and
          # rebuild the docker image! (it automatically pulls the latest requirements.txt on build)
          source ~/env/bin/activate
          export PATH=$JAVA_HOME/bin:$PATH
          pip3 install --upgrade -r ~/cassandra-dtest/requirements.txt
          pip3 freeze
    - run:
        name: Determine Tests to Run (j8_with_vnodes)
        no_output_timeout: 5m
        command: "# reminder: this code (along with all the steps) is independently\
          \ executed on every circle container\n# so the goal here is to get the circleci\
          \ script to return the tests *this* container will run\n# which we do via\
          \ the `circleci` cli tool.\n\ncd cassandra-dtest\nsource ~/env/bin/activate\n\
          export PATH=$JAVA_HOME/bin:$PATH\n\nif [ -n '' ]; then\n  export \nfi\n\n\
          echo \"***Collected DTests (j8_with_vnodes)***\"\nset -eo pipefail && ./run_dtests.py\
          \ --use-vnodes --skip-resource-intensive-tests --dtest-print-tests-only\
          \ --dtest-print-tests-output=/tmp/all_dtest_tests_j8_with_vnodes_raw --cassandra-dir=../cassandra\n\
          if [ -z '' ]; then\n  mv /tmp/all_dtest_tests_j8_with_vnodes_raw /tmp/all_dtest_tests_j8_with_vnodes\n\
          else\n  grep -e '' /tmp/all_dtest_tests_j8_with_vnodes_raw > /tmp/all_dtest_tests_j8_with_vnodes\
          \ || { echo \"Filter did not match any tests! Exiting build.\"; exit 0;\
          \ }\nfi\nset -eo pipefail && circleci tests split --split-by=timings --timings-type=classname\
          \ /tmp/all_dtest_tests_j8_with_vnodes > /tmp/split_dtest_tests_j8_with_vnodes.txt\n\
          cat /tmp/split_dtest_tests_j8_with_vnodes.txt | tr '\\n' ' ' > /tmp/split_dtest_tests_j8_with_vnodes_final.txt\n\
          cat /tmp/split_dtest_tests_j8_with_vnodes_final.txt\n"
    - run:
        name: Run dtests (j8_with_vnodes)
        no_output_timeout: 15m
        command: "echo \"cat /tmp/split_dtest_tests_j8_with_vnodes_final.txt\"\ncat\
          \ /tmp/split_dtest_tests_j8_with_vnodes_final.txt\n\nsource ~/env/bin/activate\n\
          export PATH=$JAVA_HOME/bin:$PATH\nif [ -n '' ]; then\n  export \nfi\n\n\
          java -version\ncd ~/cassandra-dtest\nmkdir -p /tmp/dtest\n\necho \"env:\
          \ $(env)\"\necho \"** done env\"\nmkdir -p /tmp/results/dtests\n# we need\
          \ the \"set -o pipefail\" here so that the exit code that circleci will\
          \ actually use is from pytest and not the exit code from tee\nexport SPLIT_TESTS=`cat\
          \ /tmp/split_dtest_tests_j8_with_vnodes_final.txt`\nset -o pipefail && cd\
          \ ~/cassandra-dtest && pytest --use-vnodes --num-tokens=32 --skip-resource-intensive-tests\
          \ --log-level=\"INFO\" --junit-xml=/tmp/results/dtests/pytest_result_j8_with_vnodes.xml\
          \ -s --cassandra-dir=/home/cassandra/cassandra --keep-test-dir $SPLIT_TESTS\
          \ 2>&1 | tee /tmp/dtest/stdout.txt\n"
    - store_test_results:
        path: /tmp/results
    - store_artifacts:
        path: /tmp/dtest
        destination: dtest_j8_with_vnodes
    - store_artifacts:
        path: ~/cassandra-dtest/logs
        destination: dtest_j8_with_vnodes_logs
    environment:
    - JAVA8_HOME: /usr/lib/jvm/java-8-openjdk-amd64
    - ANT_HOME: /usr/share/ant
    - LANG: en_US.UTF-8
    - KEEP_TEST_DIR: true
    - DEFAULT_DIR: /home/cassandra/cassandra-dtest
    - PYTHONIOENCODING: utf-8
    - PYTHONUNBUFFERED: true
    - CASS_DRIVER_NO_EXTENSIONS: true
    - CASS_DRIVER_NO_CYTHON: true
    - CASSANDRA_SKIP_SYNC: true
    - DTEST_REPO: git://github.com/apache/cassandra-dtest.git
    - DTEST_BRANCH: master
    - CCM_MAX_HEAP_SIZE: 2048M
    - CCM_HEAP_NEWSIZE: 512M
    - JAVA_HOME: /usr/lib/jvm/java-8-openjdk-amd64
    - JDK_HOME: /usr/lib/jvm/java-8-openjdk-amd64
  j8_jvm_dtests:
    docker:
    - image: spod/cassandra-testing-ubuntu1810-java11-w-dependencies:20190306
    resource_class: xlarge
    working_directory: ~/
    shell: /bin/bash -eo pipefail -l
<<<<<<< HEAD
    parallelism: 1
=======
    parallelism: 100
>>>>>>> c36e1d8a
    steps:
    - attach_workspace:
        at: /home/cassandra
    - run:
        name: Run Unit Tests (test-jvm-dtest-forking)
        command: |
          export PATH=$JAVA_HOME/bin:$PATH
          time mv ~/cassandra /tmp
          cd /tmp/cassandra
          ant clean test-jvm-dtest-forking
        no_output_timeout: 15m
    - store_test_results:
        path: /tmp/cassandra/build/test/output/
    - store_artifacts:
        path: /tmp/cassandra/build/test/output
        destination: junitxml
    - store_artifacts:
        path: /tmp/cassandra/build/test/logs
        destination: logs
    environment:
    - JAVA8_HOME: /usr/lib/jvm/java-8-openjdk-amd64
    - ANT_HOME: /usr/share/ant
    - LANG: en_US.UTF-8
    - KEEP_TEST_DIR: true
    - DEFAULT_DIR: /home/cassandra/cassandra-dtest
    - PYTHONIOENCODING: utf-8
    - PYTHONUNBUFFERED: true
    - CASS_DRIVER_NO_EXTENSIONS: true
    - CASS_DRIVER_NO_CYTHON: true
    - CASSANDRA_SKIP_SYNC: true
    - DTEST_REPO: git://github.com/apache/cassandra-dtest.git
    - DTEST_BRANCH: master
    - CCM_MAX_HEAP_SIZE: 2048M
    - CCM_HEAP_NEWSIZE: 512M
    - JAVA_HOME: /usr/lib/jvm/java-8-openjdk-amd64
    - JDK_HOME: /usr/lib/jvm/java-8-openjdk-amd64
  utests_long:
    docker:
    - image: spod/cassandra-testing-ubuntu1810-java11-w-dependencies:20190306
    resource_class: xlarge
    working_directory: ~/
    shell: /bin/bash -eo pipefail -l
<<<<<<< HEAD
    parallelism: 1
=======
    parallelism: 100
>>>>>>> c36e1d8a
    steps:
    - attach_workspace:
        at: /home/cassandra
    - run:
        name: Run Unit Tests (long-test)
        command: |
          export PATH=$JAVA_HOME/bin:$PATH
          time mv ~/cassandra /tmp
          cd /tmp/cassandra
          ant clean long-test
        no_output_timeout: 15m
    - store_test_results:
        path: /tmp/cassandra/build/test/output/
    - store_artifacts:
        path: /tmp/cassandra/build/test/output
        destination: junitxml
    - store_artifacts:
        path: /tmp/cassandra/build/test/logs
        destination: logs
    environment:
    - JAVA8_HOME: /usr/lib/jvm/java-8-openjdk-amd64
    - ANT_HOME: /usr/share/ant
    - LANG: en_US.UTF-8
    - KEEP_TEST_DIR: true
    - DEFAULT_DIR: /home/cassandra/cassandra-dtest
    - PYTHONIOENCODING: utf-8
    - PYTHONUNBUFFERED: true
    - CASS_DRIVER_NO_EXTENSIONS: true
    - CASS_DRIVER_NO_CYTHON: true
    - CASSANDRA_SKIP_SYNC: true
    - DTEST_REPO: git://github.com/apache/cassandra-dtest.git
    - DTEST_BRANCH: master
    - CCM_MAX_HEAP_SIZE: 1024M
    - CCM_HEAP_NEWSIZE: 256M
    - JAVA_HOME: /usr/lib/jvm/java-8-openjdk-amd64
    - JDK_HOME: /usr/lib/jvm/java-8-openjdk-amd64
  utests_compression:
    docker:
    - image: spod/cassandra-testing-ubuntu1810-java11-w-dependencies:20190306
    resource_class: medium
    working_directory: ~/
    shell: /bin/bash -eo pipefail -l
    parallelism: 4
    steps:
    - attach_workspace:
        at: /home/cassandra
    - run:
        name: Determine Unit Tests to Run
        command: |
          # reminder: this code (along with all the steps) is independently executed on every circle container
          # so the goal here is to get the circleci script to return the tests *this* container will run
          # which we do via the `circleci` cli tool.

          rm -fr ~/cassandra-dtest/upgrade_tests
          echo "***java tests***"

          # get all of our unit test filenames
          set -eo pipefail && circleci tests glob "$HOME/cassandra/test/unit/**/*.java" > /tmp/all_java_unit_tests.txt

          # split up the unit tests into groups based on the number of containers we have
          set -eo pipefail && circleci tests split --split-by=timings --timings-type=filename --index=${CIRCLE_NODE_INDEX} --total=${CIRCLE_NODE_TOTAL} /tmp/all_java_unit_tests.txt > /tmp/java_tests_${CIRCLE_NODE_INDEX}.txt
          set -eo pipefail && cat /tmp/java_tests_${CIRCLE_NODE_INDEX}.txt | cut -c 37-1000000 | grep "Test\.java$" > /tmp/java_tests_${CIRCLE_NODE_INDEX}_final.txt
          echo "** /tmp/java_tests_${CIRCLE_NODE_INDEX}_final.txt"
          cat /tmp/java_tests_${CIRCLE_NODE_INDEX}_final.txt
        no_output_timeout: 15m
    - run:
        name: Log Environment Information
        command: |
          echo '*** id ***'
          id
          echo '*** cat /proc/cpuinfo ***'
          cat /proc/cpuinfo
          echo '*** free -m ***'
          free -m
          echo '*** df -m ***'
          df -m
          echo '*** ifconfig -a ***'
          ifconfig -a
          echo '*** uname -a ***'
          uname -a
          echo '*** mount ***'
          mount
          echo '*** env ***'
          env
          echo '*** java ***'
          which java
          java -version
    - run:
        name: Run Unit Tests (testclasslist-compression)
        command: |
          export PATH=$JAVA_HOME/bin:$PATH
          time mv ~/cassandra /tmp
          cd /tmp/cassandra
          ant testclasslist-compression -Dtest.classlistfile=/tmp/java_tests_${CIRCLE_NODE_INDEX}_final.txt  -Dtest.classlistprefix=unit
        no_output_timeout: 15m
    - store_test_results:
        path: /tmp/cassandra/build/test/output/
    - store_artifacts:
        path: /tmp/cassandra/build/test/output
        destination: junitxml
    - store_artifacts:
        path: /tmp/cassandra/build/test/logs
        destination: logs
    environment:
    - JAVA8_HOME: /usr/lib/jvm/java-8-openjdk-amd64
    - ANT_HOME: /usr/share/ant
    - LANG: en_US.UTF-8
    - KEEP_TEST_DIR: true
    - DEFAULT_DIR: /home/cassandra/cassandra-dtest
    - PYTHONIOENCODING: utf-8
    - PYTHONUNBUFFERED: true
    - CASS_DRIVER_NO_EXTENSIONS: true
    - CASS_DRIVER_NO_CYTHON: true
    - CASSANDRA_SKIP_SYNC: true
    - DTEST_REPO: git://github.com/apache/cassandra-dtest.git
    - DTEST_BRANCH: master
    - CCM_MAX_HEAP_SIZE: 2048M
    - CCM_HEAP_NEWSIZE: 512M
    - JAVA_HOME: /usr/lib/jvm/java-8-openjdk-amd64
    - JDK_HOME: /usr/lib/jvm/java-8-openjdk-amd64
workflows:
  version: 2
  build_and_run_tests:
    jobs:
    - build
    - j8_unit_tests:
        requires:
        - build
    - j8_jvm_dtests:
        requires:
        - build
    - start_utests_long:
        type: approval
        requires:
        - build
    - utests_long:
        requires:
        - start_utests_long
    - start_utests_compression:
        type: approval
        requires:
        - build
    - utests_compression:
        requires:
        - start_utests_compression
    - start_utests_stress:
        type: approval
        requires:
        - build
    - utests_stress:
        requires:
        - start_utests_stress
    - start_j8_dtests:
        type: approval
        requires:
        - build
    - j8_dtests-with-vnodes:
        requires:
        - start_j8_dtests
    - j8_dtests-no-vnodes:
        requires:
        - start_j8_dtests
    - start_upgrade_tests:
        type: approval
        requires:
        - build
    - j8_upgradetests-no-vnodes:
        requires:
        - start_upgrade_tests

# Original config.yml file:
# version: 2.1
# 
# default_env_vars: &default_env_vars
#     JAVA8_HOME: /usr/lib/jvm/java-8-openjdk-amd64
#     ANT_HOME: /usr/share/ant
#     LANG: en_US.UTF-8
#     KEEP_TEST_DIR: true
#     DEFAULT_DIR: /home/cassandra/cassandra-dtest
#     PYTHONIOENCODING: utf-8
#     PYTHONUNBUFFERED: true
#     CASS_DRIVER_NO_EXTENSIONS: true
#     CASS_DRIVER_NO_CYTHON: true
#     #Skip all syncing to disk to avoid performance issues in flaky CI environments
#     CASSANDRA_SKIP_SYNC: true
#     DTEST_REPO: git://github.com/apache/cassandra-dtest.git
#     DTEST_BRANCH: master
#     CCM_MAX_HEAP_SIZE: 2048M
#     CCM_HEAP_NEWSIZE: 512M
# 
# j8_par_executor: &j8_par_executor
#   executor:
#     name: java8-executor
#     exec_resource_class: xlarge
#   parallelism: 100
# 
# j8_seq_executor: &j8_seq_executor
#   executor:
#     name: java8-executor
#     exec_resource_class: xlarge
#   parallelism: 1 # sequential, single container tests: no parallelism benefits
# 
# with_dtests_jobs: &with_dtest_jobs
#         jobs:
#             - build
#             # Java 8 unit tests will be run automatically
#             - j8_unit_tests:
#                 requires:
#                   - build
#             - j8_jvm_dtests:
#                 requires:
#                   - build
#             # specialized unit tests (all run on request using Java 8)
#             - start_utests_long:
#                 type: approval
#                 requires:
#                   - build
#             - utests_long:
#                 requires:
#                   - start_utests_long
#             - start_utests_compression:
#                 type: approval
#                 requires:
#                   - build
#             - utests_compression:
#                 requires:
#                   - start_utests_compression
#             - start_utests_stress:
#                 type: approval
#                 requires:
#                   - build
#             - utests_stress:
#                 requires:
#                   - start_utests_stress
#             # Java 8 dtests (on request)
#             - start_j8_dtests:
#                 type: approval
#                 requires:
#                   - build
#             - j8_dtests-with-vnodes:
#                 requires:
#                   - start_j8_dtests
#             - j8_dtests-no-vnodes:
#                 requires:
#                   - start_j8_dtests
#             # Java 8 upgrade tests
#             - start_upgrade_tests:
#                 type: approval
#                 requires:
#                   - build
#             - j8_upgradetests-no-vnodes:
#                 requires:
#                   - start_upgrade_tests
# 
# with_dtest_jobs_only: &with_dtest_jobs_only
#         jobs:
#             - build
#             - j8_dtests-with-vnodes:
#                   requires:
#                       - build
#             - j8_dtests-no-vnodes:
#                   requires:
#                       - build
# 
# workflows:
#     version: 2
#     build_and_run_tests: *with_dtest_jobs
#     #build_and_run_tests: *with_dtest_jobs_only
# 
# executors:
#   java8-executor:
#     parameters:
#       exec_resource_class:
#         type: string
#         default: medium
#     docker:
#       - image: spod/cassandra-testing-ubuntu1810-java11-w-dependencies:20190306
#     resource_class: << parameters.exec_resource_class >>
#     working_directory: ~/
#     shell: /bin/bash -eo pipefail -l
#     environment:
#       <<: *default_env_vars
#       JAVA_HOME: /usr/lib/jvm/java-8-openjdk-amd64
#       JDK_HOME: /usr/lib/jvm/java-8-openjdk-amd64
# 
# jobs:
#   build:
#     executor: java8-executor
#     parallelism: 1 # This job doesn't benefit from parallelism
#     steps:
#       - log_environment
#       - clone_cassandra
#       - build_cassandra
#       - run_eclipse_warnings
#       - persist_to_workspace:
#             root: /home/cassandra
#             paths:
#                 - cassandra
#                 - .m2
# 
#   j8_unit_tests:
#     <<: *j8_par_executor
#     steps:
#       - attach_workspace:
#           at: /home/cassandra
#       - create_junit_containers
#       - log_environment
#       - run_parallel_junit_tests
# 
#   j8_jvm_dtests:
#     <<: *j8_seq_executor
#     steps:
#       - attach_workspace:
#           at: /home/cassandra
#       - run_junit_tests:
#           target: test-jvm-dtest-forking
# 
#   utests_long:
#     <<: *j8_seq_executor
#     steps:
#       - attach_workspace:
#           at: /home/cassandra
#       - run_junit_tests:
#           target: long-test
# 
#   utests_compression:
#     <<: *j8_par_executor
#     steps:
#       - attach_workspace:
#           at: /home/cassandra
#       - create_junit_containers
#       - log_environment
#       - run_parallel_junit_tests:
#           target: testclasslist-compression
# 
#   utests_stress:
#     <<: *j8_seq_executor
#     steps:
#       - attach_workspace:
#           at: /home/cassandra
#       - run_junit_tests:
#           target: stress-test
# 
#   j8_dtests-with-vnodes:
#     <<: *j8_par_executor
#     steps:
#       - attach_workspace:
#           at: /home/cassandra
#       - clone_dtest
#       - create_venv
#       - create_dtest_containers:
#           file_tag: j8_with_vnodes
#           run_dtests_extra_args: '--use-vnodes --skip-resource-intensive-tests'
#       - run_dtests:
#           file_tag: j8_with_vnodes
#           pytest_extra_args: '--use-vnodes --num-tokens=32 --skip-resource-intensive-tests'
# 
#   j8_dtests-no-vnodes:
#     <<: *j8_par_executor
#     steps:
#       - attach_workspace:
#           at: /home/cassandra
#       - clone_dtest
#       - create_venv
#       - create_dtest_containers:
#           file_tag: j8_without_vnodes
#           run_dtests_extra_args: '--skip-resource-intensive-tests'
#       - run_dtests:
#           file_tag: j8_without_vnodes
#           pytest_extra_args: '--skip-resource-intensive-tests'
# 
#   j8_upgradetests-no-vnodes:
#     <<: *j8_par_executor
#     steps:
#       - attach_workspace:
#           at: /home/cassandra
#       - clone_dtest
#       - create_venv
#       - create_dtest_containers:
#           file_tag: j8_upgradetests_without_vnodes
#           run_dtests_extra_args: '--execute-upgrade-tests'
#           extra_env_args: 'RUN_STATIC_UPGRADE_MATRIX=true'
#           tests_filter_pattern: '^upgrade_tests'
#       - run_dtests:
#           file_tag: j8_upgradetests_without_vnodes
#           extra_env_args: 'RUN_STATIC_UPGRADE_MATRIX=true'
#           pytest_extra_args: '--execute-upgrade-tests'
# 
# commands:
#   log_environment:
#     steps:
#     - run:
#         name: Log Environment Information
#         command: |
#           echo '*** id ***'
#           id
#           echo '*** cat /proc/cpuinfo ***'
#           cat /proc/cpuinfo
#           echo '*** free -m ***'
#           free -m
#           echo '*** df -m ***'
#           df -m
#           echo '*** ifconfig -a ***'
#           ifconfig -a
#           echo '*** uname -a ***'
#           uname -a
#           echo '*** mount ***'
#           mount
#           echo '*** env ***'
#           env
#           echo '*** java ***'
#           which java
#           java -version
# 
#   clone_cassandra:
#     steps:
#     - run:
#         name: Clone Cassandra Repository (via git)
#         command: |
#           git clone --single-branch --depth 1 --branch $CIRCLE_BRANCH git://github.com/$CIRCLE_PROJECT_USERNAME/$CIRCLE_PROJECT_REPONAME.git ~/cassandra
# 
#   clone_dtest:
#     steps:
#     - run:
#         name: Clone Cassandra dtest Repository (via git)
#         command: |
#           git clone --single-branch --branch $DTEST_BRANCH --depth 1 $DTEST_REPO ~/cassandra-dtest
# 
#   build_cassandra:
#     steps:
#     - run:
#         name: Build Cassandra
#         command: |
#           export PATH=$JAVA_HOME/bin:$PATH
#           cd ~/cassandra
#           # Loop to prevent failure due to maven-ant-tasks not downloading a jar..
#           for x in $(seq 1 3); do
#               ${ANT_HOME}/bin/ant clean jar
#               RETURN=\"$?\"
#               if [ \"${RETURN}\" -eq \"0\" ]; then
#                   break
#               fi
#           done
#           # Exit, if we didn't build successfully
#           if [ \"${RETURN}\" -ne \"0\" ]; then
#               echo \"Build failed with exit code: ${RETURN}\"
#               exit ${RETURN}
#           fi
#         no_output_timeout: 15m
# 
#   run_eclipse_warnings:
#     steps:
#     - run:
#         name: Run eclipse-warnings
#         command: |
#           export PATH=$JAVA_HOME/bin:$PATH
#           cd ~/cassandra
#           ant eclipse-warnings
# 
#   create_junit_containers:
#     steps:
#     - run:
#         name: Determine Unit Tests to Run
#         command: |
#           # reminder: this code (along with all the steps) is independently executed on every circle container
#           # so the goal here is to get the circleci script to return the tests *this* container will run
#           # which we do via the `circleci` cli tool.
# 
#           rm -fr ~/cassandra-dtest/upgrade_tests
#           echo \"***java tests***\"
# 
#           # get all of our unit test filenames
#           set -eo pipefail && circleci tests glob \"$HOME/cassandra/test/unit/**/*.java\" > /tmp/all_java_unit_tests.txt
# 
#           # split up the unit tests into groups based on the number of containers we have
#           set -eo pipefail && circleci tests split --split-by=timings --timings-type=filename --index=${CIRCLE_NODE_INDEX} --total=${CIRCLE_NODE_TOTAL} /tmp/all_java_unit_tests.txt > /tmp/java_tests_${CIRCLE_NODE_INDEX}.txt
#           set -eo pipefail && cat /tmp/java_tests_${CIRCLE_NODE_INDEX}.txt | cut -c 37-1000000 | grep \"Test\\.java$\" > /tmp/java_tests_${CIRCLE_NODE_INDEX}_final.txt
#           echo \"** /tmp/java_tests_${CIRCLE_NODE_INDEX}_final.txt\"
#           cat /tmp/java_tests_${CIRCLE_NODE_INDEX}_final.txt
# 
#         no_output_timeout: 15m
# 
#   run_junit_tests:
#     parameters:
#       target:
#         type: string
#       no_output_timeout:
#         type: string
#         default: 15m
#     steps:
#     - run:
#         name: Run Unit Tests (<<parameters.target>>)
#         # Please note that we run `clean` and therefore rebuild the project, as we can't run tests on Java 8 in case
#         # based on Java 11 builds.
#         command: |
#           export PATH=$JAVA_HOME/bin:$PATH
#           time mv ~/cassandra /tmp
#           cd /tmp/cassandra
#           ant clean <<parameters.target>>
#         no_output_timeout: <<parameters.no_output_timeout>>
#     - store_test_results:
#         path: /tmp/cassandra/build/test/output/
#     - store_artifacts:
#         path: /tmp/cassandra/build/test/output
#         destination: junitxml
#     - store_artifacts:
#         path: /tmp/cassandra/build/test/logs
#         destination: logs
# 
#   run_parallel_junit_tests:
#     parameters:
#       target:
#         type: string
#         default: testclasslist
#       no_output_timeout:
#         type: string
#         default: 15m
#     steps:
#     - run:
#         name: Run Unit Tests (<<parameters.target>>)
#         # Please note that we run `clean` and therefore rebuild the project, as we can't run tests on Java 8 in case
#         # based on Java 11 builds.
#         command: |
#           export PATH=$JAVA_HOME/bin:$PATH
#           time mv ~/cassandra /tmp
#           cd /tmp/cassandra
#           ant <<parameters.target>> -Dtest.classlistfile=/tmp/java_tests_${CIRCLE_NODE_INDEX}_final.txt  -Dtest.classlistprefix=unit
#         no_output_timeout: <<parameters.no_output_timeout>>
#     - store_test_results:
#         path: /tmp/cassandra/build/test/output/
#     - store_artifacts:
#         path: /tmp/cassandra/build/test/output
#         destination: junitxml
#     - store_artifacts:
#         path: /tmp/cassandra/build/test/logs
#         destination: logs
# 
#   create_venv:
#     steps:
#     - run:
#         name: Configure virtualenv and python Dependencies
#         command: |
#           # note, this should be super quick as all dependencies should be pre-installed in the docker image
#           # if additional dependencies were added to requirmeents.txt and the docker image hasn't been updated
#           # we'd have to install it here at runtime -- which will make things slow, so do yourself a favor and
#           # rebuild the docker image! (it automatically pulls the latest requirements.txt on build)
#           source ~/env/bin/activate
#           export PATH=$JAVA_HOME/bin:$PATH
#           pip3 install --upgrade -r ~/cassandra-dtest/requirements.txt
#           pip3 freeze
# 
#   create_dtest_containers:
#     parameters:
#       file_tag:
#         type: string
#       run_dtests_extra_args:
#         type: string
#         default: ''
#       extra_env_args:
#         type: string
#         default: ''
#       tests_filter_pattern:
#         type: string
#         default: ''
#     steps:
#     - run:
#         name: Determine Tests to Run (<<parameters.file_tag>>)
#         no_output_timeout: 5m
#         command: |
#           # reminder: this code (along with all the steps) is independently executed on every circle container
#           # so the goal here is to get the circleci script to return the tests *this* container will run
#           # which we do via the `circleci` cli tool.
# 
#           cd cassandra-dtest
#           source ~/env/bin/activate
#           export PATH=$JAVA_HOME/bin:$PATH
# 
#           if [ -n '<<parameters.extra_env_args>>' ]; then
#             export <<parameters.extra_env_args>>
#           fi
# 
#           echo \"***Collected DTests (<<parameters.file_tag>>)***\"
#           set -eo pipefail && ./run_dtests.py <<parameters.run_dtests_extra_args>> --dtest-print-tests-only --dtest-print-tests-output=/tmp/all_dtest_tests_<<parameters.file_tag>>_raw --cassandra-dir=../cassandra
#           if [ -z '<<parameters.tests_filter_pattern>>' ]; then
#             mv /tmp/all_dtest_tests_<<parameters.file_tag>>_raw /tmp/all_dtest_tests_<<parameters.file_tag>>
#           else
#             grep -e '<<parameters.tests_filter_pattern>>' /tmp/all_dtest_tests_<<parameters.file_tag>>_raw > /tmp/all_dtest_tests_<<parameters.file_tag>> || { echo \"Filter did not match any tests! Exiting build.\"; exit 0; }
#           fi
#           set -eo pipefail && circleci tests split --split-by=timings --timings-type=classname /tmp/all_dtest_tests_<<parameters.file_tag>> > /tmp/split_dtest_tests_<<parameters.file_tag>>.txt
#           cat /tmp/split_dtest_tests_<<parameters.file_tag>>.txt | tr '\\n' ' ' > /tmp/split_dtest_tests_<<parameters.file_tag>>_final.txt
#           cat /tmp/split_dtest_tests_<<parameters.file_tag>>_final.txt
# 
#   run_dtests:
#     parameters:
#       file_tag:
#         type: string
#       pytest_extra_args:
#         type: string
#         default: ''
#       extra_env_args:
#         type: string
#         default: ''
#     steps:
#       - run:
#           name: Run dtests (<<parameters.file_tag>>)
#           no_output_timeout: 15m
#           command: |
#             echo \"cat /tmp/split_dtest_tests_<<parameters.file_tag>>_final.txt\"
#             cat /tmp/split_dtest_tests_<<parameters.file_tag>>_final.txt
# 
#             source ~/env/bin/activate
#             export PATH=$JAVA_HOME/bin:$PATH
#             if [ -n '<<parameters.extra_env_args>>' ]; then
#               export <<parameters.extra_env_args>>
#             fi
# 
#             java -version
#             cd ~/cassandra-dtest
#             mkdir -p /tmp/dtest
# 
#             echo \"env: $(env)\"
#             echo \"** done env\"
#             mkdir -p /tmp/results/dtests
#             # we need the \"set -o pipefail\" here so that the exit code that circleci will actually use is from pytest and not the exit code from tee
#             export SPLIT_TESTS=`cat /tmp/split_dtest_tests_<<parameters.file_tag>>_final.txt`
#             set -o pipefail && cd ~/cassandra-dtest && pytest <<parameters.pytest_extra_args>> --log-level=\"INFO\" --junit-xml=/tmp/results/dtests/pytest_result_<<parameters.file_tag>>.xml -s --cassandra-dir=/home/cassandra/cassandra --keep-test-dir $SPLIT_TESTS 2>&1 | tee /tmp/dtest/stdout.txt
#       - store_test_results:
#           path: /tmp/results
#       - store_artifacts:
#           path: /tmp/dtest
#           destination: dtest_<<parameters.file_tag>>
#       - store_artifacts:
#           path: ~/cassandra-dtest/logs
#           destination: dtest_<<parameters.file_tag>>_logs<|MERGE_RESOLUTION|>--- conflicted
+++ resolved
@@ -171,7 +171,7 @@
     resource_class: xlarge
     working_directory: ~/
     shell: /bin/bash -eo pipefail -l
-    parallelism: 4
+    parallelism: 100
     steps:
     - attach_workspace:
         at: /home/cassandra
@@ -480,11 +480,7 @@
     resource_class: xlarge
     working_directory: ~/
     shell: /bin/bash -eo pipefail -l
-<<<<<<< HEAD
     parallelism: 1
-=======
-    parallelism: 100
->>>>>>> c36e1d8a
     steps:
     - attach_workspace:
         at: /home/cassandra
@@ -527,11 +523,7 @@
     resource_class: xlarge
     working_directory: ~/
     shell: /bin/bash -eo pipefail -l
-<<<<<<< HEAD
     parallelism: 1
-=======
-    parallelism: 100
->>>>>>> c36e1d8a
     steps:
     - attach_workspace:
         at: /home/cassandra
@@ -564,17 +556,17 @@
     - CASSANDRA_SKIP_SYNC: true
     - DTEST_REPO: git://github.com/apache/cassandra-dtest.git
     - DTEST_BRANCH: master
-    - CCM_MAX_HEAP_SIZE: 1024M
-    - CCM_HEAP_NEWSIZE: 256M
+    - CCM_MAX_HEAP_SIZE: 2048M
+    - CCM_HEAP_NEWSIZE: 512M
     - JAVA_HOME: /usr/lib/jvm/java-8-openjdk-amd64
     - JDK_HOME: /usr/lib/jvm/java-8-openjdk-amd64
   utests_compression:
     docker:
     - image: spod/cassandra-testing-ubuntu1810-java11-w-dependencies:20190306
-    resource_class: medium
+    resource_class: xlarge
     working_directory: ~/
     shell: /bin/bash -eo pipefail -l
-    parallelism: 4
+    parallelism: 100
     steps:
     - attach_workspace:
         at: /home/cassandra
