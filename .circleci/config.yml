--- conflicted
+++ resolved
@@ -3,10 +3,10 @@
   j11_unit_tests:
     docker:
     - image: spod/cassandra-testing-ubuntu1810-java11:20181210
-    resource_class: medium
+    resource_class: xlarge
     working_directory: ~/
     shell: /bin/bash -eo pipefail -l
-    parallelism: 4
+    parallelism: 100
     steps:
     - attach_workspace:
         at: /home/cassandra
@@ -81,8 +81,8 @@
     - CASSANDRA_SKIP_SYNC: true
     - DTEST_REPO: git://github.com/apache/cassandra-dtest.git
     - DTEST_BRANCH: master
-    - CCM_MAX_HEAP_SIZE: 1024M
-    - CCM_HEAP_NEWSIZE: 256M
+    - CCM_MAX_HEAP_SIZE: 2048M
+    - CCM_HEAP_NEWSIZE: 512M
     - JAVA_HOME: /usr/lib/jvm/java-11-openjdk-amd64
     - JDK_HOME: /usr/lib/jvm/java-11-openjdk-amd64
   build:
@@ -163,18 +163,17 @@
     - CASSANDRA_SKIP_SYNC: true
     - DTEST_REPO: git://github.com/apache/cassandra-dtest.git
     - DTEST_BRANCH: master
-<<<<<<< HEAD
-    - CCM_MAX_HEAP_SIZE: 1024M
-    - CCM_HEAP_NEWSIZE: 256M
+    - CCM_MAX_HEAP_SIZE: 2048M
+    - CCM_HEAP_NEWSIZE: 512M
     - JAVA_HOME: /usr/lib/jvm/java-11-openjdk-amd64
     - JDK_HOME: /usr/lib/jvm/java-11-openjdk-amd64
   j11_dtests-with-vnodes:
     docker:
     - image: spod/cassandra-testing-ubuntu1810-java11:20181210
-    resource_class: medium
+    resource_class: xlarge
     working_directory: ~/
     shell: /bin/bash -eo pipefail -l
-    parallelism: 4
+    parallelism: 100
     steps:
     - attach_workspace:
         at: /home/cassandra
@@ -270,16 +269,10 @@
     - CASSANDRA_SKIP_SYNC: true
     - DTEST_REPO: git://github.com/apache/cassandra-dtest.git
     - DTEST_BRANCH: master
-    - CCM_MAX_HEAP_SIZE: 1024M
-    - CCM_HEAP_NEWSIZE: 256M
+    - CCM_MAX_HEAP_SIZE: 2048M
+    - CCM_HEAP_NEWSIZE: 512M
     - JAVA_HOME: /usr/lib/jvm/java-11-openjdk-amd64
     - JDK_HOME: /usr/lib/jvm/java-11-openjdk-amd64
-=======
-    - CCM_MAX_HEAP_SIZE: 2048M
-    - CCM_HEAP_NEWSIZE: 512M
-    - JAVA_HOME: /usr/lib/jvm/java-8-openjdk-amd64
-    - JDK_HOME: /usr/lib/jvm/java-8-openjdk-amd64
->>>>>>> 78cc00cc
   j8_dtests-no-vnodes:
     docker:
     - image: spod/cassandra-testing-ubuntu1810-java11-w-dependencies:20190306
@@ -762,14 +755,14 @@
     - CASSANDRA_SKIP_SYNC: true
     - DTEST_REPO: git://github.com/apache/cassandra-dtest.git
     - DTEST_BRANCH: master
-    - CCM_MAX_HEAP_SIZE: 1024M
-    - CCM_HEAP_NEWSIZE: 256M
+    - CCM_MAX_HEAP_SIZE: 2048M
+    - CCM_HEAP_NEWSIZE: 512M
     - JAVA_HOME: /usr/lib/jvm/java-8-openjdk-amd64
     - JDK_HOME: /usr/lib/jvm/java-8-openjdk-amd64
   utests_fqltool:
     docker:
     - image: spod/cassandra-testing-ubuntu1810-java11-w-dependencies:20190306
-    resource_class: medium
+    resource_class: xlarge
     working_directory: ~/
     shell: /bin/bash -eo pipefail -l
     parallelism: 1
@@ -813,10 +806,10 @@
   j11_dtests-no-vnodes:
     docker:
     - image: spod/cassandra-testing-ubuntu1810-java11:20181210
-    resource_class: medium
+    resource_class: xlarge
     working_directory: ~/
     shell: /bin/bash -eo pipefail -l
-    parallelism: 4
+    parallelism: 100
     steps:
     - attach_workspace:
         at: /home/cassandra
@@ -913,8 +906,8 @@
     - CASSANDRA_SKIP_SYNC: true
     - DTEST_REPO: git://github.com/apache/cassandra-dtest.git
     - DTEST_BRANCH: master
-    - CCM_MAX_HEAP_SIZE: 1024M
-    - CCM_HEAP_NEWSIZE: 256M
+    - CCM_MAX_HEAP_SIZE: 2048M
+    - CCM_HEAP_NEWSIZE: 512M
     - JAVA_HOME: /usr/lib/jvm/java-11-openjdk-amd64
     - JDK_HOME: /usr/lib/jvm/java-11-openjdk-amd64
   utests_compression:
@@ -1112,8 +1105,8 @@
 # j11_par_executor: &j11_par_executor
 #   executor:
 #     name: java11-executor
-#     #exec_resource_class: xlarge
-#   parallelism: 4
+#     exec_resource_class: xlarge
+#   parallelism: 100
 # 
 # with_dtests_jobs: &with_dtest_jobs
 #         jobs:
