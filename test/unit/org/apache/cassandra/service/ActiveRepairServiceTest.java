--- conflicted
+++ resolved
@@ -265,15 +265,10 @@
     public void testAddingMoreSSTables()
     {
         ColumnFamilyStore store = prepareColumnFamilyStore();
-<<<<<<< HEAD
         Set<SSTableReader> original = Sets.newHashSet(store.select(View.select(SSTableSet.CANONICAL, (s) -> !s.isRepaired())).sstables);
         UUID prsId = UUID.randomUUID();
         ActiveRepairService.instance.registerParentRepairSession(prsId, FBUtilities.getBroadcastAddress(), Collections.singletonList(store), null, true, System.currentTimeMillis(), true);
-=======
-        Set<SSTableReader> original = store.getUnrepairedSSTables();
-        UUID prsId = UUID.randomUUID();
-        ActiveRepairService.instance.registerParentRepairSession(prsId, FBUtilities.getBroadcastAddress(), Collections.singletonList(store), null, true, true);
->>>>>>> 49b680a5
+
         ActiveRepairService.ParentRepairSession prs = ActiveRepairService.instance.getParentRepairSession(prsId);
         prs.markSSTablesRepairing(store.metadata.cfId, prsId);
         try (Refs<SSTableReader> refs = prs.getActiveRepairedSSTableRefsForAntiCompaction(store.metadata.cfId, prsId))
@@ -286,11 +281,7 @@
         try
         {
             UUID newPrsId = UUID.randomUUID();
-<<<<<<< HEAD
             ActiveRepairService.instance.registerParentRepairSession(newPrsId, FBUtilities.getBroadcastAddress(), Collections.singletonList(store), null, true, System.currentTimeMillis(), true);
-=======
-            ActiveRepairService.instance.registerParentRepairSession(newPrsId, FBUtilities.getBroadcastAddress(), Collections.singletonList(store), null, true, true);
->>>>>>> 49b680a5
             ActiveRepairService.instance.getParentRepairSession(newPrsId).markSSTablesRepairing(store.metadata.cfId, newPrsId);
         }
         catch (Throwable t)
@@ -306,19 +297,17 @@
         }
     }
 
-<<<<<<< HEAD
-=======
     @Test
     public void testSnapshotAddSSTables() throws ExecutionException, InterruptedException
     {
         ColumnFamilyStore store = prepareColumnFamilyStore();
         UUID prsId = UUID.randomUUID();
-        Set<SSTableReader> original = store.getUnrepairedSSTables();
-        ActiveRepairService.instance.registerParentRepairSession(prsId, FBUtilities.getBroadcastAddress(), Collections.singletonList(store), Collections.singleton(new Range<>(store.partitioner.getMinimumToken(), store.partitioner.getMinimumToken())), true, true);
+        Set<SSTableReader> original = Sets.newHashSet(store.select(View.select(SSTableSet.CANONICAL, (s) -> !s.isRepaired())).sstables);
+        ActiveRepairService.instance.registerParentRepairSession(prsId, FBUtilities.getBroadcastAddress(), Collections.singletonList(store), Collections.singleton(new Range<>(store.getPartitioner().getMinimumToken(), store.getPartitioner().getMinimumToken())), true, System.currentTimeMillis(), true);
         ActiveRepairService.instance.getParentRepairSession(prsId).maybeSnapshot(store.metadata.cfId, prsId);
 
         UUID prsId2 = UUID.randomUUID();
-        ActiveRepairService.instance.registerParentRepairSession(prsId2, FBUtilities.getBroadcastAddress(), Collections.singletonList(store), Collections.singleton(new Range<>(store.partitioner.getMinimumToken(), store.partitioner.getMinimumToken())), true, true);
+        ActiveRepairService.instance.registerParentRepairSession(prsId2, FBUtilities.getBroadcastAddress(), Collections.singletonList(store), Collections.singleton(new Range<>(store.getPartitioner().getMinimumToken(), store.getPartitioner().getMinimumToken())), true, System.currentTimeMillis(), true);
         createSSTables(store, 2);
         ActiveRepairService.instance.getParentRepairSession(prsId).maybeSnapshot(store.metadata.cfId, prsId);
         try (Refs<SSTableReader> refs = ActiveRepairService.instance.getParentRepairSession(prsId).getActiveRepairedSSTableRefsForAntiCompaction(store.metadata.cfId, prsId))
@@ -337,13 +326,13 @@
     public void testSnapshotMultipleRepairs()
     {
         ColumnFamilyStore store = prepareColumnFamilyStore();
-        Set<SSTableReader> original = store.getUnrepairedSSTables();
+        Set<SSTableReader> original = Sets.newHashSet(store.select(View.select(SSTableSet.CANONICAL, (s) -> !s.isRepaired())).sstables);
         UUID prsId = UUID.randomUUID();
-        ActiveRepairService.instance.registerParentRepairSession(prsId, FBUtilities.getBroadcastAddress(), Collections.singletonList(store), Collections.singleton(new Range<>(store.partitioner.getMinimumToken(), store.partitioner.getMinimumToken())), true, true);
+        ActiveRepairService.instance.registerParentRepairSession(prsId, FBUtilities.getBroadcastAddress(), Collections.singletonList(store), Collections.singleton(new Range<>(store.getPartitioner().getMinimumToken(), store.getPartitioner().getMinimumToken())), true, System.currentTimeMillis(), true);
         ActiveRepairService.instance.getParentRepairSession(prsId).maybeSnapshot(store.metadata.cfId, prsId);
 
         UUID prsId2 = UUID.randomUUID();
-        ActiveRepairService.instance.registerParentRepairSession(prsId2, FBUtilities.getBroadcastAddress(), Collections.singletonList(store), Collections.singleton(new Range<>(store.partitioner.getMinimumToken(), store.partitioner.getMinimumToken())), true, true);
+        ActiveRepairService.instance.registerParentRepairSession(prsId2, FBUtilities.getBroadcastAddress(), Collections.singletonList(store), Collections.singleton(new Range<>(store.getPartitioner().getMinimumToken(), store.getPartitioner().getMinimumToken())), true, System.currentTimeMillis(), true);
         boolean exception = false;
         try
         {
@@ -360,7 +349,6 @@
         }
     }
 
->>>>>>> 49b680a5
     private ColumnFamilyStore prepareColumnFamilyStore()
     {
         Keyspace keyspace = Keyspace.open(KEYSPACE5);
@@ -377,7 +365,6 @@
         for (int i = 0; i < count; i++)
         {
             for (int j = 0; j < 10; j++)
-<<<<<<< HEAD
             {
                 new RowUpdateBuilder(cfs.metadata, timestamp, Integer.toString(j))
                 .clustering("c")
@@ -385,13 +372,6 @@
                 .build()
                 .applyUnsafe();
             }
-=======
-                rm.add("Standard1", Util.cellname(Integer.toString(j)),
-                       ByteBufferUtil.EMPTY_BYTE_BUFFER,
-                       timestamp,
-                       0);
-            rm.apply();
->>>>>>> 49b680a5
             cfs.forceBlockingFlush();
         }
     }
