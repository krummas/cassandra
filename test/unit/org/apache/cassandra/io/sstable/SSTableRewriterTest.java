--- conflicted
+++ resolved
@@ -227,19 +227,12 @@
 
         assertTrue(s != s2);
         assertFileCounts(dir.list(), 2, 3);
-<<<<<<< HEAD
 
         s.setReplacedBy(s2);
         s2.markObsolete();
-        s.releaseReference();
-        s2.releaseReference();
-
-=======
-        s.markObsolete();
         s.sharedRef().release();
-        Thread.sleep(1000);
-        assertFileCounts(dir.list(), 0, 3);
->>>>>>> c75ee416
+        s2.sharedRef().release();
+
         writer.abort(false);
 
         Thread.sleep(1000);
