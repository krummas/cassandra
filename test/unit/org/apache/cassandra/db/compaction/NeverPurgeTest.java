--- conflicted
+++ resolved
@@ -108,9 +108,8 @@
             {
                 try (UnfilteredRowIterator iter = scanner.next())
                 {
-<<<<<<< HEAD
                     if (!iter.partitionLevelDeletion().isLive())
-                        hasTombstones = true;
+                        tombstoneCount++;
 
                     while (iter.hasNext())
                     {
@@ -119,21 +118,11 @@
                         {
                             Row r = (Row)atom;
                             if (!r.deletion().isLive())
-                                hasTombstones = true;
+                                tombstoneCount++;
                             for (Cell c : r.cells())
                                 if (c.isTombstone())
-                                    hasTombstones = true;
+                                    tombstoneCount++;
                         }
-=======
-                    if (iter.getColumnFamily().deletionInfo().getTopLevelDeletion().localDeletionTime < Integer.MAX_VALUE)
-                        tombstoneCount++;
-
-                    while (iter.hasNext())
-                    {
-                        OnDiskAtom atom = iter.next();
-                        if (atom instanceof DeletedCell || atom instanceof RangeTombstone)
-                            tombstoneCount++;
->>>>>>> bae4f475
                     }
                 }
             }
