/*
 * Licensed to the Apache Software Foundation (ASF) under one
 * or more contributor license agreements.  See the NOTICE file
 * distributed with this work for additional information
 * regarding copyright ownership.  The ASF licenses this file
 * to you under the Apache License, Version 2.0 (the
 * "License"); you may not use this file except in compliance
 * with the License.  You may obtain a copy of the License at
 *
 *     http://www.apache.org/licenses/LICENSE-2.0
 *
 * Unless required by applicable law or agreed to in writing, software
 * distributed under the License is distributed on an "AS IS" BASIS,
 * WITHOUT WARRANTIES OR CONDITIONS OF ANY KIND, either express or implied.
 * See the License for the specific language governing permissions and
 * limitations under the License.
 */
package org.apache.cassandra.db.compaction;

import org.apache.cassandra.db.lifecycle.LifecycleTransaction;
import org.apache.cassandra.utils.concurrent.Refs;
import static org.hamcrest.CoreMatchers.is;
import static org.junit.Assert.assertEquals;
import static org.junit.Assert.assertFalse;
import static org.junit.Assert.assertThat;
import static org.junit.Assert.assertTrue;

import java.io.File;
import java.io.IOException;
import java.util.Arrays;
import java.util.Collection;
import java.util.List;

import org.apache.cassandra.config.KSMetaData;
import org.apache.cassandra.exceptions.ConfigurationException;
import org.apache.cassandra.io.sstable.format.SSTableReader;
import org.apache.cassandra.io.sstable.format.SSTableWriter;
import org.apache.cassandra.locator.SimpleStrategy;
import org.junit.BeforeClass;
import org.junit.After;
import org.junit.Test;

import org.apache.cassandra.SchemaLoader;
import org.apache.cassandra.Util;
import org.apache.cassandra.db.ArrayBackedSortedColumns;
import org.apache.cassandra.db.ColumnFamilyStore;
import org.apache.cassandra.db.DecoratedKey;
import org.apache.cassandra.db.Keyspace;
import org.apache.cassandra.db.Mutation;
import org.apache.cassandra.dht.ByteOrderedPartitioner.BytesToken;
import org.apache.cassandra.dht.Range;
import org.apache.cassandra.dht.Token;
import org.apache.cassandra.io.sstable.*;
import org.apache.cassandra.service.ActiveRepairService;
import org.apache.cassandra.service.StorageService;
import org.apache.cassandra.utils.ByteBufferUtil;

import com.google.common.collect.Iterables;

public class AntiCompactionTest
{
    private static final String KEYSPACE1 = "AntiCompactionTest";
    private static final String CF = "Standard1";


    @BeforeClass
    public static void defineSchema() throws ConfigurationException
    {
        SchemaLoader.prepareServer();
        SchemaLoader.createKeyspace(KEYSPACE1,
                SimpleStrategy.class,
                KSMetaData.optsWithRF(1),
                SchemaLoader.standardCFMD(KEYSPACE1, CF));
    }

    @After
    public void truncateCF()
    {
        Keyspace keyspace = Keyspace.open(KEYSPACE1);
        ColumnFamilyStore store = keyspace.getColumnFamilyStore(CF);
        store.truncateBlocking();
    }

    @Test
    public void antiCompactOne() throws Exception
    {
        ColumnFamilyStore store = prepareColumnFamilyStore();
        Collection<SSTableReader> sstables = store.getUnrepairedSSTables();
        assertEquals(store.getSSTables().size(), sstables.size());
        Range<Token> range = new Range<Token>(new BytesToken("0".getBytes()), new BytesToken("4".getBytes()));
        List<Range<Token>> ranges = Arrays.asList(range);

        int repairedKeys = 0;
        int nonRepairedKeys = 0;
        try (LifecycleTransaction txn = store.getTracker().tryModify(sstables, OperationType.ANTICOMPACTION);
             Refs<SSTableReader> refs = Refs.ref(sstables))
        {
            if (txn == null)
                throw new IllegalStateException();
            long repairedAt = 1000;
            CompactionManager.instance.performAnticompaction(store, ranges, refs, txn, repairedAt);
        }

        assertEquals(2, store.getSSTables().size());
        for (SSTableReader sstable : store.getSSTables())
        {
            try (ISSTableScanner scanner = sstable.getScanner())
            {
                while (scanner.hasNext())
                {
                    SSTableIdentityIterator row = (SSTableIdentityIterator) scanner.next();
                    if (sstable.isRepaired())
                    {
                        assertTrue(range.contains(row.getKey().getToken()));
                        repairedKeys++;
                    }
                    else
                    {
                        assertFalse(range.contains(row.getKey().getToken()));
                        nonRepairedKeys++;
                    }
                }
            }
        }
        for (SSTableReader sstable : store.getSSTables())
        {
            assertFalse(sstable.isMarkedCompacted());
            assertEquals(1, sstable.selfRef().globalCount());
        }
        assertEquals(0, store.getTracker().getCompacting().size());
        assertEquals(repairedKeys, 4);
        assertEquals(nonRepairedKeys, 6);
    }

    @Test
    public void antiCompactionSizeTest() throws InterruptedException, IOException
    {
        Keyspace keyspace = Keyspace.open(KEYSPACE1);
        ColumnFamilyStore cfs = keyspace.getColumnFamilyStore(CF);
        cfs.disableAutoCompaction();
        SSTableReader s = writeFile(cfs, 1000);
        cfs.addSSTable(s);
        long origSize = s.bytesOnDisk();
        Range<Token> range = new Range<Token>(new BytesToken(ByteBufferUtil.bytes(0)), new BytesToken(ByteBufferUtil.bytes(500)));
        Collection<SSTableReader> sstables = cfs.getSSTables();
        try (LifecycleTransaction txn = cfs.getTracker().tryModify(sstables, OperationType.ANTICOMPACTION);
             Refs<SSTableReader> refs = Refs.ref(sstables))
        {
            CompactionManager.instance.performAnticompaction(cfs, Arrays.asList(range), refs, txn, 12345);
        }
        long sum = 0;
        for (SSTableReader x : cfs.getSSTables())
            sum += x.bytesOnDisk();
        assertEquals(sum, cfs.metric.liveDiskSpaceUsed.getCount());
        assertEquals(origSize, cfs.metric.liveDiskSpaceUsed.getCount(), 100000);
    }

    private SSTableReader writeFile(ColumnFamilyStore cfs, int count)
    {
        ArrayBackedSortedColumns cf = ArrayBackedSortedColumns.factory.create(cfs.metadata);
        for (int i = 0; i < count; i++)
            cf.addColumn(Util.column(String.valueOf(i), "a", 1));
        File dir = cfs.directories.getDirectoryForNewSSTables();
        String filename = cfs.getTempSSTablePath(dir);

        try (SSTableWriter writer = SSTableWriter.create(filename, 0, 0);)
        {
            for (int i = 0; i < count * 5; i++)
                writer.append(StorageService.getPartitioner().decorateKey(ByteBufferUtil.bytes(i)), cf);
            return writer.finish(true);
        }
    }

    public void generateSStable(ColumnFamilyStore store, String Suffix)
    {
    long timestamp = System.currentTimeMillis();
    for (int i = 0; i < 10; i++)
        {
            DecoratedKey key = Util.dk(Integer.toString(i) + "-" + Suffix);
            Mutation rm = new Mutation(KEYSPACE1, key.getKey());
            for (int j = 0; j < 10; j++)
                rm.add("Standard1", Util.cellname(Integer.toString(j)),
                        ByteBufferUtil.EMPTY_BYTE_BUFFER,
                        timestamp,
                        0);
            rm.apply();
        }
        store.forceBlockingFlush();
    }

    @Test
    public void antiCompactTenSTC() throws Exception
    {
        antiCompactTen("SizeTieredCompactionStrategy");
    }

    @Test
    public void antiCompactTenLC() throws Exception
    {
        antiCompactTen("LeveledCompactionStrategy");
    }

    public void antiCompactTen(String compactionStrategy) throws Exception
    {
        Keyspace keyspace = Keyspace.open(KEYSPACE1);
        ColumnFamilyStore store = keyspace.getColumnFamilyStore(CF);
        store.setCompactionStrategyClass(compactionStrategy);
        store.disableAutoCompaction();

        for (int table = 0; table < 10; table++)
        {
            generateSStable(store,Integer.toString(table));
        }
        Collection<SSTableReader> sstables = store.getUnrepairedSSTables();
        assertEquals(store.getSSTables().size(), sstables.size());
<<<<<<< HEAD

        Range<Token> range = new Range<Token>(new BytesToken("0".getBytes()), new BytesToken("4".getBytes()));
=======
        Range<Token> range = new Range<Token>(new BytesToken("-1".getBytes()), new BytesToken("-10".getBytes()));
>>>>>>> 1c51ab57
        List<Range<Token>> ranges = Arrays.asList(range);

        long repairedAt = 1000;
        try (LifecycleTransaction txn = store.getTracker().tryModify(sstables, OperationType.ANTICOMPACTION);
             Refs<SSTableReader> refs = Refs.ref(sstables))
        {
            CompactionManager.instance.performAnticompaction(store, ranges, refs, txn, repairedAt);
        }
        /*
        Anticompaction will be anti-compacting 10 SSTables but will be doing this two at a time
        so there will be no net change in the number of sstables
         */
        assertEquals(10, store.getSSTables().size());
        int repairedKeys = 0;
        int nonRepairedKeys = 0;
        for (SSTableReader sstable : store.getSSTables())
        {
            try(ISSTableScanner scanner = sstable.getScanner())
            {
                while (scanner.hasNext())
                {
                    SSTableIdentityIterator row = (SSTableIdentityIterator) scanner.next();
                    if (sstable.isRepaired())
                    {
                        assertTrue(range.contains(row.getKey().getToken()));
                        assertEquals(repairedAt, sstable.getSSTableMetadata().repairedAt);
                        repairedKeys++;
                    }
                    else
                    {
                        assertFalse(range.contains(row.getKey().getToken()));
                        assertEquals(ActiveRepairService.UNREPAIRED_SSTABLE, sstable.getSSTableMetadata().repairedAt);
                        nonRepairedKeys++;
                    }
                }
            }
        }
        assertEquals(repairedKeys, 40);
        assertEquals(nonRepairedKeys, 60);
    }

    @Test
    public void shouldMutateRepairedAt() throws InterruptedException, IOException
    {
        ColumnFamilyStore store = prepareColumnFamilyStore();
        Collection<SSTableReader> sstables = store.getUnrepairedSSTables();
        assertEquals(store.getSSTables().size(), sstables.size());
        Range<Token> range = new Range<Token>(new BytesToken("0".getBytes()), new BytesToken("9999".getBytes()));
        List<Range<Token>> ranges = Arrays.asList(range);

        try (LifecycleTransaction txn = store.getTracker().tryModify(sstables, OperationType.ANTICOMPACTION);
             Refs<SSTableReader> refs = Refs.ref(sstables))
        {
            CompactionManager.instance.performAnticompaction(store, ranges, refs, txn, 1);
        }

        assertThat(store.getSSTables().size(), is(1));
        assertThat(Iterables.get(store.getSSTables(), 0).isRepaired(), is(true));
        assertThat(Iterables.get(store.getSSTables(), 0).selfRef().globalCount(), is(1));
        assertThat(store.getTracker().getCompacting().size(), is(0));
    }


    @Test
    public void shouldSkipAntiCompactionForNonIntersectingRange() throws InterruptedException, IOException
    {
        Keyspace keyspace = Keyspace.open(KEYSPACE1);
        ColumnFamilyStore store = keyspace.getColumnFamilyStore(CF);
        store.disableAutoCompaction();

        for (int table = 0; table < 10; table++)
        {
            generateSStable(store,Integer.toString(table));
        }
        Collection<SSTableReader> sstables = store.getUnrepairedSSTables();
        assertEquals(store.getSSTables().size(), sstables.size());
        
        Range<Token> range = new Range<Token>(new BytesToken("-10".getBytes()), new BytesToken("-1".getBytes()));
        List<Range<Token>> ranges = Arrays.asList(range);


        try (LifecycleTransaction txn = store.getTracker().tryModify(sstables, OperationType.ANTICOMPACTION);
             Refs<SSTableReader> refs = Refs.ref(sstables))
        {
            CompactionManager.instance.performAnticompaction(store, ranges, refs, txn, 0);
        }

        assertThat(store.getSSTables().size(), is(10));
        assertThat(Iterables.get(store.getSSTables(), 0).isRepaired(), is(false));
    }

    private ColumnFamilyStore prepareColumnFamilyStore()
    {
        Keyspace keyspace = Keyspace.open(KEYSPACE1);
        ColumnFamilyStore store = keyspace.getColumnFamilyStore(CF);
        store.disableAutoCompaction();
        long timestamp = System.currentTimeMillis();
        for (int i = 0; i < 10; i++)
        {
            DecoratedKey key = Util.dk(Integer.toString(i));
            Mutation rm = new Mutation(KEYSPACE1, key.getKey());
            for (int j = 0; j < 10; j++)
                rm.add("Standard1", Util.cellname(Integer.toString(j)),
                       ByteBufferUtil.EMPTY_BYTE_BUFFER,
                       timestamp,
                       0);
            rm.apply();
        }
        store.forceBlockingFlush();
        return store;
    }

    @After
    public void truncateCfs()
    {
        Keyspace keyspace = Keyspace.open(KEYSPACE1);
        ColumnFamilyStore store = keyspace.getColumnFamilyStore(CF);
        store.truncateBlocking();
    }
}<|MERGE_RESOLUTION|>--- conflicted
+++ resolved
@@ -213,12 +213,7 @@
         }
         Collection<SSTableReader> sstables = store.getUnrepairedSSTables();
         assertEquals(store.getSSTables().size(), sstables.size());
-<<<<<<< HEAD
-
-        Range<Token> range = new Range<Token>(new BytesToken("0".getBytes()), new BytesToken("4".getBytes()));
-=======
         Range<Token> range = new Range<Token>(new BytesToken("-1".getBytes()), new BytesToken("-10".getBytes()));
->>>>>>> 1c51ab57
         List<Range<Token>> ranges = Arrays.asList(range);
 
         long repairedAt = 1000;
