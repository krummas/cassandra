/*
 * Licensed to the Apache Software Foundation (ASF) under one
 * or more contributor license agreements.  See the NOTICE file
 * distributed with this work for additional information
 * regarding copyright ownership.  The ASF licenses this file
 * to you under the Apache License, Version 2.0 (the
 * "License"); you may not use this file except in compliance
 * with the License.  You may obtain a copy of the License at
 *
 *     http://www.apache.org/licenses/LICENSE-2.0
 *
 * Unless required by applicable law or agreed to in writing, software
 * distributed under the License is distributed on an "AS IS" BASIS,
 * WITHOUT WARRANTIES OR CONDITIONS OF ANY KIND, either express or implied.
 * See the License for the specific language governing permissions and
 * limitations under the License.
 */
package org.apache.cassandra.db.compaction;

import org.apache.cassandra.db.lifecycle.LifecycleTransaction;
import org.apache.cassandra.utils.concurrent.Refs;
import static org.hamcrest.CoreMatchers.is;
import static org.junit.Assert.assertEquals;
import static org.junit.Assert.assertFalse;
import static org.junit.Assert.assertThat;
import static org.junit.Assert.assertTrue;

import java.io.File;
import java.io.IOException;
import java.util.Arrays;
import java.util.Collection;
import java.util.List;

import org.apache.cassandra.config.KSMetaData;
import org.apache.cassandra.exceptions.ConfigurationException;
import org.apache.cassandra.io.sstable.format.SSTableReader;
import org.apache.cassandra.io.sstable.format.SSTableWriter;
import org.apache.cassandra.locator.SimpleStrategy;
import org.junit.BeforeClass;
import org.junit.After;
import org.junit.Test;

import org.apache.cassandra.SchemaLoader;
import org.apache.cassandra.Util;
import org.apache.cassandra.db.ArrayBackedSortedColumns;
import org.apache.cassandra.db.ColumnFamilyStore;
import org.apache.cassandra.db.DecoratedKey;
import org.apache.cassandra.db.Keyspace;
import org.apache.cassandra.db.Mutation;
import org.apache.cassandra.dht.ByteOrderedPartitioner.BytesToken;
import org.apache.cassandra.dht.Range;
import org.apache.cassandra.dht.Token;
import org.apache.cassandra.io.sstable.*;
import org.apache.cassandra.service.ActiveRepairService;
import org.apache.cassandra.service.StorageService;
import org.apache.cassandra.utils.ByteBufferUtil;

import com.google.common.collect.Iterables;

public class AntiCompactionTest
{
    private static final String KEYSPACE1 = "AntiCompactionTest";
    private static final String CF = "Standard1";


    @BeforeClass
    public static void defineSchema() throws ConfigurationException
    {
        SchemaLoader.prepareServer();
        SchemaLoader.createKeyspace(KEYSPACE1,
                SimpleStrategy.class,
                KSMetaData.optsWithRF(1),
                SchemaLoader.standardCFMD(KEYSPACE1, CF));
    }

    @After
    public void truncateCF()
    {
        Keyspace keyspace = Keyspace.open(KEYSPACE1);
        ColumnFamilyStore store = keyspace.getColumnFamilyStore(CF);
        store.truncateBlocking();
    }

    @Test
    public void antiCompactOne() throws Exception
    {
        ColumnFamilyStore store = prepareColumnFamilyStore();
        Collection<SSTableReader> sstables = store.getUnrepairedSSTables();
        assertEquals(store.getSSTables().size(), sstables.size());
        Range<Token> range = new Range<Token>(new BytesToken("0".getBytes()), new BytesToken("4".getBytes()));
        List<Range<Token>> ranges = Arrays.asList(range);

        int repairedKeys = 0;
        int nonRepairedKeys = 0;
        try (LifecycleTransaction txn = store.getTracker().tryModify(sstables, OperationType.ANTICOMPACTION);
             Refs<SSTableReader> refs = Refs.ref(sstables))
        {
            if (txn == null)
                throw new IllegalStateException();
            long repairedAt = 1000;
            CompactionManager.instance.performAnticompaction(store, ranges, refs, txn, repairedAt);
        }

        assertEquals(2, store.getSSTables().size());
        for (SSTableReader sstable : store.getSSTables())
        {
            try (ISSTableScanner scanner = sstable.getScanner())
            {
                while (scanner.hasNext())
                {
                    SSTableIdentityIterator row = (SSTableIdentityIterator) scanner.next();
                    if (sstable.isRepaired())
                    {
                        assertTrue(range.contains(row.getKey().getToken()));
                        repairedKeys++;
                    }
                    else
                    {
                        assertFalse(range.contains(row.getKey().getToken()));
                        nonRepairedKeys++;
                    }
                }
            }
        }
        for (SSTableReader sstable : store.getSSTables())
        {
            assertFalse(sstable.isMarkedCompacted());
            assertEquals(1, sstable.selfRef().globalCount());
        }
        assertEquals(0, store.getTracker().getCompacting().size());
        assertEquals(repairedKeys, 4);
        assertEquals(nonRepairedKeys, 6);
    }

    @Test
    public void antiCompactionSizeTest() throws InterruptedException, IOException
    {
        Keyspace keyspace = Keyspace.open(KEYSPACE1);
        ColumnFamilyStore cfs = keyspace.getColumnFamilyStore(CF);
        cfs.disableAutoCompaction();
        SSTableReader s = writeFile(cfs, 1000);
        cfs.addSSTable(s);
        long origSize = s.bytesOnDisk();
        Range<Token> range = new Range<Token>(new BytesToken(ByteBufferUtil.bytes(0)), new BytesToken(ByteBufferUtil.bytes(500)));
        Collection<SSTableReader> sstables = cfs.getSSTables();
        try (LifecycleTransaction txn = cfs.getTracker().tryModify(sstables, OperationType.ANTICOMPACTION);
             Refs<SSTableReader> refs = Refs.ref(sstables))
        {
            CompactionManager.instance.performAnticompaction(cfs, Arrays.asList(range), refs, txn, 12345);
        }
        long sum = 0;
        for (SSTableReader x : cfs.getSSTables())
            sum += x.bytesOnDisk();
        assertEquals(sum, cfs.metric.liveDiskSpaceUsed.getCount());
        assertEquals(origSize, cfs.metric.liveDiskSpaceUsed.getCount(), 100000);
    }

    private SSTableReader writeFile(ColumnFamilyStore cfs, int count)
    {
        ArrayBackedSortedColumns cf = ArrayBackedSortedColumns.factory.create(cfs.metadata);
        for (int i = 0; i < count; i++)
            cf.addColumn(Util.column(String.valueOf(i), "a", 1));
        File dir = cfs.directories.getDirectoryForNewSSTables();
        String filename = cfs.getTempSSTablePath(dir);

        try (SSTableWriter writer = SSTableWriter.create(filename, 0, 0);)
        {
            for (int i = 0; i < count * 5; i++)
                writer.append(StorageService.getPartitioner().decorateKey(ByteBufferUtil.bytes(i)), cf);
            return writer.finish(true);
        }
    }

    public void generateSStable(ColumnFamilyStore store, String Suffix)
    {
    long timestamp = System.currentTimeMillis();
    for (int i = 0; i < 10; i++)
        {
            DecoratedKey key = Util.dk(Integer.toString(i) + "-" + Suffix);
            Mutation rm = new Mutation(KEYSPACE1, key.getKey());
            for (int j = 0; j < 10; j++)
                rm.add("Standard1", Util.cellname(Integer.toString(j)),
                        ByteBufferUtil.EMPTY_BYTE_BUFFER,
                        timestamp,
                        0);
            rm.apply();
        }
        store.forceBlockingFlush();
    }

    @Test
    public void antiCompactTenSTC() throws Exception
    {
        antiCompactTen("SizeTieredCompactionStrategy");
    }

    @Test
    public void antiCompactTenLC() throws Exception
    {
        antiCompactTen("LeveledCompactionStrategy");
    }

    public void antiCompactTen(String compactionStrategy) throws Exception
    {
        Keyspace keyspace = Keyspace.open(KEYSPACE1);
        ColumnFamilyStore store = keyspace.getColumnFamilyStore(CF);
        store.setCompactionStrategyClass(compactionStrategy);
        store.disableAutoCompaction();

        for (int table = 0; table < 10; table++)
        {
            generateSStable(store,Integer.toString(table));
        }
        Collection<SSTableReader> sstables = store.getUnrepairedSSTables();
        assertEquals(store.getSSTables().size(), sstables.size());
<<<<<<< HEAD

        Range<Token> range = new Range<Token>(new BytesToken("0".getBytes()), new BytesToken("4".getBytes()));
=======
        Range<Token> range = new Range<Token>(new BytesToken("-1".getBytes()), new BytesToken("-10".getBytes()));
>>>>>>> 9dd84713
        List<Range<Token>> ranges = Arrays.asList(range);

        long repairedAt = 1000;
        try (LifecycleTransaction txn = store.getTracker().tryModify(sstables, OperationType.ANTICOMPACTION);
             Refs<SSTableReader> refs = Refs.ref(sstables))
        {
            CompactionManager.instance.performAnticompaction(store, ranges, refs, txn, repairedAt);
        }
        /*
        Anticompaction will be anti-compacting 10 SSTables but will be doing this two at a time
        so there will be no net change in the number of sstables
         */
        assertEquals(10, store.getSSTables().size());
        int repairedKeys = 0;
        int nonRepairedKeys = 0;
        for (SSTableReader sstable : store.getSSTables())
        {
            try(ISSTableScanner scanner = sstable.getScanner())
            {
                while (scanner.hasNext())
                {
                    SSTableIdentityIterator row = (SSTableIdentityIterator) scanner.next();
                    if (sstable.isRepaired())
                    {
                        assertTrue(range.contains(row.getKey().getToken()));
                        assertEquals(repairedAt, sstable.getSSTableMetadata().repairedAt);
                        repairedKeys++;
                    }
                    else
                    {
                        assertFalse(range.contains(row.getKey().getToken()));
                        assertEquals(ActiveRepairService.UNREPAIRED_SSTABLE, sstable.getSSTableMetadata().repairedAt);
                        nonRepairedKeys++;
                    }
                }
            }
        }
        assertEquals(repairedKeys, 40);
        assertEquals(nonRepairedKeys, 60);
    }

    @Test
    public void shouldMutateRepairedAt() throws InterruptedException, IOException
    {
        ColumnFamilyStore store = prepareColumnFamilyStore();
        Collection<SSTableReader> sstables = store.getUnrepairedSSTables();
        assertEquals(store.getSSTables().size(), sstables.size());
        Range<Token> range = new Range<Token>(new BytesToken("0".getBytes()), new BytesToken("9999".getBytes()));
        List<Range<Token>> ranges = Arrays.asList(range);

        try (LifecycleTransaction txn = store.getTracker().tryModify(sstables, OperationType.ANTICOMPACTION);
             Refs<SSTableReader> refs = Refs.ref(sstables))
        {
            CompactionManager.instance.performAnticompaction(store, ranges, refs, txn, 1);
        }

        assertThat(store.getSSTables().size(), is(1));
        assertThat(Iterables.get(store.getSSTables(), 0).isRepaired(), is(true));
        assertThat(Iterables.get(store.getSSTables(), 0).selfRef().globalCount(), is(1));
        assertThat(store.getTracker().getCompacting().size(), is(0));
    }


    @Test
    public void shouldSkipAntiCompactionForNonIntersectingRange() throws InterruptedException, IOException
    {
        Keyspace keyspace = Keyspace.open(KEYSPACE1);
        ColumnFamilyStore store = keyspace.getColumnFamilyStore(CF);
        store.disableAutoCompaction();

        for (int table = 0; table < 10; table++)
        {
            generateSStable(store,Integer.toString(table));
        }
        Collection<SSTableReader> sstables = store.getUnrepairedSSTables();
        assertEquals(store.getSSTables().size(), sstables.size());
        
        Range<Token> range = new Range<Token>(new BytesToken("-10".getBytes()), new BytesToken("-1".getBytes()));
        List<Range<Token>> ranges = Arrays.asList(range);


        try (LifecycleTransaction txn = store.getTracker().tryModify(sstables, OperationType.ANTICOMPACTION);
             Refs<SSTableReader> refs = Refs.ref(sstables))
        {
            CompactionManager.instance.performAnticompaction(store, ranges, refs, txn, 0);
        }

        assertThat(store.getSSTables().size(), is(10));
        assertThat(Iterables.get(store.getSSTables(), 0).isRepaired(), is(false));
    }

    private ColumnFamilyStore prepareColumnFamilyStore()
    {
        Keyspace keyspace = Keyspace.open(KEYSPACE1);
        ColumnFamilyStore store = keyspace.getColumnFamilyStore(CF);
        store.disableAutoCompaction();
        long timestamp = System.currentTimeMillis();
        for (int i = 0; i < 10; i++)
        {
            DecoratedKey key = Util.dk(Integer.toString(i));
            Mutation rm = new Mutation(KEYSPACE1, key.getKey());
            for (int j = 0; j < 10; j++)
                rm.add("Standard1", Util.cellname(Integer.toString(j)),
                       ByteBufferUtil.EMPTY_BYTE_BUFFER,
                       timestamp,
                       0);
            rm.apply();
        }
        store.forceBlockingFlush();
        return store;
    }

    @After
    public void truncateCfs()
    {
        Keyspace keyspace = Keyspace.open(KEYSPACE1);
        ColumnFamilyStore store = keyspace.getColumnFamilyStore(CF);
        store.truncateBlocking();
    }
}<|MERGE_RESOLUTION|>--- conflicted
+++ resolved
@@ -213,12 +213,8 @@
         }
         Collection<SSTableReader> sstables = store.getUnrepairedSSTables();
         assertEquals(store.getSSTables().size(), sstables.size());
-<<<<<<< HEAD
 
         Range<Token> range = new Range<Token>(new BytesToken("0".getBytes()), new BytesToken("4".getBytes()));
-=======
-        Range<Token> range = new Range<Token>(new BytesToken("-1".getBytes()), new BytesToken("-10".getBytes()));
->>>>>>> 9dd84713
         List<Range<Token>> ranges = Arrays.asList(range);
 
         long repairedAt = 1000;
@@ -296,14 +292,14 @@
         Collection<SSTableReader> sstables = store.getUnrepairedSSTables();
         assertEquals(store.getSSTables().size(), sstables.size());
         
-        Range<Token> range = new Range<Token>(new BytesToken("-10".getBytes()), new BytesToken("-1".getBytes()));
+        Range<Token> range = new Range<Token>(new BytesToken("-1".getBytes()), new BytesToken("-10".getBytes()));
         List<Range<Token>> ranges = Arrays.asList(range);
 
 
         try (LifecycleTransaction txn = store.getTracker().tryModify(sstables, OperationType.ANTICOMPACTION);
              Refs<SSTableReader> refs = Refs.ref(sstables))
         {
-            CompactionManager.instance.performAnticompaction(store, ranges, refs, txn, 0);
+            CompactionManager.instance.performAnticompaction(store, ranges, refs, txn, 1);
         }
 
         assertThat(store.getSSTables().size(), is(10));
