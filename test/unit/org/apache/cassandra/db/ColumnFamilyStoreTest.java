--- conflicted
+++ resolved
@@ -157,14 +157,9 @@
     {
         ColumnFamilyStore cfs = insertKey1Key2();
 
-<<<<<<< HEAD
-        IPartitioner p = StorageService.getPartitioner();
+        IPartitioner<?> p = StorageService.getPartitioner();
         List<Row> result = cfs.getRangeSlice(RefAction.allocateOnHeap(),
                                              Util.range(p, "key1", "key2"),
-=======
-        IPartitioner<?> p = StorageService.getPartitioner();
-        List<Row> result = cfs.getRangeSlice(Util.range(p, "key1", "key2"),
->>>>>>> 9ea99491
                                              null,
                                              Util.namesFilter(cfs, "asdf"),
                                              10);
