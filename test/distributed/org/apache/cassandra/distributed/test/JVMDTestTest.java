/*
 * Licensed to the Apache Software Foundation (ASF) under one
 * or more contributor license agreements.  See the NOTICE file
 * distributed with this work for additional information
 * regarding copyright ownership.  The ASF licenses this file
 * to you under the Apache License, Version 2.0 (the
 * "License"); you may not use this file except in compliance
 * with the License.  You may obtain a copy of the License at
 *
 *     http://www.apache.org/licenses/LICENSE-2.0
 *
 * Unless required by applicable law or agreed to in writing, software
 * distributed under the License is distributed on an "AS IS" BASIS,
 * WITHOUT WARRANTIES OR CONDITIONS OF ANY KIND, either express or implied.
 * See the License for the specific language governing permissions and
 * limitations under the License.
 */

package org.apache.cassandra.distributed.test;

import java.io.IOException;
import java.util.Collections;
import java.util.List;
import java.util.Map;
import java.util.concurrent.TimeUnit;
import java.util.concurrent.TimeoutException;

<<<<<<< HEAD
import org.junit.Test;

=======
import com.google.common.collect.ImmutableMap;
import org.junit.Test;

import org.slf4j.LoggerFactory;

import org.apache.cassandra.config.Config;
import org.apache.cassandra.config.DatabaseDescriptor;
>>>>>>> efd6b608
import org.apache.cassandra.distributed.Cluster;
import org.apache.cassandra.distributed.api.ConsistencyLevel;
import org.apache.cassandra.distributed.api.Feature;
import org.apache.cassandra.distributed.api.LogAction;
import org.apache.cassandra.service.CassandraDaemon;
import org.apache.cassandra.utils.FBUtilities;
import org.assertj.core.api.Assertions;

import static org.apache.cassandra.distributed.shared.AssertUtils.assertRows;
import static org.apache.cassandra.distributed.shared.AssertUtils.row;
import static org.junit.Assert.assertEquals;
import static org.junit.Assert.assertFalse;
import static org.junit.Assert.assertNotNull;
import static org.junit.Assert.assertTrue;

public class JVMDTestTest extends TestBaseImpl
{
    @Test
    public void insertTimestampTest() throws IOException
    {
        try (Cluster cluster = init(Cluster.build(1).start()))
        {
            long now = FBUtilities.timestampMicros();
            cluster.schemaChange("CREATE TABLE "+KEYSPACE+".tbl (id int primary key, i int)");
            cluster.coordinator(1).execute("INSERT INTO "+KEYSPACE+".tbl (id, i) VALUES (1,1)", ConsistencyLevel.ALL);
            cluster.coordinator(1).execute("INSERT INTO "+KEYSPACE+".tbl (id, i) VALUES (2,2) USING TIMESTAMP 1000", ConsistencyLevel.ALL);

            Object [][] res = cluster.coordinator(1).execute("SELECT writetime(i) FROM "+KEYSPACE+".tbl WHERE id = 1", ConsistencyLevel.ALL);
            assertEquals(1, res.length);
            assertTrue("ts="+res[0][0], (long)res[0][0] >= now);

            res = cluster.coordinator(1).execute("SELECT writetime(i) FROM "+KEYSPACE+".tbl WHERE id = 2", ConsistencyLevel.ALL);
            assertEquals(1, res.length);
            assertEquals(1000, (long) res[0][0]);
        }
    }

    @Test
    public void instanceLogs() throws IOException, TimeoutException
    {
        try (Cluster cluster = init(Cluster.build(2).withConfig(c -> c.with(Feature.values())).start()))
        {
            // debug logging is turned on so we will see debug logs
<<<<<<< HEAD
            Assertions.assertThat(cluster.get(1).logs().grep("^DEBUG").getResult()).isNotEmpty();
=======
            assertFalse(cluster.get(1).logs().grep("^DEBUG").getResult().isEmpty());
>>>>>>> efd6b608
            // make sure an exception is thrown in the cluster
            LogAction logs = cluster.get(2).logs();
            long mark = logs.mark(); // get the current position so watching doesn't see any previous exceptions
            cluster.get(2).runOnInstance(() -> {
                // pretend that an uncaught exception was thrown
                CassandraDaemon.uncaughtException(Thread.currentThread(), new RuntimeException("fail without fail"));
            });
            List<String> errors = logs.watchFor(mark, "^ERROR").getResult();
<<<<<<< HEAD
            Assertions.assertThat(errors)
                      // can't check for "fail without fail" since thats on the next line, and watchFor doesn't
                      // stitch lines together like grepForError does
                      .allMatch(s -> s.contains("ERROR"))
                      .allMatch(s -> s.contains("isolatedExecutor"))
                      .allMatch(s -> s.contains("Exception in thread"))
                      .as("Unable to find 'ERROR', 'isolatedExecutor', and 'Exception in thread'")
                      .isNotEmpty();
=======
            assertFalse(errors.isEmpty());
        }
    }

    @Test
    public void nonSharedConfigClassTest() throws IOException
    {
        Map<String,Object> commitLogCompression = ImmutableMap.of("class_name", "org.apache.cassandra.io.compress.LZ4Compressor",
                                                                  "parameters", Collections.<String,Object>emptyMap());
        Map<String,Object> encryptionOptions = ImmutableMap.of("cipher_suites", Collections.singletonList("FakeCipher"),
                                                               "optional", false,
                                                               "enabled", false);

        try (Cluster cluster = Cluster.build(1)
                                      .withConfig(c -> {
                                          c.set("concurrent_reads", 321);
                                          c.set("internode_compression", Config.InternodeCompression.dc);
                                          c.set("client_encryption_options", encryptionOptions);
                                          c.set("commitlog_compression", commitLogCompression);
                                      }).start())
        {
            cluster.get(1).runOnInstance(() -> {
                assertEquals(321, DatabaseDescriptor.getConcurrentReaders());
                assertEquals(Config.InternodeCompression.dc, DatabaseDescriptor.internodeCompression());
                assertEquals("org.apache.cassandra.io.compress.LZ4Compressor", DatabaseDescriptor.getCommitLogCompression().class_name);
                assertTrue(DatabaseDescriptor.getCommitLogCompression().parameters.isEmpty());
            });
        }
    }

    @Test
    public void modifySchemaWithStoppedNode() throws Throwable
    {
        try (Cluster cluster = init(Cluster.build().withNodes(2).withConfig(c -> c.with(Feature.GOSSIP).with(Feature.NETWORK)).start()))
        {
            assertFalse(cluster.get(1).isShutdown());
            assertFalse(cluster.get(2).isShutdown());
            cluster.schemaChangeIgnoringStoppedInstances("CREATE TABLE "+KEYSPACE+".tbl1 (id int primary key, i int)");

            cluster.get(2).shutdown(true).get(1, TimeUnit.MINUTES);
            assertFalse(cluster.get(1).isShutdown());
            assertTrue(cluster.get(2).isShutdown());
            cluster.schemaChangeIgnoringStoppedInstances("CREATE TABLE "+KEYSPACE+".tbl2 (id int primary key, i int)");

            cluster.get(1).shutdown(true).get(1, TimeUnit.MINUTES);
            assertTrue(cluster.get(1).isShutdown());
            assertTrue(cluster.get(2).isShutdown());

            // both nodes down, nothing to record a schema change so should get an exception
            Throwable thrown = null;
            try
            {
                cluster.schemaChangeIgnoringStoppedInstances("CREATE TABLE " + KEYSPACE + ".tblX (id int primary key, i int)");
            }
            catch (Throwable tr)
            {
                thrown = tr;
            }
            assertNotNull("Expected to fail with all nodes down", thrown);

            // Have to restart instance1 before instance2 as it is hard-coded as the seed in in-JVM configuration.
            cluster.get(1).startup();
            cluster.get(2).startup();
            assertFalse(cluster.get(1).isShutdown());
            assertFalse(cluster.get(2).isShutdown());
            cluster.schemaChangeIgnoringStoppedInstances("CREATE TABLE "+KEYSPACE+".tbl3 (id int primary key, i int)");

            assertRows(cluster.get(1).executeInternal("SELECT table_name FROM system_schema.tables WHERE keyspace_name = ?", KEYSPACE),
                       row("tbl1"), row("tbl2"), row("tbl3"));
            assertRows(cluster.get(2).executeInternal("SELECT table_name FROM system_schema.tables WHERE keyspace_name = ?", KEYSPACE),
                       row("tbl1"), row("tbl2"), row("tbl3"));

            // Finally test schema can be changed with the first node down
            cluster.get(1).shutdown(true).get(1, TimeUnit.MINUTES);
            cluster.schemaChangeIgnoringStoppedInstances("CREATE TABLE "+KEYSPACE+".tbl4 (id int primary key, i int)");
            assertRows(cluster.get(2).executeInternal("SELECT table_name FROM system_schema.tables WHERE keyspace_name = ?", KEYSPACE),
                       row("tbl1"), row("tbl2"), row("tbl3"), row("tbl4"));
>>>>>>> efd6b608
        }
    }
}<|MERGE_RESOLUTION|>--- conflicted
+++ resolved
@@ -25,18 +25,12 @@
 import java.util.concurrent.TimeUnit;
 import java.util.concurrent.TimeoutException;
 
-<<<<<<< HEAD
-import org.junit.Test;
-
-=======
 import com.google.common.collect.ImmutableMap;
 import org.junit.Test;
 
-import org.slf4j.LoggerFactory;
-
+import org.apache.cassandra.concurrent.Stage;
 import org.apache.cassandra.config.Config;
 import org.apache.cassandra.config.DatabaseDescriptor;
->>>>>>> efd6b608
 import org.apache.cassandra.distributed.Cluster;
 import org.apache.cassandra.distributed.api.ConsistencyLevel;
 import org.apache.cassandra.distributed.api.Feature;
@@ -45,12 +39,12 @@
 import org.apache.cassandra.utils.FBUtilities;
 import org.assertj.core.api.Assertions;
 
+import static org.apache.cassandra.distributed.shared.AssertUtils.row;
 import static org.apache.cassandra.distributed.shared.AssertUtils.assertRows;
-import static org.apache.cassandra.distributed.shared.AssertUtils.row;
 import static org.junit.Assert.assertEquals;
+import static org.junit.Assert.assertTrue;
 import static org.junit.Assert.assertFalse;
 import static org.junit.Assert.assertNotNull;
-import static org.junit.Assert.assertTrue;
 
 public class JVMDTestTest extends TestBaseImpl
 {
@@ -80,11 +74,7 @@
         try (Cluster cluster = init(Cluster.build(2).withConfig(c -> c.with(Feature.values())).start()))
         {
             // debug logging is turned on so we will see debug logs
-<<<<<<< HEAD
             Assertions.assertThat(cluster.get(1).logs().grep("^DEBUG").getResult()).isNotEmpty();
-=======
-            assertFalse(cluster.get(1).logs().grep("^DEBUG").getResult().isEmpty());
->>>>>>> efd6b608
             // make sure an exception is thrown in the cluster
             LogAction logs = cluster.get(2).logs();
             long mark = logs.mark(); // get the current position so watching doesn't see any previous exceptions
@@ -93,7 +83,6 @@
                 CassandraDaemon.uncaughtException(Thread.currentThread(), new RuntimeException("fail without fail"));
             });
             List<String> errors = logs.watchFor(mark, "^ERROR").getResult();
-<<<<<<< HEAD
             Assertions.assertThat(errors)
                       // can't check for "fail without fail" since thats on the next line, and watchFor doesn't
                       // stitch lines together like grepForError does
@@ -102,8 +91,6 @@
                       .allMatch(s -> s.contains("Exception in thread"))
                       .as("Unable to find 'ERROR', 'isolatedExecutor', and 'Exception in thread'")
                       .isNotEmpty();
-=======
-            assertFalse(errors.isEmpty());
         }
     }
 
@@ -125,8 +112,9 @@
                                       }).start())
         {
             cluster.get(1).runOnInstance(() -> {
-                assertEquals(321, DatabaseDescriptor.getConcurrentReaders());
+                assertEquals(321, Stage.READ.getMaximumPoolSize());
                 assertEquals(Config.InternodeCompression.dc, DatabaseDescriptor.internodeCompression());
+                assertEquals(Collections.singletonList("FakeCipher"), DatabaseDescriptor.getNativeProtocolEncryptionOptions().cipher_suites);
                 assertEquals("org.apache.cassandra.io.compress.LZ4Compressor", DatabaseDescriptor.getCommitLogCompression().class_name);
                 assertTrue(DatabaseDescriptor.getCommitLogCompression().parameters.isEmpty());
             });
@@ -180,7 +168,6 @@
             cluster.schemaChangeIgnoringStoppedInstances("CREATE TABLE "+KEYSPACE+".tbl4 (id int primary key, i int)");
             assertRows(cluster.get(2).executeInternal("SELECT table_name FROM system_schema.tables WHERE keyspace_name = ?", KEYSPACE),
                        row("tbl1"), row("tbl2"), row("tbl3"), row("tbl4"));
->>>>>>> efd6b608
         }
     }
 }