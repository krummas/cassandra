--- conflicted
+++ resolved
@@ -1,14 +1,10 @@
-<<<<<<< HEAD
+cassandra (3.11.10) UNRELEASED; urgency=medium
+
+  * New release
+
+ -- Mick Semb Wever <mck@apache.org>  Thu, 29 Oct 2020 12:32:12 +0100
+
 cassandra (3.11.9) unstable; urgency=medium
-=======
-cassandra (3.0.24) UNRELEASED; urgency=medium
-
-  * New release
-
- -- Mick Semb Wever <mck@apache.org>  Thu, 29 Oct 2020 12:03:40 +0100
-
-cassandra (3.0.23) unstable; urgency=medium
->>>>>>> b6ef9b22
 
   * New release
 
