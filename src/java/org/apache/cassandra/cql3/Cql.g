/*
 * Licensed to the Apache Software Foundation (ASF) under one
 * or more contributor license agreements.  See the NOTICE file
 * distributed with this work for additional information
 * regarding copyright ownership.  The ASF licenses this file
 * to you under the Apache License, Version 2.0 (the
 * "License"); you may not use this file except in compliance
 * with the License.  You may obtain a copy of the License at
 *
 *   http://www.apache.org/licenses/LICENSE-2.0
 *
 * Unless required by applicable law or agreed to in writing,
 * software distributed under the License is distributed on an
 * "AS IS" BASIS, WITHOUT WARRANTIES OR CONDITIONS OF ANY
 * KIND, either express or implied.  See the License for the
 * specific language governing permissions and limitations
 * under the License.
 */

grammar Cql;

options {
    language = Java;
}

@header {
    package org.apache.cassandra.cql3;

    import java.util.ArrayList;
    import java.util.Arrays;
    import java.util.Collections;
    import java.util.EnumSet;
    import java.util.HashSet;
    import java.util.HashMap;
    import java.util.LinkedHashMap;
    import java.util.List;
    import java.util.Map;
    import java.util.Set;

    import org.apache.cassandra.auth.*;
    import org.apache.cassandra.cql3.*;
    import org.apache.cassandra.cql3.statements.*;
    import org.apache.cassandra.cql3.selection.*;
    import org.apache.cassandra.cql3.functions.*;
    import org.apache.cassandra.db.marshal.CollectionType;
    import org.apache.cassandra.exceptions.ConfigurationException;
    import org.apache.cassandra.exceptions.InvalidRequestException;
    import org.apache.cassandra.exceptions.SyntaxException;
    import org.apache.cassandra.utils.Pair;
}

@members {
    private final List<ErrorListener> listeners = new ArrayList<ErrorListener>();
    private final List<ColumnIdentifier> bindVariables = new ArrayList<ColumnIdentifier>();

    public static final Set<String> reservedTypeNames = new HashSet<String>()
    {{
        add("byte");
        add("complex");
        add("enum");
        add("date");
        add("interval");
        add("macaddr");
        add("bitstring");
    }};

    public AbstractMarker.Raw newBindVariables(ColumnIdentifier name)
    {
        AbstractMarker.Raw marker = new AbstractMarker.Raw(bindVariables.size());
        bindVariables.add(name);
        return marker;
    }

    public AbstractMarker.INRaw newINBindVariables(ColumnIdentifier name)
    {
        AbstractMarker.INRaw marker = new AbstractMarker.INRaw(bindVariables.size());
        bindVariables.add(name);
        return marker;
    }

    public Tuples.Raw newTupleBindVariables(ColumnIdentifier name)
    {
        Tuples.Raw marker = new Tuples.Raw(bindVariables.size());
        bindVariables.add(name);
        return marker;
    }

    public Tuples.INRaw newTupleINBindVariables(ColumnIdentifier name)
    {
        Tuples.INRaw marker = new Tuples.INRaw(bindVariables.size());
        bindVariables.add(name);
        return marker;
    }

    public Json.Marker newJsonBindVariables(ColumnIdentifier name)
    {
        Json.Marker marker = new Json.Marker(bindVariables.size());
        bindVariables.add(name);
        return marker;
    }

    public void addErrorListener(ErrorListener listener)
    {
        this.listeners.add(listener);
    }

    public void removeErrorListener(ErrorListener listener)
    {
        this.listeners.remove(listener);
    }

    public void displayRecognitionError(String[] tokenNames, RecognitionException e)
    {
        for (int i = 0, m = listeners.size(); i < m; i++)
            listeners.get(i).syntaxError(this, tokenNames, e);
    }

    private void addRecognitionError(String msg)
    {
        for (int i = 0, m = listeners.size(); i < m; i++)
            listeners.get(i).syntaxError(this, msg);
    }

    public Map<String, String> convertPropertyMap(Maps.Literal map)
    {
        if (map == null || map.entries == null || map.entries.isEmpty())
            return Collections.<String, String>emptyMap();

        Map<String, String> res = new HashMap<String, String>(map.entries.size());

        for (Pair<Term.Raw, Term.Raw> entry : map.entries)
        {
            // Because the parser tries to be smart and recover on error (to
            // allow displaying more than one error I suppose), we have null
            // entries in there. Just skip those, a proper error will be thrown in the end.
            if (entry.left == null || entry.right == null)
                break;

            if (!(entry.left instanceof Constants.Literal))
            {
                String msg = "Invalid property name: " + entry.left;
                if (entry.left instanceof AbstractMarker.Raw)
                    msg += " (bind variables are not supported in DDL queries)";
                addRecognitionError(msg);
                break;
            }
            if (!(entry.right instanceof Constants.Literal))
            {
                String msg = "Invalid property value: " + entry.right + " for property: " + entry.left;
                if (entry.right instanceof AbstractMarker.Raw)
                    msg += " (bind variables are not supported in DDL queries)";
                addRecognitionError(msg);
                break;
            }

            res.put(((Constants.Literal)entry.left).getRawText(), ((Constants.Literal)entry.right).getRawText());
        }

        return res;
    }

    public void addRawUpdate(List<Pair<ColumnIdentifier.Raw, Operation.RawUpdate>> operations, ColumnIdentifier.Raw key, Operation.RawUpdate update)
    {
        for (Pair<ColumnIdentifier.Raw, Operation.RawUpdate> p : operations)
        {
            if (p.left.equals(key) && !p.right.isCompatibleWith(update))
                addRecognitionError("Multiple incompatible setting of column " + key);
        }
        operations.add(Pair.create(key, update));
    }

    public Set<Permission> filterPermissions(Set<Permission> permissions, IResource resource)
    {
        if (resource == null)
            return Collections.emptySet();
        Set<Permission> filtered = new HashSet<>(permissions);
        filtered.retainAll(resource.applicablePermissions());
        if (filtered.isEmpty())
            addRecognitionError("Resource type " + resource.getClass().getSimpleName() +
                                    " does not support any of the requested permissions");

        return filtered;
    }
}

@lexer::header {
    package org.apache.cassandra.cql3;

    import org.apache.cassandra.exceptions.SyntaxException;
}

@lexer::members {
    List<Token> tokens = new ArrayList<Token>();

    public void emit(Token token)
    {
        state.token = token;
        tokens.add(token);
    }

    public Token nextToken()
    {
        super.nextToken();
        if (tokens.size() == 0)
            return new CommonToken(Token.EOF);
        return tokens.remove(0);
    }

    private final List<ErrorListener> listeners = new ArrayList<ErrorListener>();

    public void addErrorListener(ErrorListener listener)
    {
        this.listeners.add(listener);
    }

    public void removeErrorListener(ErrorListener listener)
    {
        this.listeners.remove(listener);
    }

    public void displayRecognitionError(String[] tokenNames, RecognitionException e)
    {
        for (int i = 0, m = listeners.size(); i < m; i++)
            listeners.get(i).syntaxError(this, tokenNames, e);
    }
}

/** STATEMENTS **/

query returns [ParsedStatement stmnt]
    : st=cqlStatement (';')* EOF { $stmnt = st; }
    ;

cqlStatement returns [ParsedStatement stmt]
    @after{ if (stmt != null) stmt.setBoundVariables(bindVariables); }
    : st1= selectStatement                 { $stmt = st1; }
    | st2= insertStatement                 { $stmt = st2; }
    | st3= updateStatement                 { $stmt = st3; }
    | st4= batchStatement                  { $stmt = st4; }
    | st5= deleteStatement                 { $stmt = st5; }
    | st6= useStatement                    { $stmt = st6; }
    | st7= truncateStatement               { $stmt = st7; }
    | st8= createKeyspaceStatement         { $stmt = st8; }
    | st9= createTableStatement            { $stmt = st9; }
    | st10=createIndexStatement            { $stmt = st10; }
    | st11=dropKeyspaceStatement           { $stmt = st11; }
    | st12=dropTableStatement              { $stmt = st12; }
    | st13=dropIndexStatement              { $stmt = st13; }
    | st14=alterTableStatement             { $stmt = st14; }
    | st15=alterKeyspaceStatement          { $stmt = st15; }
    | st16=grantPermissionsStatement       { $stmt = st16; }
    | st17=revokePermissionsStatement      { $stmt = st17; }
    | st18=listPermissionsStatement        { $stmt = st18; }
    | st19=createUserStatement             { $stmt = st19; }
    | st20=alterUserStatement              { $stmt = st20; }
    | st21=dropUserStatement               { $stmt = st21; }
    | st22=listUsersStatement              { $stmt = st22; }
    | st23=createTriggerStatement          { $stmt = st23; }
    | st24=dropTriggerStatement            { $stmt = st24; }
    | st25=createTypeStatement             { $stmt = st25; }
    | st26=alterTypeStatement              { $stmt = st26; }
    | st27=dropTypeStatement               { $stmt = st27; }
    | st28=createFunctionStatement         { $stmt = st28; }
    | st29=dropFunctionStatement           { $stmt = st29; }
    | st30=createAggregateStatement        { $stmt = st30; }
    | st31=dropAggregateStatement          { $stmt = st31; }
    | st32=createRoleStatement             { $stmt = st32; }
    | st33=alterRoleStatement              { $stmt = st33; }
    | st34=dropRoleStatement               { $stmt = st34; }
    | st35=listRolesStatement              { $stmt = st35; }
    | st36=grantRoleStatement              { $stmt = st36; }
    | st37=revokeRoleStatement             { $stmt = st37; }
    | st38=createMaterializedViewStatement { $stmt = st38; }
    | st39=dropMaterializedViewStatement   { $stmt = st39; }
    | st40=alterMaterializedViewStatement  { $stmt = st40; }
    ;

/*
 * USE <KEYSPACE>;
 */
useStatement returns [UseStatement stmt]
    : K_USE ks=keyspaceName { $stmt = new UseStatement(ks); }
    ;

/**
 * SELECT <expression>
 * FROM <CF>
 * WHERE KEY = "key1" AND COL > 1 AND COL < 100
 * LIMIT <NUMBER>;
 */
selectStatement returns [SelectStatement.RawStatement expr]
    @init {
        boolean isDistinct = false;
        Term.Raw limit = null;
        Map<ColumnIdentifier.Raw, Boolean> orderings = new LinkedHashMap<ColumnIdentifier.Raw, Boolean>();
        boolean allowFiltering = false;
        boolean isJson = false;
    }
    : K_SELECT 
      ( K_JSON { isJson = true; } )?
      ( ( K_DISTINCT { isDistinct = true; } )? sclause=selectClause )
      K_FROM cf=columnFamilyName
      ( K_WHERE wclause=whereClause )?
      ( K_ORDER K_BY orderByClause[orderings] ( ',' orderByClause[orderings] )* )?
      ( K_LIMIT rows=intValue { limit = rows; } )?
      ( K_ALLOW K_FILTERING  { allowFiltering = true; } )?
      {
          SelectStatement.Parameters params = new SelectStatement.Parameters(orderings,
                                                                             isDistinct,
                                                                             allowFiltering,
                                                                             isJson);
          $expr = new SelectStatement.RawStatement(cf, params, sclause, wclause, limit);
      }
    ;

selectClause returns [List<RawSelector> expr]
    : t1=selector { $expr = new ArrayList<RawSelector>(); $expr.add(t1); } (',' tN=selector { $expr.add(tN); })*
    | '\*' { $expr = Collections.<RawSelector>emptyList();}
    ;

selector returns [RawSelector s]
    @init{ ColumnIdentifier alias = null; }
    : us=unaliasedSelector (K_AS c=noncol_ident { alias = c; })? { $s = new RawSelector(us, alias); }
    ;

unaliasedSelector returns [Selectable.Raw s]
    @init { Selectable.Raw tmp = null; }
    :  ( c=cident                                  { tmp = c; }
       | K_COUNT '(' countArgument ')'             { tmp = new Selectable.WithFunction.Raw(FunctionName.nativeFunction("countRows"), Collections.<Selectable.Raw>emptyList());}
       | K_WRITETIME '(' c=cident ')'              { tmp = new Selectable.WritetimeOrTTL.Raw(c, true); }
       | K_TTL       '(' c=cident ')'              { tmp = new Selectable.WritetimeOrTTL.Raw(c, false); }
       | f=functionName args=selectionFunctionArgs { tmp = new Selectable.WithFunction.Raw(f, args); }
       ) ( '.' fi=cident { tmp = new Selectable.WithFieldSelection.Raw(tmp, fi); } )* { $s = tmp; }
    ;

selectionFunctionArgs returns [List<Selectable.Raw> a]
    : '(' ')' { $a = Collections.emptyList(); }
    | '(' s1=unaliasedSelector { List<Selectable.Raw> args = new ArrayList<Selectable.Raw>(); args.add(s1); }
          ( ',' sn=unaliasedSelector { args.add(sn); } )*
      ')' { $a = args; }
    ;

<<<<<<< HEAD
selectCountClause returns [List<RawSelector> expr]
    @init{ ColumnIdentifier alias = new ColumnIdentifier("count", false); }
    : K_COUNT '(' countArgument ')' (K_AS c=noncol_ident { alias = c; })? { $expr = new ArrayList<RawSelector>(); $expr.add( new RawSelector(new Selectable.WithFunction.Raw(FunctionName.nativeFunction("countRows"), Collections.<Selectable.Raw>emptyList()), alias));}
    ;

=======
>>>>>>> 4fc58513
countArgument
    : '\*'
    | i=INTEGER { if (!i.getText().equals("1")) addRecognitionError("Only COUNT(1) is supported, got COUNT(" + i.getText() + ")");}
    ;

whereClause returns [List<Relation> clause]
    @init{ $clause = new ArrayList<Relation>(); }
    : relation[$clause] (K_AND relation[$clause])*
    ;

orderByClause[Map<ColumnIdentifier.Raw, Boolean> orderings]
    @init{
        boolean reversed = false;
    }
    : c=cident (K_ASC | K_DESC { reversed = true; })? { orderings.put(c, reversed); }
    ;

/**
 * INSERT INTO <CF> (<column>, <column>, <column>, ...)
 * VALUES (<value>, <value>, <value>, ...)
 * USING TIMESTAMP <long>;
 *
 */
insertStatement returns [ModificationStatement.Parsed expr]
    : K_INSERT K_INTO cf=columnFamilyName
        ( st1=normalInsertStatement[cf] { $expr = st1; }
        | K_JSON st2=jsonInsertStatement[cf] { $expr = st2; })
    ;

normalInsertStatement [CFName cf] returns [UpdateStatement.ParsedInsert expr]
    @init {
        Attributes.Raw attrs = new Attributes.Raw();
        List<ColumnIdentifier.Raw> columnNames  = new ArrayList<ColumnIdentifier.Raw>();
        List<Term.Raw> values = new ArrayList<Term.Raw>();
        boolean ifNotExists = false;
    }
    : '(' c1=cident { columnNames.add(c1); }  ( ',' cn=cident { columnNames.add(cn); } )* ')'
      K_VALUES
      '(' v1=term { values.add(v1); } ( ',' vn=term { values.add(vn); } )* ')'
      ( K_IF K_NOT K_EXISTS { ifNotExists = true; } )?
      ( usingClause[attrs] )?
      {
          $expr = new UpdateStatement.ParsedInsert(cf, attrs, columnNames, values, ifNotExists);
      }
    ;

jsonInsertStatement [CFName cf] returns [UpdateStatement.ParsedInsertJson expr]
    @init {
        Attributes.Raw attrs = new Attributes.Raw();
        boolean ifNotExists = false;
    }
    : val=jsonValue
      ( K_IF K_NOT K_EXISTS { ifNotExists = true; } )?
      ( usingClause[attrs] )?
      {
          $expr = new UpdateStatement.ParsedInsertJson(cf, attrs, val, ifNotExists);
      }
    ;

jsonValue returns [Json.Raw value]
    :
    | s=STRING_LITERAL { $value = new Json.Literal($s.text); }
    | ':' id=noncol_ident     { $value = newJsonBindVariables(id); }
    | QMARK            { $value = newJsonBindVariables(null); }
    ;

usingClause[Attributes.Raw attrs]
    : K_USING usingClauseObjective[attrs] ( K_AND usingClauseObjective[attrs] )*
    ;

usingClauseObjective[Attributes.Raw attrs]
    : K_TIMESTAMP ts=intValue { attrs.timestamp = ts; }
    | K_TTL t=intValue { attrs.timeToLive = t; }
    ;

/**
 * UPDATE <CF>
 * USING TIMESTAMP <long>
 * SET name1 = value1, name2 = value2
 * WHERE key = value;
 * [IF (EXISTS | name = value, ...)];
 */
updateStatement returns [UpdateStatement.ParsedUpdate expr]
    @init {
        Attributes.Raw attrs = new Attributes.Raw();
        List<Pair<ColumnIdentifier.Raw, Operation.RawUpdate>> operations = new ArrayList<Pair<ColumnIdentifier.Raw, Operation.RawUpdate>>();
        boolean ifExists = false;
    }
    : K_UPDATE cf=columnFamilyName
      ( usingClause[attrs] )?
      K_SET columnOperation[operations] (',' columnOperation[operations])*
      K_WHERE wclause=whereClause
      ( K_IF ( K_EXISTS { ifExists = true; } | conditions=updateConditions ))?
      {
          return new UpdateStatement.ParsedUpdate(cf,
                                                  attrs,
                                                  operations,
                                                  wclause,
                                                  conditions == null ? Collections.<Pair<ColumnIdentifier.Raw, ColumnCondition.Raw>>emptyList() : conditions,
                                                  ifExists);
     }
    ;

updateConditions returns [List<Pair<ColumnIdentifier.Raw, ColumnCondition.Raw>> conditions]
    @init { conditions = new ArrayList<Pair<ColumnIdentifier.Raw, ColumnCondition.Raw>>(); }
    : columnCondition[conditions] ( K_AND columnCondition[conditions] )*
    ;


/**
 * DELETE name1, name2
 * FROM <CF>
 * USING TIMESTAMP <long>
 * WHERE KEY = keyname
   [IF (EXISTS | name = value, ...)];
 */
deleteStatement returns [DeleteStatement.Parsed expr]
    @init {
        Attributes.Raw attrs = new Attributes.Raw();
        List<Operation.RawDeletion> columnDeletions = Collections.emptyList();
        boolean ifExists = false;
    }
    : K_DELETE ( dels=deleteSelection { columnDeletions = dels; } )?
      K_FROM cf=columnFamilyName
      ( usingClauseDelete[attrs] )?
      K_WHERE wclause=whereClause
      ( K_IF ( K_EXISTS { ifExists = true; } | conditions=updateConditions ))?
      {
          return new DeleteStatement.Parsed(cf,
                                            attrs,
                                            columnDeletions,
                                            wclause,
                                            conditions == null ? Collections.<Pair<ColumnIdentifier.Raw, ColumnCondition.Raw>>emptyList() : conditions,
                                            ifExists);
      }
    ;

deleteSelection returns [List<Operation.RawDeletion> operations]
    : { $operations = new ArrayList<Operation.RawDeletion>(); }
          t1=deleteOp { $operations.add(t1); }
          (',' tN=deleteOp { $operations.add(tN); })*
    ;

deleteOp returns [Operation.RawDeletion op]
    : c=cident                { $op = new Operation.ColumnDeletion(c); }
    | c=cident '[' t=term ']' { $op = new Operation.ElementDeletion(c, t); }
    ;

usingClauseDelete[Attributes.Raw attrs]
    : K_USING K_TIMESTAMP ts=intValue { attrs.timestamp = ts; }
    ;

/**
 * BEGIN BATCH
 *   UPDATE <CF> SET name1 = value1 WHERE KEY = keyname1;
 *   UPDATE <CF> SET name2 = value2 WHERE KEY = keyname2;
 *   UPDATE <CF> SET name3 = value3 WHERE KEY = keyname3;
 *   ...
 * APPLY BATCH
 *
 * OR
 *
 * BEGIN BATCH
 *   INSERT INTO <CF> (KEY, <name>) VALUES ('<key>', '<value>');
 *   INSERT INTO <CF> (KEY, <name>) VALUES ('<key>', '<value>');
 *   ...
 * APPLY BATCH
 *
 * OR
 *
 * BEGIN BATCH
 *   DELETE name1, name2 FROM <CF> WHERE key = <key>
 *   DELETE name3, name4 FROM <CF> WHERE key = <key>
 *   ...
 * APPLY BATCH
 */
batchStatement returns [BatchStatement.Parsed expr]
    @init {
        BatchStatement.Type type = BatchStatement.Type.LOGGED;
        List<ModificationStatement.Parsed> statements = new ArrayList<ModificationStatement.Parsed>();
        Attributes.Raw attrs = new Attributes.Raw();
    }
    : K_BEGIN
      ( K_UNLOGGED { type = BatchStatement.Type.UNLOGGED; } | K_COUNTER { type = BatchStatement.Type.COUNTER; } )?
      K_BATCH ( usingClause[attrs] )?
          ( s=batchStatementObjective ';'? { statements.add(s); } )*
      K_APPLY K_BATCH
      {
          return new BatchStatement.Parsed(type, attrs, statements);
      }
    ;

batchStatementObjective returns [ModificationStatement.Parsed statement]
    : i=insertStatement  { $statement = i; }
    | u=updateStatement  { $statement = u; }
    | d=deleteStatement  { $statement = d; }
    ;

createAggregateStatement returns [CreateAggregateStatement expr]
    @init {
        boolean orReplace = false;
        boolean ifNotExists = false;

        List<CQL3Type.Raw> argsTypes = new ArrayList<>();
    }
    : K_CREATE (K_OR K_REPLACE { orReplace = true; })?
      K_AGGREGATE
      (K_IF K_NOT K_EXISTS { ifNotExists = true; })?
      fn=functionName
      '('
        (
          v=comparatorType { argsTypes.add(v); }
          ( ',' v=comparatorType { argsTypes.add(v); } )*
        )?
      ')'
      K_SFUNC sfunc = allowedFunctionName
      K_STYPE stype = comparatorType
      (
        K_FINALFUNC ffunc = allowedFunctionName
      )?
      (
        K_INITCOND ival = term
      )?
      { $expr = new CreateAggregateStatement(fn, argsTypes, sfunc, stype, ffunc, ival, orReplace, ifNotExists); }
    ;

dropAggregateStatement returns [DropAggregateStatement expr]
    @init {
        boolean ifExists = false;
        List<CQL3Type.Raw> argsTypes = new ArrayList<>();
        boolean argsPresent = false;
    }
    : K_DROP K_AGGREGATE
      (K_IF K_EXISTS { ifExists = true; } )?
      fn=functionName
      (
        '('
          (
            v=comparatorType { argsTypes.add(v); }
            ( ',' v=comparatorType { argsTypes.add(v); } )*
          )?
        ')'
        { argsPresent = true; }
      )?
      { $expr = new DropAggregateStatement(fn, argsTypes, argsPresent, ifExists); }
    ;

createFunctionStatement returns [CreateFunctionStatement expr]
    @init {
        boolean orReplace = false;
        boolean ifNotExists = false;

        List<ColumnIdentifier> argsNames = new ArrayList<>();
        List<CQL3Type.Raw> argsTypes = new ArrayList<>();
        boolean calledOnNullInput = false;
    }
    : K_CREATE (K_OR K_REPLACE { orReplace = true; })?
      K_FUNCTION
      (K_IF K_NOT K_EXISTS { ifNotExists = true; })?
      fn=functionName
      '('
        (
          k=noncol_ident v=comparatorType { argsNames.add(k); argsTypes.add(v); }
          ( ',' k=noncol_ident v=comparatorType { argsNames.add(k); argsTypes.add(v); } )*
        )?
      ')'
      ( (K_RETURNS K_NULL) | (K_CALLED { calledOnNullInput=true; })) K_ON K_NULL K_INPUT
      K_RETURNS rt = comparatorType
      K_LANGUAGE language = IDENT
      K_AS body = STRING_LITERAL
      { $expr = new CreateFunctionStatement(fn, $language.text.toLowerCase(), $body.text,
                                            argsNames, argsTypes, rt, calledOnNullInput, orReplace, ifNotExists); }
    ;

dropFunctionStatement returns [DropFunctionStatement expr]
    @init {
        boolean ifExists = false;
        List<CQL3Type.Raw> argsTypes = new ArrayList<>();
        boolean argsPresent = false;
    }
    : K_DROP K_FUNCTION
      (K_IF K_EXISTS { ifExists = true; } )?
      fn=functionName
      (
        '('
          (
            v=comparatorType { argsTypes.add(v); }
            ( ',' v=comparatorType { argsTypes.add(v); } )*
          )?
        ')'
        { argsPresent = true; }
      )?
      { $expr = new DropFunctionStatement(fn, argsTypes, argsPresent, ifExists); }
    ;

/**
 * CREATE KEYSPACE [IF NOT EXISTS] <KEYSPACE> WITH attr1 = value1 AND attr2 = value2;
 */
createKeyspaceStatement returns [CreateKeyspaceStatement expr]
    @init {
        KeyspaceAttributes attrs = new KeyspaceAttributes();
        boolean ifNotExists = false;
    }
    : K_CREATE K_KEYSPACE (K_IF K_NOT K_EXISTS { ifNotExists = true; } )? ks=keyspaceName
      K_WITH properties[attrs] { $expr = new CreateKeyspaceStatement(ks, attrs, ifNotExists); }
    ;

/**
 * CREATE COLUMNFAMILY [IF NOT EXISTS] <CF> (
 *     <name1> <type>,
 *     <name2> <type>,
 *     <name3> <type>
 * ) WITH <property> = <value> AND ...;
 */
createTableStatement returns [CreateTableStatement.RawStatement expr]
    @init { boolean ifNotExists = false; }
    : K_CREATE K_COLUMNFAMILY (K_IF K_NOT K_EXISTS { ifNotExists = true; } )?
      cf=columnFamilyName { $expr = new CreateTableStatement.RawStatement(cf, ifNotExists); }
      cfamDefinition[expr]
    ;

cfamDefinition[CreateTableStatement.RawStatement expr]
    : '(' cfamColumns[expr] ( ',' cfamColumns[expr]? )* ')'
      ( K_WITH cfamProperty[expr.properties] ( K_AND cfamProperty[expr.properties] )*)?
    ;

cfamColumns[CreateTableStatement.RawStatement expr]
    : k=ident v=comparatorType { boolean isStatic=false; } (K_STATIC {isStatic = true;})? { $expr.addDefinition(k, v, isStatic); }
        (K_PRIMARY K_KEY { $expr.addKeyAliases(Collections.singletonList(k)); })?
    | K_PRIMARY K_KEY '(' pkDef[expr] (',' c=ident { $expr.addColumnAlias(c); } )* ')'
    ;

pkDef[CreateTableStatement.RawStatement expr]
    : k=ident { $expr.addKeyAliases(Collections.singletonList(k)); }
    | '(' { List<ColumnIdentifier> l = new ArrayList<ColumnIdentifier>(); } k1=ident { l.add(k1); } ( ',' kn=ident { l.add(kn); } )* ')' { $expr.addKeyAliases(l); }
    ;

cfamProperty[CFProperties props]
    : property[props.properties]
    | K_COMPACT K_STORAGE { $props.setCompactStorage(); }
    | K_CLUSTERING K_ORDER K_BY '(' cfamOrdering[props] (',' cfamOrdering[props])* ')'
    ;

cfamOrdering[CFProperties props]
    @init{ boolean reversed=false; }
    : k=ident (K_ASC | K_DESC { reversed=true;} ) { $props.setOrdering(k, reversed); }
    ;


/**
 * CREATE TYPE foo (
 *    <name1> <type1>,
 *    <name2> <type2>,
 *    ....
 * )
 */
createTypeStatement returns [CreateTypeStatement expr]
    @init { boolean ifNotExists = false; }
    : K_CREATE K_TYPE (K_IF K_NOT K_EXISTS { ifNotExists = true; } )?
         tn=userTypeName { $expr = new CreateTypeStatement(tn, ifNotExists); }
         '(' typeColumns[expr] ( ',' typeColumns[expr]? )* ')'
    ;

typeColumns[CreateTypeStatement expr]
    : k=noncol_ident v=comparatorType { $expr.addDefinition(k, v); }
    ;


/**
 * CREATE INDEX [IF NOT EXISTS] [indexName] ON <columnFamily> (<columnName>);
 * CREATE CUSTOM INDEX [IF NOT EXISTS] [indexName] ON <columnFamily> (<columnName>) USING <indexClass>;
 */
createIndexStatement returns [CreateIndexStatement expr]
    @init {
        IndexPropDefs props = new IndexPropDefs();
        boolean ifNotExists = false;
        IndexName name = new IndexName();
    }
    : K_CREATE (K_CUSTOM { props.isCustom = true; })? K_INDEX (K_IF K_NOT K_EXISTS { ifNotExists = true; } )?
        (idxName[name])? K_ON cf=columnFamilyName '(' id=indexIdent ')'
        (K_USING cls=STRING_LITERAL { props.customClass = $cls.text; })?
        (K_WITH properties[props])?
      { $expr = new CreateIndexStatement(cf, name, id, props, ifNotExists); }
    ;

indexIdent returns [IndexTarget.Raw id]
    : c=cident                   { $id = IndexTarget.Raw.valuesOf(c); }
    | K_KEYS '(' c=cident ')'    { $id = IndexTarget.Raw.keysOf(c); }
    | K_ENTRIES '(' c=cident ')' { $id = IndexTarget.Raw.keysAndValuesOf(c); }
    | K_FULL '(' c=cident ')'    { $id = IndexTarget.Raw.fullCollection(c); }
    ;

/**
 * CREATE MATERIALIZED VIEW <viewName> AS
 *  SELECT <columns>
 *  FROM <CF>
 *  WHERE <pkColumns> IS NOT NULL
 *  PRIMARY KEY (<pkColumns>)
 *  WITH <property> = <value> AND ...;
 */
createMaterializedViewStatement returns [CreateMaterializedViewStatement expr]
    @init {
        boolean ifNotExists = false;
        List<ColumnIdentifier.Raw> partitionKeys = new ArrayList<>();
        List<ColumnIdentifier.Raw> compositeKeys = new ArrayList<>();
    }
    : K_CREATE K_MATERIALIZED K_VIEW (K_IF K_NOT K_EXISTS { ifNotExists = true; })? cf=columnFamilyName K_AS
        K_SELECT sclause=selectClause K_FROM basecf=columnFamilyName
        (K_WHERE wclause=mvWhereClause)?
        K_PRIMARY K_KEY (
        '(' '(' k1=cident { partitionKeys.add(k1); } ( ',' kn=cident { partitionKeys.add(kn); } )* ')' ( ',' c1=cident { compositeKeys.add(c1); } )* ')'
    |   '(' k1=cident { partitionKeys.add(k1); } ( ',' cn=cident { compositeKeys.add(cn); } )* ')'
        )
        { $expr = new CreateMaterializedViewStatement(cf, basecf, sclause, wclause, partitionKeys, compositeKeys, ifNotExists); }
        ( K_WITH cfamProperty[expr.properties] ( K_AND cfamProperty[expr.properties] )*)?
    ;

mvWhereClause returns [List<ColumnIdentifier.Raw> expr]
    : t1=cident { $expr = new ArrayList<ColumnIdentifier.Raw>(); $expr.add(t1); } K_IS K_NOT K_NULL (K_AND tN=cident { $expr.add(tN); } K_IS K_NOT K_NULL)*
    ;

/**
 * CREATE TRIGGER triggerName ON columnFamily USING 'triggerClass';
 */
createTriggerStatement returns [CreateTriggerStatement expr]
    @init {
        boolean ifNotExists = false;
    }
    : K_CREATE K_TRIGGER (K_IF K_NOT K_EXISTS { ifNotExists = true; } )? (name=cident)
        K_ON cf=columnFamilyName K_USING cls=STRING_LITERAL
      { $expr = new CreateTriggerStatement(cf, name.toString(), $cls.text, ifNotExists); }
    ;

/**
 * DROP TRIGGER [IF EXISTS] triggerName ON columnFamily;
 */
dropTriggerStatement returns [DropTriggerStatement expr]
     @init { boolean ifExists = false; }
    : K_DROP K_TRIGGER (K_IF K_EXISTS { ifExists = true; } )? (name=cident) K_ON cf=columnFamilyName
      { $expr = new DropTriggerStatement(cf, name.toString(), ifExists); }
    ;

/**
 * ALTER KEYSPACE <KS> WITH <property> = <value>;
 */
alterKeyspaceStatement returns [AlterKeyspaceStatement expr]
    @init { KeyspaceAttributes attrs = new KeyspaceAttributes(); }
    : K_ALTER K_KEYSPACE ks=keyspaceName
        K_WITH properties[attrs] { $expr = new AlterKeyspaceStatement(ks, attrs); }
    ;


/**
 * ALTER COLUMN FAMILY <CF> ALTER <column> TYPE <newtype>;
 * ALTER COLUMN FAMILY <CF> ADD <column> <newtype>;
 * ALTER COLUMN FAMILY <CF> DROP <column>;
 * ALTER COLUMN FAMILY <CF> WITH <property> = <value>;
 * ALTER COLUMN FAMILY <CF> RENAME <column> TO <column>;
 */
alterTableStatement returns [AlterTableStatement expr]
    @init {
        AlterTableStatement.Type type = null;
        TableAttributes attrs = new TableAttributes();
        Map<ColumnIdentifier.Raw, ColumnIdentifier.Raw> renames = new HashMap<ColumnIdentifier.Raw, ColumnIdentifier.Raw>();
        boolean isStatic = false;
    }
    : K_ALTER K_COLUMNFAMILY cf=columnFamilyName
          ( K_ALTER id=cident K_TYPE v=comparatorType { type = AlterTableStatement.Type.ALTER; }
          | K_ADD   id=cident v=comparatorType ({ isStatic=true; } K_STATIC)? { type = AlterTableStatement.Type.ADD; }
          | K_DROP  id=cident                         { type = AlterTableStatement.Type.DROP; }
          | K_WITH  properties[attrs]                 { type = AlterTableStatement.Type.OPTS; }
          | K_RENAME                                  { type = AlterTableStatement.Type.RENAME; }
               id1=cident K_TO toId1=cident { renames.put(id1, toId1); }
               ( K_AND idn=cident K_TO toIdn=cident { renames.put(idn, toIdn); } )*
          )
    {
        $expr = new AlterTableStatement(cf, type, id, v, attrs, renames, isStatic);
    }
    ;

alterMaterializedViewStatement returns [AlterMaterializedViewStatement expr]
    @init {
        TableAttributes attrs = new TableAttributes();
    }
    : K_ALTER K_MATERIALIZED K_VIEW name=columnFamilyName
          K_WITH properties[attrs]
    {
        $expr = new AlterMaterializedViewStatement(name, attrs);
    }
    ;
    

/**
 * ALTER TYPE <name> ALTER <field> TYPE <newtype>;
 * ALTER TYPE <name> ADD <field> <newtype>;
 * ALTER TYPE <name> RENAME <field> TO <newtype> AND ...;
 */
alterTypeStatement returns [AlterTypeStatement expr]
    : K_ALTER K_TYPE name=userTypeName
          ( K_ALTER f=noncol_ident K_TYPE v=comparatorType { $expr = AlterTypeStatement.alter(name, f, v); }
          | K_ADD   f=noncol_ident v=comparatorType        { $expr = AlterTypeStatement.addition(name, f, v); }
          | K_RENAME
               { Map<ColumnIdentifier, ColumnIdentifier> renames = new HashMap<ColumnIdentifier, ColumnIdentifier>(); }
                 id1=noncol_ident K_TO toId1=noncol_ident { renames.put(id1, toId1); }
                 ( K_AND idn=noncol_ident K_TO toIdn=noncol_ident { renames.put(idn, toIdn); } )*
               { $expr = AlterTypeStatement.renames(name, renames); }
          )
    ;


/**
 * DROP KEYSPACE [IF EXISTS] <KSP>;
 */
dropKeyspaceStatement returns [DropKeyspaceStatement ksp]
    @init { boolean ifExists = false; }
    : K_DROP K_KEYSPACE (K_IF K_EXISTS { ifExists = true; } )? ks=keyspaceName { $ksp = new DropKeyspaceStatement(ks, ifExists); }
    ;

/**
 * DROP COLUMNFAMILY [IF EXISTS] <CF>;
 */
dropTableStatement returns [DropTableStatement stmt]
    @init { boolean ifExists = false; }
    : K_DROP K_COLUMNFAMILY (K_IF K_EXISTS { ifExists = true; } )? cf=columnFamilyName { $stmt = new DropTableStatement(cf, ifExists); }
    ;

/**
 * DROP TYPE <name>;
 */
dropTypeStatement returns [DropTypeStatement stmt]
    @init { boolean ifExists = false; }
    : K_DROP K_TYPE (K_IF K_EXISTS { ifExists = true; } )? name=userTypeName { $stmt = new DropTypeStatement(name, ifExists); }
    ;

/**
 * DROP INDEX [IF EXISTS] <INDEX_NAME>
 */
dropIndexStatement returns [DropIndexStatement expr]
    @init { boolean ifExists = false; }
    : K_DROP K_INDEX (K_IF K_EXISTS { ifExists = true; } )? index=indexName
      { $expr = new DropIndexStatement(index, ifExists); }
    ;

/**
 * DROP MATERIALIZED VIEW [IF EXISTS] <view_name>
 */
dropMaterializedViewStatement returns [DropMaterializedViewStatement expr]
    @init { boolean ifExists = false; }
    : K_DROP K_MATERIALIZED K_VIEW (K_IF K_EXISTS { ifExists = true; } )? cf=columnFamilyName
      { $expr = new DropMaterializedViewStatement(cf, ifExists); }
    ;

/**
  * TRUNCATE <CF>;
  */
truncateStatement returns [TruncateStatement stmt]
    : K_TRUNCATE cf=columnFamilyName { $stmt = new TruncateStatement(cf); }
    ;

/**
 * GRANT <permission> ON <resource> TO <rolename>
 */
grantPermissionsStatement returns [GrantPermissionsStatement stmt]
    : K_GRANT
          permissionOrAll
      K_ON
          resource
      K_TO
          grantee=userOrRoleName
      { $stmt = new GrantPermissionsStatement(filterPermissions($permissionOrAll.perms, $resource.res), $resource.res, grantee); }
    ;

/**
 * REVOKE <permission> ON <resource> FROM <rolename>
 */
revokePermissionsStatement returns [RevokePermissionsStatement stmt]
    : K_REVOKE
          permissionOrAll
      K_ON
          resource
      K_FROM
          revokee=userOrRoleName
      { $stmt = new RevokePermissionsStatement(filterPermissions($permissionOrAll.perms, $resource.res), $resource.res, revokee); }
    ;

/**
 * GRANT ROLE <rolename> TO <grantee>
 */
grantRoleStatement returns [GrantRoleStatement stmt]
    : K_GRANT
          role=userOrRoleName
      K_TO
          grantee=userOrRoleName
      { $stmt = new GrantRoleStatement(role, grantee); }
    ;

/**
 * REVOKE ROLE <rolename> FROM <revokee>
 */
revokeRoleStatement returns [RevokeRoleStatement stmt]
    : K_REVOKE
          role=userOrRoleName
      K_FROM
          revokee=userOrRoleName
      { $stmt = new RevokeRoleStatement(role, revokee); }
    ;

listPermissionsStatement returns [ListPermissionsStatement stmt]
    @init {
        IResource resource = null;
        boolean recursive = true;
        RoleName grantee = new RoleName();
    }
    : K_LIST
          permissionOrAll
      ( K_ON resource { resource = $resource.res; } )?
      ( K_OF roleName[grantee] )?
      ( K_NORECURSIVE { recursive = false; } )?
      { $stmt = new ListPermissionsStatement($permissionOrAll.perms, resource, grantee, recursive); }
    ;

permission returns [Permission perm]
    : p=(K_CREATE | K_ALTER | K_DROP | K_SELECT | K_MODIFY | K_AUTHORIZE | K_DESCRIBE | K_EXECUTE)
    { $perm = Permission.valueOf($p.text.toUpperCase()); }
    ;

permissionOrAll returns [Set<Permission> perms]
    : K_ALL ( K_PERMISSIONS )?       { $perms = Permission.ALL; }
    | p=permission ( K_PERMISSION )? { $perms = EnumSet.of($p.perm); }
    ;

resource returns [IResource res]
    : d=dataResource { $res = $d.res; }
    | r=roleResource { $res = $r.res; }
    | f=functionResource { $res = $f.res; }
    ;

dataResource returns [DataResource res]
    : K_ALL K_KEYSPACES { $res = DataResource.root(); }
    | K_KEYSPACE ks = keyspaceName { $res = DataResource.keyspace($ks.id); }
    | ( K_COLUMNFAMILY )? cf = columnFamilyName
      { $res = DataResource.table($cf.name.getKeyspace(), $cf.name.getColumnFamily()); }
    ;

roleResource returns [RoleResource res]
    : K_ALL K_ROLES { $res = RoleResource.root(); }
    | K_ROLE role = userOrRoleName { $res = RoleResource.role($role.name.getName()); }
    ;

functionResource returns [FunctionResource res]
    @init {
        List<CQL3Type.Raw> argsTypes = new ArrayList<>();
    }
    : K_ALL K_FUNCTIONS { $res = FunctionResource.root(); }
    | K_ALL K_FUNCTIONS K_IN K_KEYSPACE ks = keyspaceName { $res = FunctionResource.keyspace($ks.id); }
    // Arg types are mandatory for DCL statements on Functions
    | K_FUNCTION fn=functionName
      (
        '('
          (
            v=comparatorType { argsTypes.add(v); }
            ( ',' v=comparatorType { argsTypes.add(v); } )*
          )?
        ')'
      )
      { $res = FunctionResource.functionFromCql($fn.s.keyspace, $fn.s.name, argsTypes); }
    ;

/**
 * CREATE USER [IF NOT EXISTS] <username> [WITH PASSWORD <password>] [SUPERUSER|NOSUPERUSER]
 */
createUserStatement returns [CreateRoleStatement stmt]
    @init {
        RoleOptions opts = new RoleOptions();
        opts.setOption(IRoleManager.Option.LOGIN, true);
        boolean superuser = false;
        boolean ifNotExists = false;
        RoleName name = new RoleName();
    }
    : K_CREATE K_USER (K_IF K_NOT K_EXISTS { ifNotExists = true; })? u=username { name.setName($u.text, false); }
      ( K_WITH userPassword[opts] )?
      ( K_SUPERUSER { superuser = true; } | K_NOSUPERUSER { superuser = false; } )?
      { opts.setOption(IRoleManager.Option.SUPERUSER, superuser);
        $stmt = new CreateRoleStatement(name, opts, ifNotExists); }
    ;

/**
 * ALTER USER <username> [WITH PASSWORD <password>] [SUPERUSER|NOSUPERUSER]
 */
alterUserStatement returns [AlterRoleStatement stmt]
    @init {
        RoleOptions opts = new RoleOptions();
        RoleName name = new RoleName();
    }
    : K_ALTER K_USER u=username { name.setName($u.text, false); }
      ( K_WITH userPassword[opts] )?
      ( K_SUPERUSER { opts.setOption(IRoleManager.Option.SUPERUSER, true); }
        | K_NOSUPERUSER { opts.setOption(IRoleManager.Option.SUPERUSER, false); } ) ?
      {  $stmt = new AlterRoleStatement(name, opts); }
    ;

/**
 * DROP USER [IF EXISTS] <username>
 */
dropUserStatement returns [DropRoleStatement stmt]
    @init {
        boolean ifExists = false;
        RoleName name = new RoleName();
    }
    : K_DROP K_USER (K_IF K_EXISTS { ifExists = true; })? u=username { name.setName($u.text, false); $stmt = new DropRoleStatement(name, ifExists); }
    ;

/**
 * LIST USERS
 */
listUsersStatement returns [ListRolesStatement stmt]
    : K_LIST K_USERS { $stmt = new ListUsersStatement(); }
    ;

/**
 * CREATE ROLE [IF NOT EXISTS] <rolename> [ [WITH] option [ [AND] option ]* ]
 *
 * where option can be:
 *  PASSWORD = '<password>'
 *  SUPERUSER = (true|false)
 *  LOGIN = (true|false)
 *  OPTIONS = { 'k1':'v1', 'k2':'v2'}
 */
createRoleStatement returns [CreateRoleStatement stmt]
    @init {
        RoleOptions opts = new RoleOptions();
        boolean ifNotExists = false;
    }
    : K_CREATE K_ROLE (K_IF K_NOT K_EXISTS { ifNotExists = true; })? name=userOrRoleName
      ( K_WITH roleOptions[opts] )?
      {
        // set defaults if they weren't explictly supplied
        if (!opts.getLogin().isPresent())
        {
            opts.setOption(IRoleManager.Option.LOGIN, false);
        }
        if (!opts.getSuperuser().isPresent())
        {
            opts.setOption(IRoleManager.Option.SUPERUSER, false);
        }
        $stmt = new CreateRoleStatement(name, opts, ifNotExists);
      }
    ;

/**
 * ALTER ROLE <rolename> [ [WITH] option [ [AND] option ]* ]
 *
 * where option can be:
 *  PASSWORD = '<password>'
 *  SUPERUSER = (true|false)
 *  LOGIN = (true|false)
 *  OPTIONS = { 'k1':'v1', 'k2':'v2'}
 */
alterRoleStatement returns [AlterRoleStatement stmt]
    @init {
        RoleOptions opts = new RoleOptions();
    }
    : K_ALTER K_ROLE name=userOrRoleName
      ( K_WITH roleOptions[opts] )?
      {  $stmt = new AlterRoleStatement(name, opts); }
    ;

/**
 * DROP ROLE [IF EXISTS] <rolename>
 */
dropRoleStatement returns [DropRoleStatement stmt]
    @init {
        boolean ifExists = false;
    }
    : K_DROP K_ROLE (K_IF K_EXISTS { ifExists = true; })? name=userOrRoleName
      { $stmt = new DropRoleStatement(name, ifExists); }
    ;

/**
 * LIST ROLES [OF <rolename>] [NORECURSIVE]
 */
listRolesStatement returns [ListRolesStatement stmt]
    @init {
        boolean recursive = true;
        RoleName grantee = new RoleName();
    }
    : K_LIST K_ROLES
      ( K_OF roleName[grantee])?
      ( K_NORECURSIVE { recursive = false; } )?
      { $stmt = new ListRolesStatement(grantee, recursive); }
    ;

roleOptions[RoleOptions opts]
    : roleOption[opts] (K_AND roleOption[opts])*
    ;

roleOption[RoleOptions opts]
    :  K_PASSWORD '=' v=STRING_LITERAL { opts.setOption(IRoleManager.Option.PASSWORD, $v.text); }
    |  K_OPTIONS '=' m=mapLiteral { opts.setOption(IRoleManager.Option.OPTIONS, convertPropertyMap(m)); }
    |  K_SUPERUSER '=' b=BOOLEAN { opts.setOption(IRoleManager.Option.SUPERUSER, Boolean.valueOf($b.text)); }
    |  K_LOGIN '=' b=BOOLEAN { opts.setOption(IRoleManager.Option.LOGIN, Boolean.valueOf($b.text)); }
    ;

// for backwards compatibility in CREATE/ALTER USER, this has no '='
userPassword[RoleOptions opts]
    :  K_PASSWORD v=STRING_LITERAL { opts.setOption(IRoleManager.Option.PASSWORD, $v.text); }
    ;

/** DEFINITIONS **/

// Column Identifiers.  These need to be treated differently from other
// identifiers because the underlying comparator is not necessarily text. See
// CASSANDRA-8178 for details.
cident returns [ColumnIdentifier.Raw id]
    : t=IDENT              { $id = new ColumnIdentifier.Raw($t.text, false); }
    | t=QUOTED_NAME        { $id = new ColumnIdentifier.Raw($t.text, true); }
    | k=unreserved_keyword { $id = new ColumnIdentifier.Raw(k, false); }
    ;

// Column identifiers where the comparator is known to be text
ident returns [ColumnIdentifier id]
    : t=IDENT              { $id = ColumnIdentifier.getInterned($t.text, false); }
    | t=QUOTED_NAME        { $id = ColumnIdentifier.getInterned($t.text, true); }
    | k=unreserved_keyword { $id = ColumnIdentifier.getInterned(k, false); }
    ;

// Identifiers that do not refer to columns
noncol_ident returns [ColumnIdentifier id]
    : t=IDENT              { $id = new ColumnIdentifier($t.text, false); }
    | t=QUOTED_NAME        { $id = new ColumnIdentifier($t.text, true); }
    | k=unreserved_keyword { $id = new ColumnIdentifier(k, false); }
    ;

// Keyspace & Column family names
keyspaceName returns [String id]
    @init { CFName name = new CFName(); }
    : ksName[name] { $id = name.getKeyspace(); }
    ;

indexName returns [IndexName name]
    @init { $name = new IndexName(); }
    : (ksName[name] '.')? idxName[name]
    ;

columnFamilyName returns [CFName name]
    @init { $name = new CFName(); }
    : (ksName[name] '.')? cfName[name]
    ;

userTypeName returns [UTName name]
    : (ks=noncol_ident '.')? ut=non_type_ident { return new UTName(ks, ut); }
    ;

userOrRoleName returns [RoleName name]
    @init { $name = new RoleName(); }
    : roleName[name] {return $name;}
    ;

ksName[KeyspaceElementName name]
    : t=IDENT              { $name.setKeyspace($t.text, false);}
    | t=QUOTED_NAME        { $name.setKeyspace($t.text, true);}
    | k=unreserved_keyword { $name.setKeyspace(k, false);}
    | QMARK {addRecognitionError("Bind variables cannot be used for keyspace names");}
    ;

cfName[CFName name]
    : t=IDENT              { $name.setColumnFamily($t.text, false); }
    | t=QUOTED_NAME        { $name.setColumnFamily($t.text, true); }
    | k=unreserved_keyword { $name.setColumnFamily(k, false); }
    | QMARK {addRecognitionError("Bind variables cannot be used for table names");}
    ;

idxName[IndexName name]
    : t=IDENT              { $name.setIndex($t.text, false); }
    | t=QUOTED_NAME        { $name.setIndex($t.text, true);}
    | k=unreserved_keyword { $name.setIndex(k, false); }
    | QMARK {addRecognitionError("Bind variables cannot be used for index names");}
    ;

roleName[RoleName name]
    : t=IDENT              { $name.setName($t.text, false); }
    | t=QUOTED_NAME        { $name.setName($t.text, true); }
    | k=unreserved_keyword { $name.setName(k, false); }
    | QMARK {addRecognitionError("Bind variables cannot be used for role names");}
    ;

constant returns [Constants.Literal constant]
    : t=STRING_LITERAL { $constant = Constants.Literal.string($t.text); }
    | t=INTEGER        { $constant = Constants.Literal.integer($t.text); }
    | t=FLOAT          { $constant = Constants.Literal.floatingPoint($t.text); }
    | t=BOOLEAN        { $constant = Constants.Literal.bool($t.text); }
    | t=UUID           { $constant = Constants.Literal.uuid($t.text); }
    | t=HEXNUMBER      { $constant = Constants.Literal.hex($t.text); }
    | { String sign=""; } ('-' {sign = "-"; } )? t=(K_NAN | K_INFINITY) { $constant = Constants.Literal.floatingPoint(sign + $t.text); }
    ;

mapLiteral returns [Maps.Literal map]
    : '{' { List<Pair<Term.Raw, Term.Raw>> m = new ArrayList<Pair<Term.Raw, Term.Raw>>(); }
          ( k1=term ':' v1=term { m.add(Pair.create(k1, v1)); } ( ',' kn=term ':' vn=term { m.add(Pair.create(kn, vn)); } )* )?
      '}' { $map = new Maps.Literal(m); }
    ;

setOrMapLiteral[Term.Raw t] returns [Term.Raw value]
    : ':' v=term { List<Pair<Term.Raw, Term.Raw>> m = new ArrayList<Pair<Term.Raw, Term.Raw>>(); m.add(Pair.create(t, v)); }
          ( ',' kn=term ':' vn=term { m.add(Pair.create(kn, vn)); } )*
      { $value = new Maps.Literal(m); }
    | { List<Term.Raw> s = new ArrayList<Term.Raw>(); s.add(t); }
          ( ',' tn=term { s.add(tn); } )*
      { $value = new Sets.Literal(s); }
    ;

collectionLiteral returns [Term.Raw value]
    : '[' { List<Term.Raw> l = new ArrayList<Term.Raw>(); }
          ( t1=term { l.add(t1); } ( ',' tn=term { l.add(tn); } )* )?
      ']' { $value = new Lists.Literal(l); }
    | '{' t=term v=setOrMapLiteral[t] { $value = v; } '}'
    // Note that we have an ambiguity between maps and set for "{}". So we force it to a set literal,
    // and deal with it later based on the type of the column (SetLiteral.java).
    | '{' '}' { $value = new Sets.Literal(Collections.<Term.Raw>emptyList()); }
    ;

usertypeLiteral returns [UserTypes.Literal ut]
    @init{ Map<ColumnIdentifier, Term.Raw> m = new HashMap<ColumnIdentifier, Term.Raw>(); }
    @after{ $ut = new UserTypes.Literal(m); }
    // We don't allow empty literals because that conflicts with sets/maps and is currently useless since we don't allow empty user types
    : '{' k1=noncol_ident ':' v1=term { m.put(k1, v1); } ( ',' kn=noncol_ident ':' vn=term { m.put(kn, vn); } )* '}'
    ;

tupleLiteral returns [Tuples.Literal tt]
    @init{ List<Term.Raw> l = new ArrayList<Term.Raw>(); }
    @after{ $tt = new Tuples.Literal(l); }
    : '(' t1=term { l.add(t1); } ( ',' tn=term { l.add(tn); } )* ')'
    ;

value returns [Term.Raw value]
    : c=constant           { $value = c; }
    | l=collectionLiteral  { $value = l; }
    | u=usertypeLiteral    { $value = u; }
    | t=tupleLiteral       { $value = t; }
    | K_NULL               { $value = Constants.NULL_LITERAL; }
    | ':' id=noncol_ident  { $value = newBindVariables(id); }
    | QMARK                { $value = newBindVariables(null); }
    ;

intValue returns [Term.Raw value]
    :
    | t=INTEGER     { $value = Constants.Literal.integer($t.text); }
    | ':' id=noncol_ident  { $value = newBindVariables(id); }
    | QMARK         { $value = newBindVariables(null); }
    ;

functionName returns [FunctionName s]
    : (ks=keyspaceName '.')? f=allowedFunctionName   { $s = new FunctionName(ks, f); }
    ;

allowedFunctionName returns [String s]
    : f=IDENT                       { $s = $f.text.toLowerCase(); }
    | f=QUOTED_NAME                 { $s = $f.text; }
    | u=unreserved_function_keyword { $s = u; }
    | K_TOKEN                       { $s = "token"; }
    | K_COUNT                       { $s = "count"; }
    ;

function returns [Term.Raw t]
    : f=functionName '(' ')'                   { $t = new FunctionCall.Raw(f, Collections.<Term.Raw>emptyList()); }
    | f=functionName '(' args=functionArgs ')' { $t = new FunctionCall.Raw(f, args); }
    ;

functionArgs returns [List<Term.Raw> args]
    @init{ $args = new ArrayList<Term.Raw>(); }
    : t1=term {args.add(t1); } ( ',' tn=term { args.add(tn); } )*
    ;

term returns [Term.Raw term]
    : v=value                          { $term = v; }
    | f=function                       { $term = f; }
    | '(' c=comparatorType ')' t=term  { $term = new TypeCast(c, t); }
    ;

columnOperation[List<Pair<ColumnIdentifier.Raw, Operation.RawUpdate>> operations]
    : key=cident columnOperationDifferentiator[operations, key]
    ;

columnOperationDifferentiator[List<Pair<ColumnIdentifier.Raw, Operation.RawUpdate>> operations, ColumnIdentifier.Raw key]
    : '=' normalColumnOperation[operations, key]
    | '[' k=term ']' specializedColumnOperation[operations, key, k]
    ;

normalColumnOperation[List<Pair<ColumnIdentifier.Raw, Operation.RawUpdate>> operations, ColumnIdentifier.Raw key]
    : t=term ('+' c=cident )?
      {
          if (c == null)
          {
              addRawUpdate(operations, key, new Operation.SetValue(t));
          }
          else
          {
              if (!key.equals(c))
                  addRecognitionError("Only expressions of the form X = <value> + X are supported.");
              addRawUpdate(operations, key, new Operation.Prepend(t));
          }
      }
    | c=cident sig=('+' | '-') t=term
      {
          if (!key.equals(c))
              addRecognitionError("Only expressions of the form X = X " + $sig.text + "<value> are supported.");
          addRawUpdate(operations, key, $sig.text.equals("+") ? new Operation.Addition(t) : new Operation.Substraction(t));
      }
    | c=cident i=INTEGER
      {
          // Note that this production *is* necessary because X = X - 3 will in fact be lexed as [ X, '=', X, INTEGER].
          if (!key.equals(c))
              // We don't yet allow a '+' in front of an integer, but we could in the future really, so let's be future-proof in our error message
              addRecognitionError("Only expressions of the form X = X " + ($i.text.charAt(0) == '-' ? '-' : '+') + " <value> are supported.");
          addRawUpdate(operations, key, new Operation.Addition(Constants.Literal.integer($i.text)));
      }
    ;

specializedColumnOperation[List<Pair<ColumnIdentifier.Raw, Operation.RawUpdate>> operations, ColumnIdentifier.Raw key, Term.Raw k]
    : '=' t=term
      {
          addRawUpdate(operations, key, new Operation.SetElement(k, t));
      }
    ;

columnCondition[List<Pair<ColumnIdentifier.Raw, ColumnCondition.Raw>> conditions]
    // Note: we'll reject duplicates later
    : key=cident
        ( op=relationType t=term { conditions.add(Pair.create(key, ColumnCondition.Raw.simpleCondition(t, op))); }
        | K_IN
            ( values=singleColumnInValues { conditions.add(Pair.create(key, ColumnCondition.Raw.simpleInCondition(values))); }
            | marker=inMarker { conditions.add(Pair.create(key, ColumnCondition.Raw.simpleInCondition(marker))); }
            )
        | '[' element=term ']'
            ( op=relationType t=term { conditions.add(Pair.create(key, ColumnCondition.Raw.collectionCondition(t, element, op))); }
            | K_IN
                ( values=singleColumnInValues { conditions.add(Pair.create(key, ColumnCondition.Raw.collectionInCondition(element, values))); }
                | marker=inMarker { conditions.add(Pair.create(key, ColumnCondition.Raw.collectionInCondition(element, marker))); }
                )
            )
        )
    ;

properties[PropertyDefinitions props]
    : property[props] (K_AND property[props])*
    ;

property[PropertyDefinitions props]
    : k=noncol_ident '=' simple=propertyValue { try { $props.addProperty(k.toString(), simple); } catch (SyntaxException e) { addRecognitionError(e.getMessage()); } }
    | k=noncol_ident '=' map=mapLiteral { try { $props.addProperty(k.toString(), convertPropertyMap(map)); } catch (SyntaxException e) { addRecognitionError(e.getMessage()); } }
    ;

propertyValue returns [String str]
    : c=constant           { $str = c.getRawText(); }
    | u=unreserved_keyword { $str = u; }
    ;

relationType returns [Operator op]
    : '='  { $op = Operator.EQ; }
    | '<'  { $op = Operator.LT; }
    | '<=' { $op = Operator.LTE; }
    | '>'  { $op = Operator.GT; }
    | '>=' { $op = Operator.GTE; }
    | '!=' { $op = Operator.NEQ; }
    ;

relation[List<Relation> clauses]
    : name=cident type=relationType t=term { $clauses.add(new SingleColumnRelation(name, type, t)); }
    | K_TOKEN l=tupleOfIdentifiers type=relationType t=term
        { $clauses.add(new TokenRelation(l, type, t)); }
    | name=cident K_IN marker=inMarker
        { $clauses.add(new SingleColumnRelation(name, Operator.IN, marker)); }
    | name=cident K_IN inValues=singleColumnInValues
        { $clauses.add(SingleColumnRelation.createInRelation($name.id, inValues)); }
    | name=cident K_CONTAINS { Operator rt = Operator.CONTAINS; } (K_KEY { rt = Operator.CONTAINS_KEY; })?
        t=term { $clauses.add(new SingleColumnRelation(name, rt, t)); }
    | name=cident '[' key=term ']' type=relationType t=term { $clauses.add(new SingleColumnRelation(name, key, type, t)); }
    | ids=tupleOfIdentifiers
      ( K_IN
          ( '(' ')'
              { $clauses.add(MultiColumnRelation.createInRelation(ids, new ArrayList<Tuples.Literal>())); }
          | tupleInMarker=inMarkerForTuple /* (a, b, c) IN ? */
              { $clauses.add(MultiColumnRelation.createSingleMarkerInRelation(ids, tupleInMarker)); }
          | literals=tupleOfTupleLiterals /* (a, b, c) IN ((1, 2, 3), (4, 5, 6), ...) */
              {
                  $clauses.add(MultiColumnRelation.createInRelation(ids, literals));
              }
          | markers=tupleOfMarkersForTuples /* (a, b, c) IN (?, ?, ...) */
              { $clauses.add(MultiColumnRelation.createInRelation(ids, markers)); }
          )
      | type=relationType literal=tupleLiteral /* (a, b, c) > (1, 2, 3) or (a, b, c) > (?, ?, ?) */
          {
              $clauses.add(MultiColumnRelation.createNonInRelation(ids, type, literal));
          }
      | type=relationType tupleMarker=markerForTuple /* (a, b, c) >= ? */
          { $clauses.add(MultiColumnRelation.createNonInRelation(ids, type, tupleMarker)); }
      )
    | '(' relation[$clauses] ')'
    ;

inMarker returns [AbstractMarker.INRaw marker]
    : QMARK { $marker = newINBindVariables(null); }
    | ':' name=noncol_ident { $marker = newINBindVariables(name); }
    ;

tupleOfIdentifiers returns [List<ColumnIdentifier.Raw> ids]
    @init { $ids = new ArrayList<ColumnIdentifier.Raw>(); }
    : '(' n1=cident { $ids.add(n1); } (',' ni=cident { $ids.add(ni); })* ')'
    ;

singleColumnInValues returns [List<Term.Raw> terms]
    @init { $terms = new ArrayList<Term.Raw>(); }
    : '(' ( t1 = term { $terms.add(t1); } (',' ti=term { $terms.add(ti); })* )? ')'
    ;

tupleOfTupleLiterals returns [List<Tuples.Literal> literals]
    @init { $literals = new ArrayList<>(); }
    : '(' t1=tupleLiteral { $literals.add(t1); } (',' ti=tupleLiteral { $literals.add(ti); })* ')'
    ;

markerForTuple returns [Tuples.Raw marker]
    : QMARK { $marker = newTupleBindVariables(null); }
    | ':' name=noncol_ident { $marker = newTupleBindVariables(name); }
    ;

tupleOfMarkersForTuples returns [List<Tuples.Raw> markers]
    @init { $markers = new ArrayList<Tuples.Raw>(); }
    : '(' m1=markerForTuple { $markers.add(m1); } (',' mi=markerForTuple { $markers.add(mi); })* ')'
    ;

inMarkerForTuple returns [Tuples.INRaw marker]
    : QMARK { $marker = newTupleINBindVariables(null); }
    | ':' name=noncol_ident { $marker = newTupleINBindVariables(name); }
    ;

comparatorType returns [CQL3Type.Raw t]
    : n=native_type     { $t = CQL3Type.Raw.from(n); }
    | c=collection_type { $t = c; }
    | tt=tuple_type     { $t = tt; }
    | id=userTypeName   { $t = CQL3Type.Raw.userType(id); }
    | K_FROZEN '<' f=comparatorType '>'
      {
        try {
            $t = CQL3Type.Raw.frozen(f);
        } catch (InvalidRequestException e) {
            addRecognitionError(e.getMessage());
        }
      }
    | s=STRING_LITERAL
      {
        try {
            $t = CQL3Type.Raw.from(new CQL3Type.Custom($s.text));
        } catch (SyntaxException e) {
            addRecognitionError("Cannot parse type " + $s.text + ": " + e.getMessage());
        } catch (ConfigurationException e) {
            addRecognitionError("Error setting type " + $s.text + ": " + e.getMessage());
        }
      }
    ;

native_type returns [CQL3Type t]
    : K_ASCII     { $t = CQL3Type.Native.ASCII; }
    | K_BIGINT    { $t = CQL3Type.Native.BIGINT; }
    | K_BLOB      { $t = CQL3Type.Native.BLOB; }
    | K_BOOLEAN   { $t = CQL3Type.Native.BOOLEAN; }
    | K_COUNTER   { $t = CQL3Type.Native.COUNTER; }
    | K_DECIMAL   { $t = CQL3Type.Native.DECIMAL; }
    | K_DOUBLE    { $t = CQL3Type.Native.DOUBLE; }
    | K_FLOAT     { $t = CQL3Type.Native.FLOAT; }
    | K_INET      { $t = CQL3Type.Native.INET;}
    | K_INT       { $t = CQL3Type.Native.INT; }
    | K_SMALLINT  { $t = CQL3Type.Native.SMALLINT; }
    | K_TEXT      { $t = CQL3Type.Native.TEXT; }
    | K_TIMESTAMP { $t = CQL3Type.Native.TIMESTAMP; }
    | K_TINYINT   { $t = CQL3Type.Native.TINYINT; }
    | K_UUID      { $t = CQL3Type.Native.UUID; }
    | K_VARCHAR   { $t = CQL3Type.Native.VARCHAR; }
    | K_VARINT    { $t = CQL3Type.Native.VARINT; }
    | K_TIMEUUID  { $t = CQL3Type.Native.TIMEUUID; }
    | K_DATE      { $t = CQL3Type.Native.DATE; }
    | K_TIME      { $t = CQL3Type.Native.TIME; }
    ;

collection_type returns [CQL3Type.Raw pt]
    : K_MAP  '<' t1=comparatorType ',' t2=comparatorType '>'
        {
            // if we can't parse either t1 or t2, antlr will "recover" and we may have t1 or t2 null.
            if (t1 != null && t2 != null)
                $pt = CQL3Type.Raw.map(t1, t2);
        }
    | K_LIST '<' t=comparatorType '>'
        { if (t != null) $pt = CQL3Type.Raw.list(t); }
    | K_SET  '<' t=comparatorType '>'
        { if (t != null) $pt = CQL3Type.Raw.set(t); }
    ;

tuple_type returns [CQL3Type.Raw t]
    : K_TUPLE '<' { List<CQL3Type.Raw> types = new ArrayList<>(); }
         t1=comparatorType { types.add(t1); } (',' tn=comparatorType { types.add(tn); })*
      '>' { $t = CQL3Type.Raw.tuple(types); }
    ;

username
    : IDENT
    | STRING_LITERAL
    ;

// Basically the same as cident, but we need to exlude existing CQL3 types
// (which for some reason are not reserved otherwise)
non_type_ident returns [ColumnIdentifier id]
    : t=IDENT                    { if (reservedTypeNames.contains($t.text)) addRecognitionError("Invalid (reserved) user type name " + $t.text); $id = new ColumnIdentifier($t.text, false); }
    | t=QUOTED_NAME              { $id = new ColumnIdentifier($t.text, true); }
    | k=basic_unreserved_keyword { $id = new ColumnIdentifier(k, false); }
    | kk=K_KEY                   { $id = new ColumnIdentifier($kk.text, false); }
    ;

unreserved_keyword returns [String str]
    : u=unreserved_function_keyword     { $str = u; }
    | k=(K_TTL | K_COUNT | K_WRITETIME | K_KEY) { $str = $k.text; }
    ;

unreserved_function_keyword returns [String str]
    : u=basic_unreserved_keyword { $str = u; }
    | t=native_type              { $str = t.toString(); }
    ;

basic_unreserved_keyword returns [String str]
    : k=( K_KEYS
        | K_AS
        | K_CLUSTERING
        | K_COMPACT
        | K_STORAGE
        | K_TYPE
        | K_VALUES
        | K_MAP
        | K_LIST
        | K_FILTERING
        | K_PERMISSION
        | K_PERMISSIONS
        | K_KEYSPACES
        | K_ALL
        | K_USER
        | K_USERS
        | K_ROLE
        | K_ROLES
        | K_SUPERUSER
        | K_NOSUPERUSER
        | K_LOGIN
        | K_NOLOGIN
        | K_OPTIONS
        | K_PASSWORD
        | K_EXISTS
        | K_CUSTOM
        | K_TRIGGER
        | K_DISTINCT
        | K_CONTAINS
        | K_STATIC
        | K_FROZEN
        | K_TUPLE
        | K_FUNCTION
        | K_FUNCTIONS
        | K_AGGREGATE
        | K_SFUNC
        | K_STYPE
        | K_FINALFUNC
        | K_INITCOND
        | K_RETURNS
        | K_LANGUAGE
        | K_JSON
        | K_CALLED
        | K_INPUT
        ) { $str = $k.text; }
    ;

// Case-insensitive keywords
K_SELECT:      S E L E C T;
K_FROM:        F R O M;
K_AS:          A S;
K_WHERE:       W H E R E;
K_AND:         A N D;
K_KEY:         K E Y;
K_KEYS:        K E Y S;
K_ENTRIES:     E N T R I E S;
K_FULL:        F U L L;
K_INSERT:      I N S E R T;
K_UPDATE:      U P D A T E;
K_WITH:        W I T H;
K_LIMIT:       L I M I T;
K_USING:       U S I N G;
K_USE:         U S E;
K_DISTINCT:    D I S T I N C T;
K_COUNT:       C O U N T;
K_SET:         S E T;
K_BEGIN:       B E G I N;
K_UNLOGGED:    U N L O G G E D;
K_BATCH:       B A T C H;
K_APPLY:       A P P L Y;
K_TRUNCATE:    T R U N C A T E;
K_DELETE:      D E L E T E;
K_IN:          I N;
K_CREATE:      C R E A T E;
K_KEYSPACE:    ( K E Y S P A C E
                 | S C H E M A );
K_KEYSPACES:   K E Y S P A C E S;
K_COLUMNFAMILY:( C O L U M N F A M I L Y
                 | T A B L E );
K_MATERIALIZED:M A T E R I A L I Z E D;
K_VIEW:        V I E W;
K_INDEX:       I N D E X;
K_CUSTOM:      C U S T O M;
K_ON:          O N;
K_TO:          T O;
K_DROP:        D R O P;
K_PRIMARY:     P R I M A R Y;
K_INTO:        I N T O;
K_VALUES:      V A L U E S;
K_TIMESTAMP:   T I M E S T A M P;
K_TTL:         T T L;
K_ALTER:       A L T E R;
K_RENAME:      R E N A M E;
K_ADD:         A D D;
K_TYPE:        T Y P E;
K_COMPACT:     C O M P A C T;
K_STORAGE:     S T O R A G E;
K_ORDER:       O R D E R;
K_BY:          B Y;
K_ASC:         A S C;
K_DESC:        D E S C;
K_ALLOW:       A L L O W;
K_FILTERING:   F I L T E R I N G;
K_IF:          I F;
K_IS:          I S;
K_CONTAINS:    C O N T A I N S;

K_GRANT:       G R A N T;
K_ALL:         A L L;
K_PERMISSION:  P E R M I S S I O N;
K_PERMISSIONS: P E R M I S S I O N S;
K_OF:          O F;
K_REVOKE:      R E V O K E;
K_MODIFY:      M O D I F Y;
K_AUTHORIZE:   A U T H O R I Z E;
K_DESCRIBE:    D E S C R I B E;
K_EXECUTE:     E X E C U T E;
K_NORECURSIVE: N O R E C U R S I V E;

K_USER:        U S E R;
K_USERS:       U S E R S;
K_ROLE:        R O L E;
K_ROLES:       R O L E S;
K_SUPERUSER:   S U P E R U S E R;
K_NOSUPERUSER: N O S U P E R U S E R;
K_PASSWORD:    P A S S W O R D;
K_LOGIN:       L O G I N;
K_NOLOGIN:     N O L O G I N;
K_OPTIONS:     O P T I O N S;

K_CLUSTERING:  C L U S T E R I N G;
K_ASCII:       A S C I I;
K_BIGINT:      B I G I N T;
K_BLOB:        B L O B;
K_BOOLEAN:     B O O L E A N;
K_COUNTER:     C O U N T E R;
K_DECIMAL:     D E C I M A L;
K_DOUBLE:      D O U B L E;
K_FLOAT:       F L O A T;
K_INET:        I N E T;
K_INT:         I N T;
K_SMALLINT:    S M A L L I N T;
K_TINYINT:     T I N Y I N T;
K_TEXT:        T E X T;
K_UUID:        U U I D;
K_VARCHAR:     V A R C H A R;
K_VARINT:      V A R I N T;
K_TIMEUUID:    T I M E U U I D;
K_TOKEN:       T O K E N;
K_WRITETIME:   W R I T E T I M E;
K_DATE:        D A T E;
K_TIME:        T I M E;

K_NULL:        N U L L;
K_NOT:         N O T;
K_EXISTS:      E X I S T S;

K_MAP:         M A P;
K_LIST:        L I S T;
K_NAN:         N A N;
K_INFINITY:    I N F I N I T Y;
K_TUPLE:       T U P L E;

K_TRIGGER:     T R I G G E R;
K_STATIC:      S T A T I C;
K_FROZEN:      F R O Z E N;

K_FUNCTION:    F U N C T I O N;
K_FUNCTIONS:   F U N C T I O N S;
K_AGGREGATE:   A G G R E G A T E;
K_SFUNC:       S F U N C;
K_STYPE:       S T Y P E;
K_FINALFUNC:   F I N A L F U N C;
K_INITCOND:    I N I T C O N D;
K_RETURNS:     R E T U R N S;
K_CALLED:      C A L L E D;
K_INPUT:       I N P U T;
K_LANGUAGE:    L A N G U A G E;
K_OR:          O R;
K_REPLACE:     R E P L A C E;

K_JSON:        J S O N;

// Case-insensitive alpha characters
fragment A: ('a'|'A');
fragment B: ('b'|'B');
fragment C: ('c'|'C');
fragment D: ('d'|'D');
fragment E: ('e'|'E');
fragment F: ('f'|'F');
fragment G: ('g'|'G');
fragment H: ('h'|'H');
fragment I: ('i'|'I');
fragment J: ('j'|'J');
fragment K: ('k'|'K');
fragment L: ('l'|'L');
fragment M: ('m'|'M');
fragment N: ('n'|'N');
fragment O: ('o'|'O');
fragment P: ('p'|'P');
fragment Q: ('q'|'Q');
fragment R: ('r'|'R');
fragment S: ('s'|'S');
fragment T: ('t'|'T');
fragment U: ('u'|'U');
fragment V: ('v'|'V');
fragment W: ('w'|'W');
fragment X: ('x'|'X');
fragment Y: ('y'|'Y');
fragment Z: ('z'|'Z');

STRING_LITERAL
    @init{
        StringBuilder txt = new StringBuilder(); // temporary to build pg-style-string
    }
    @after{ setText(txt.toString()); }
    :
      /* pg-style string literal */
      (
        '\$' '\$'
        ( /* collect all input until '$$' is reached again */
          {  (input.size() - input.index() > 1)
               && !"$$".equals(input.substring(input.index(), input.index() + 1)) }?
             => c=. { txt.appendCodePoint(c); }
        )*
        '\$' '\$'
      )
      |
      /* conventional quoted string literal */
      (
        '\'' (c=~('\'') { txt.appendCodePoint(c);} | '\'' '\'' { txt.appendCodePoint('\''); })* '\''
      )
    ;

QUOTED_NAME
    @init{ StringBuilder b = new StringBuilder(); }
    @after{ setText(b.toString()); }
    : '\"' (c=~('\"') { b.appendCodePoint(c); } | '\"' '\"' { b.appendCodePoint('\"'); })+ '\"'
    ;

fragment DIGIT
    : '0'..'9'
    ;

fragment LETTER
    : ('A'..'Z' | 'a'..'z')
    ;

fragment HEX
    : ('A'..'F' | 'a'..'f' | '0'..'9')
    ;

fragment EXPONENT
    : E ('+' | '-')? DIGIT+
    ;

INTEGER
    : '-'? DIGIT+
    ;

QMARK
    : '?'
    ;

/*
 * Normally a lexer only emits one token at a time, but ours is tricked out
 * to support multiple (see @lexer::members near the top of the grammar).
 */
FLOAT
    : INTEGER EXPONENT
    | INTEGER '.' DIGIT* EXPONENT?
    ;

/*
 * This has to be before IDENT so it takes precendence over it.
 */
BOOLEAN
    : T R U E | F A L S E
    ;

IDENT
    : LETTER (LETTER | DIGIT | '_')*
    ;

HEXNUMBER
    : '0' X HEX*
    ;

UUID
    : HEX HEX HEX HEX HEX HEX HEX HEX '-'
      HEX HEX HEX HEX '-'
      HEX HEX HEX HEX '-'
      HEX HEX HEX HEX '-'
      HEX HEX HEX HEX HEX HEX HEX HEX HEX HEX HEX HEX
    ;

WS
    : (' ' | '\t' | '\n' | '\r')+ { $channel = HIDDEN; }
    ;

COMMENT
    : ('--' | '//') .* ('\n'|'\r') { $channel = HIDDEN; }
    ;

MULTILINE_COMMENT
    : '/*' .* '*/' { $channel = HIDDEN; }
    ;<|MERGE_RESOLUTION|>--- conflicted
+++ resolved
@@ -340,14 +340,6 @@
       ')' { $a = args; }
     ;
 
-<<<<<<< HEAD
-selectCountClause returns [List<RawSelector> expr]
-    @init{ ColumnIdentifier alias = new ColumnIdentifier("count", false); }
-    : K_COUNT '(' countArgument ')' (K_AS c=noncol_ident { alias = c; })? { $expr = new ArrayList<RawSelector>(); $expr.add( new RawSelector(new Selectable.WithFunction.Raw(FunctionName.nativeFunction("countRows"), Collections.<Selectable.Raw>emptyList()), alias));}
-    ;
-
-=======
->>>>>>> 4fc58513
 countArgument
     : '\*'
     | i=INTEGER { if (!i.getText().equals("1")) addRecognitionError("Only COUNT(1) is supported, got COUNT(" + i.getText() + ")");}
