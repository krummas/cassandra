--- conflicted
+++ resolved
@@ -28,12 +28,8 @@
 
     public final G group;
     public final SubAllocator onHeap;
-<<<<<<< HEAD
     public final SubAllocator offHeap;
-    volatile State state = State.get(LifeCycle.LIVE, Gc.INACTIVE);
-=======
     volatile LifeCycle state = LifeCycle.LIVE;
->>>>>>> 715e9219
 
     static final AtomicReferenceFieldUpdater<PoolAllocator, LifeCycle> stateUpdater = AtomicReferenceFieldUpdater.newUpdater(PoolAllocator.class, LifeCycle.class, "state");
 
@@ -59,6 +55,7 @@
     {
         this.group = group;
         this.onHeap = group.pool.onHeap.newAllocator();
+        this.offHeap = group.pool.offHeap.newAllocator();
     }
 
     /**
@@ -70,6 +67,7 @@
         state = state.transition(LifeCycle.DISCARDING);
         // mark the memory owned by this allocator as reclaiming
         onHeap.markAllReclaiming();
+        offHeap.markAllReclaiming();
     }
 
     /**
@@ -81,6 +79,7 @@
         state = state.transition(LifeCycle.DISCARDED);
         // release any memory owned by this allocator; automatically signals waiters
         onHeap.releaseAll();
+        offHeap.releaseAll();
     }
 
     public boolean isLive()
