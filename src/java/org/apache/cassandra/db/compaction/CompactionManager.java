--- conflicted
+++ resolved
@@ -856,18 +856,6 @@
 
     public void forceCompactionForTokenRange(ColumnFamilyStore cfStore, Collection<Range<Token>> ranges)
     {
-<<<<<<< HEAD
-        final Collection<AbstractCompactionTask> tasks = cfStore.runWithCompactionsDisabled(() ->
-                   {
-                       Collection<SSTableReader> sstables = sstablesInBounds(cfStore, ranges);
-                       if (sstables == null || sstables.isEmpty())
-                       {
-                           logger.debug("No sstables found for the provided token range");
-                           return null;
-                       }
-                       return cfStore.getCompactionStrategyManager().getUserDefinedTasks(sstables, getDefaultGcBefore(cfStore, FBUtilities.nowInSeconds()));
-                   }, (sstable) -> new Bounds<>(sstable.first.getToken(), sstable.last.getToken()).intersects(ranges), false, false, false);
-=======
         Callable<Collection<AbstractCompactionTask>> taskCreator = () -> {
             Collection<SSTableReader> sstables = sstablesInBounds(cfStore, ranges);
             if (sstables == null || sstables.isEmpty())
@@ -878,9 +866,11 @@
             return cfStore.getCompactionStrategyManager().getUserDefinedTasks(sstables, getDefaultGcBefore(cfStore, FBUtilities.nowInSeconds()));
         };
 
-        final Collection<AbstractCompactionTask> tasks = cfStore.runWithCompactionsDisabled(taskCreator, false, false);
->>>>>>> 89a56468
-
+        final Collection<AbstractCompactionTask> tasks = cfStore.runWithCompactionsDisabled(taskCreator,
+                                                                                            (sstable) -> new Bounds<>(sstable.first.getToken(), sstable.last.getToken()).intersects(ranges),
+                                                                                            false,
+                                                                                            false,
+                                                                                            false);
         if (tasks == null)
             return;
 
@@ -888,16 +878,11 @@
         {
             protected void runMayThrow() throws Exception
             {
-<<<<<<< HEAD
-                for (AbstractCompactionTask task : tasks)
-                    if (task != null)
-                        task.execute(active);
-=======
                 try
                 {
                     for (AbstractCompactionTask task : tasks)
                         if (task != null)
-                            task.execute(metrics);
+                            task.execute(active);
                 }
                 catch (Exception e)
                 {
@@ -906,7 +891,6 @@
                     FBUtilities.closeAll(tasks.stream().map(task -> task.transaction).collect(Collectors.toList()));
                     throw e;
                 }
->>>>>>> 89a56468
             }
         };
 
@@ -1043,14 +1027,10 @@
                     List<AbstractCompactionTask> tasks = cfs.getCompactionStrategyManager().getUserDefinedTasks(sstables, gcBefore);
                     try
                     {
-<<<<<<< HEAD
-                        if (task != null)
-                            task.execute(active);
-=======
                         for (AbstractCompactionTask task : tasks)
                         {
                             if (task != null)
-                                task.execute(metrics);
+                                task.execute(active);
                         }
                     }
                     catch (Exception e)
@@ -1059,7 +1039,6 @@
                             logger.error("Got exception running user defined compaction", e);
                         FBUtilities.closeAll(tasks.stream().map(task -> task.transaction).collect(Collectors.toList()));
                         throw e;
->>>>>>> 89a56468
                     }
                 }
             }
