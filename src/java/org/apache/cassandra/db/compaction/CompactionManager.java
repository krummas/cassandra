/*
 * Licensed to the Apache Software Foundation (ASF) under one
 * or more contributor license agreements.  See the NOTICE file
 * distributed with this work for additional information
 * regarding copyright ownership.  The ASF licenses this file
 * to you under the Apache License, Version 2.0 (the
 * "License"); you may not use this file except in compliance
 * with the License.  You may obtain a copy of the License at
 *
 *     http://www.apache.org/licenses/LICENSE-2.0
 *
 * Unless required by applicable law or agreed to in writing, software
 * distributed under the License is distributed on an "AS IS" BASIS,
 * WITHOUT WARRANTIES OR CONDITIONS OF ANY KIND, either express or implied.
 * See the License for the specific language governing permissions and
 * limitations under the License.
 */
package org.apache.cassandra.db.compaction;

import java.io.File;
import java.io.IOException;
import java.lang.management.ManagementFactory;
import java.util.ArrayList;
import java.util.Collection;
import java.util.Collections;
import java.util.HashSet;
import java.util.Iterator;
import java.util.List;
import java.util.Map;
import java.util.Set;
import java.util.UUID;
import java.util.concurrent.BlockingQueue;
import java.util.concurrent.Callable;
import java.util.concurrent.ExecutionException;
import java.util.concurrent.Future;
import java.util.concurrent.LinkedBlockingQueue;
import java.util.concurrent.SynchronousQueue;
import java.util.concurrent.TimeUnit;
import javax.management.MBeanServer;
import javax.management.ObjectName;
import javax.management.openmbean.OpenDataException;
import javax.management.openmbean.TabularData;

import com.google.common.collect.*;
import com.google.common.util.concurrent.*;
import org.slf4j.Logger;
import org.slf4j.LoggerFactory;

import org.apache.cassandra.cache.AutoSavingCache;
import org.apache.cassandra.concurrent.DebuggableThreadPoolExecutor;
import org.apache.cassandra.concurrent.JMXEnabledThreadPoolExecutor;
import org.apache.cassandra.concurrent.NamedThreadFactory;
import org.apache.cassandra.config.CFMetaData;
import org.apache.cassandra.config.DatabaseDescriptor;
import org.apache.cassandra.config.Schema;
import org.apache.cassandra.db.*;
import org.apache.cassandra.db.compaction.CompactionInfo.Holder;
import org.apache.cassandra.db.index.SecondaryIndexBuilder;
import org.apache.cassandra.db.lifecycle.LifecycleTransaction;
import org.apache.cassandra.dht.Bounds;
import org.apache.cassandra.dht.Range;
import org.apache.cassandra.dht.Token;
import org.apache.cassandra.io.sstable.*;
import org.apache.cassandra.io.sstable.format.SSTableReader;
import org.apache.cassandra.io.sstable.format.SSTableWriter;
import org.apache.cassandra.io.sstable.metadata.MetadataCollector;
import org.apache.cassandra.io.util.FileUtils;
import org.apache.cassandra.metrics.CompactionMetrics;
import org.apache.cassandra.repair.Validator;
import org.apache.cassandra.service.ActiveRepairService;
import org.apache.cassandra.service.StorageService;
import org.apache.cassandra.utils.*;
import org.apache.cassandra.utils.concurrent.OpOrder;
import org.apache.cassandra.utils.concurrent.Refs;

import static java.util.Collections.singleton;

/**
 * <p>
 * A singleton which manages a private executor of ongoing compactions.
 * </p>
 * Scheduling for compaction is accomplished by swapping sstables to be compacted into
 * a set via Tracker. New scheduling attempts will ignore currently compacting
 * sstables.
 */
public class CompactionManager implements CompactionManagerMBean
{
    public static final String MBEAN_OBJECT_NAME = "org.apache.cassandra.db:type=CompactionManager";
    private static final Logger logger = LoggerFactory.getLogger(CompactionManager.class);
    public static final CompactionManager instance;

    public static final int NO_GC = Integer.MIN_VALUE;
    public static final int GC_ALL = Integer.MAX_VALUE;

    // A thread local that tells us if the current thread is owned by the compaction manager. Used
    // by CounterContext to figure out if it should log a warning for invalid counter shards.
    public static final ThreadLocal<Boolean> isCompactionManager = new ThreadLocal<Boolean>()
    {
        @Override
        protected Boolean initialValue()
        {
            return false;
        }
    };

    static
    {
        instance = new CompactionManager();
        MBeanServer mbs = ManagementFactory.getPlatformMBeanServer();
        try
        {
            mbs.registerMBean(instance, new ObjectName(MBEAN_OBJECT_NAME));
        }
        catch (Exception e)
        {
            throw new RuntimeException(e);
        }
    }

    private final CompactionExecutor executor = new CompactionExecutor();
    private final CompactionExecutor validationExecutor = new ValidationExecutor();
    private final static CompactionExecutor cacheCleanupExecutor = new CacheCleanupExecutor();

    private final CompactionMetrics metrics = new CompactionMetrics(executor, validationExecutor);
    private final Multiset<ColumnFamilyStore> compactingCF = ConcurrentHashMultiset.create();

    private final RateLimiter compactionRateLimiter = RateLimiter.create(Double.MAX_VALUE);

    /**
     * Gets compaction rate limiter. When compaction_throughput_mb_per_sec is 0 or node is bootstrapping,
     * this returns rate limiter with the rate of Double.MAX_VALUE bytes per second.
     * Rate unit is bytes per sec.
     *
     * @return RateLimiter with rate limit set
     */
    public RateLimiter getRateLimiter()
    {
        double currentThroughput = DatabaseDescriptor.getCompactionThroughputMbPerSec() * 1024.0 * 1024.0;
        // if throughput is set to 0, throttling is disabled
        if (currentThroughput == 0 || StorageService.instance.isBootstrapMode())
            currentThroughput = Double.MAX_VALUE;
        if (compactionRateLimiter.getRate() != currentThroughput)
            compactionRateLimiter.setRate(currentThroughput);
        return compactionRateLimiter;
    }

    /**
     * Call this whenever a compaction might be needed on the given columnfamily.
     * It's okay to over-call (within reason) if a call is unnecessary, it will
     * turn into a no-op in the bucketing/candidate-scan phase.
     */
    public List<Future<?>> submitBackground(final ColumnFamilyStore cfs)
    {
        if (cfs.isAutoCompactionDisabled())
        {
            logger.debug("Autocompaction is disabled");
            return Collections.emptyList();
        }

        int count = compactingCF.count(cfs);
        if (count > 0 && executor.getActiveCount() >= executor.getMaximumPoolSize())
        {
            logger.debug("Background compaction is still running for {}.{} ({} remaining). Skipping",
                         cfs.keyspace.getName(), cfs.name, count);
            return Collections.emptyList();
        }

        logger.debug("Scheduling a background task check for {}.{} with {}",
                     cfs.keyspace.getName(),
                     cfs.name,
                     cfs.getCompactionStrategy().getName());
        List<Future<?>> futures = new ArrayList<>();
        // we must schedule it at least once, otherwise compaction will stop for a CF until next flush
        if (executor.isShutdown())
        {
            logger.info("Executor has shut down, not submitting background task");
            return Collections.emptyList();
        }
        compactingCF.add(cfs);
        futures.add(executor.submit(new BackgroundCompactionCandidate(cfs)));

        return futures;
    }

    public boolean isCompacting(Iterable<ColumnFamilyStore> cfses)
    {
        for (ColumnFamilyStore cfs : cfses)
            if (!cfs.getTracker().getCompacting().isEmpty())
                return true;
        return false;
    }

    public void finishCompactionsAndShutdown(long timeout, TimeUnit unit) throws InterruptedException
    {
        executor.shutdown();
        executor.awaitTermination(timeout, unit);
    }

    // the actual sstables to compact are not determined until we run the BCT; that way, if new sstables
    // are created between task submission and execution, we execute against the most up-to-date information
    class BackgroundCompactionCandidate implements Runnable
    {
        private final ColumnFamilyStore cfs;

        BackgroundCompactionCandidate(ColumnFamilyStore cfs)
        {
            this.cfs = cfs;
        }

        public void run()
        {
            try
            {
                logger.debug("Checking {}.{}", cfs.keyspace.getName(), cfs.name);
                if (!cfs.isValid())
                {
                    logger.debug("Aborting compaction for dropped CF");
                    return;
                }

                AbstractCompactionStrategy strategy = cfs.getCompactionStrategy();
                AbstractCompactionTask task = strategy.getNextBackgroundTask(getDefaultGcBefore(cfs));
                if (task == null)
                {
                    logger.debug("No tasks available");
                    return;
                }
                task.execute(metrics);
            }
            finally
            {
                compactingCF.remove(cfs);
            }
            submitBackground(cfs);
        }
    }

    @SuppressWarnings("resource")
    private AllSSTableOpStatus parallelAllSSTableOperation(final ColumnFamilyStore cfs, final OneSSTableOperation operation, OperationType operationType) throws ExecutionException, InterruptedException
    {
        List<LifecycleTransaction> transactions = new ArrayList<>();
        try (LifecycleTransaction compacting = cfs.markAllCompacting(operationType);)
        {
            Iterable<SSTableReader> sstables = Lists.newArrayList(operation.filterSSTables(compacting));
            if (Iterables.isEmpty(sstables))
            {
                logger.info("No sstables for {}.{}", cfs.keyspace.getName(), cfs.name);
                return AllSSTableOpStatus.SUCCESSFUL;
            }

            List<Future<Object>> futures = new ArrayList<>();

            for (final SSTableReader sstable : sstables)
            {
                if (executor.isShutdown())
                {
                    logger.info("Executor has shut down, not submitting task");
                    return AllSSTableOpStatus.ABORTED;
                }

                final LifecycleTransaction txn = compacting.split(singleton(sstable));
                transactions.add(txn);
                futures.add(executor.submit(new Callable<Object>()
                {
                    @Override
                    public Object call() throws Exception
                    {
                        operation.execute(txn);
                        return this;
                    }
                }));
            }

            assert compacting.originals().isEmpty();

            FBUtilities.waitOnFutures(futures);
            return AllSSTableOpStatus.SUCCESSFUL;
        }
        finally
        {
            Throwable fail = Throwables.close(null, transactions);
            if (fail != null)
                logger.error("Failed to cleanup lifecycle transactions {}", fail);
        }
    }

    private static interface OneSSTableOperation
    {
        Iterable<SSTableReader> filterSSTables(LifecycleTransaction transaction);
        void execute(LifecycleTransaction input) throws IOException;
    }

    public enum AllSSTableOpStatus { ABORTED(1), SUCCESSFUL(0);
        public final int statusCode;

        AllSSTableOpStatus(int statusCode)
        {
            this.statusCode = statusCode;
        }
    }

    public AllSSTableOpStatus performScrub(final ColumnFamilyStore cfs, final boolean skipCorrupted, final boolean checkData)
    throws InterruptedException, ExecutionException
    {
        return performScrub(cfs, skipCorrupted, checkData, false);
    }

    public AllSSTableOpStatus performScrub(final ColumnFamilyStore cfs, final boolean skipCorrupted, final boolean checkData, final boolean offline)
    throws InterruptedException, ExecutionException
    {
        return parallelAllSSTableOperation(cfs, new OneSSTableOperation()
        {
            @Override
            public Iterable<SSTableReader> filterSSTables(LifecycleTransaction input)
            {
                return input.originals();
            }

            @Override
            public void execute(LifecycleTransaction input) throws IOException
            {
                scrubOne(cfs, input, skipCorrupted, checkData, offline);
            }
        }, OperationType.SCRUB);
    }

    public AllSSTableOpStatus performVerify(final ColumnFamilyStore cfs, final boolean extendedVerify) throws InterruptedException, ExecutionException
    {
        assert !cfs.isIndex();
        return parallelAllSSTableOperation(cfs, new OneSSTableOperation()
        {
            @Override
            public Iterable<SSTableReader> filterSSTables(LifecycleTransaction input)
            {
                return input.originals();
            }

            @Override
            public void execute(LifecycleTransaction input) throws IOException
            {
                verifyOne(cfs, input.onlyOne(), extendedVerify);
            }
        }, OperationType.VERIFY);
    }

    public AllSSTableOpStatus performSSTableRewrite(final ColumnFamilyStore cfs, final boolean excludeCurrentVersion) throws InterruptedException, ExecutionException
    {
        return parallelAllSSTableOperation(cfs, new OneSSTableOperation()
        {
            @Override
            public Iterable<SSTableReader> filterSSTables(LifecycleTransaction transaction)
            {
                Iterable<SSTableReader> sstables = new ArrayList<>(transaction.originals());
                Iterator<SSTableReader> iter = sstables.iterator();
                while (iter.hasNext())
                {
                    SSTableReader sstable = iter.next();
                    if (excludeCurrentVersion && sstable.descriptor.version.equals(sstable.descriptor.getFormat().getLatestVersion()))
                    {
                        transaction.cancel(sstable);
                        iter.remove();
                    }
                }
                return sstables;
            }

            @Override
            public void execute(LifecycleTransaction txn) throws IOException
            {
                AbstractCompactionTask task = cfs.getCompactionStrategy().getCompactionTask(txn, NO_GC, Long.MAX_VALUE);
                task.setUserDefined(true);
                task.setCompactionType(OperationType.UPGRADE_SSTABLES);
                task.execute(metrics);
            }
        }, OperationType.UPGRADE_SSTABLES);
    }

    public AllSSTableOpStatus performCleanup(final ColumnFamilyStore cfStore) throws InterruptedException, ExecutionException
    {
        assert !cfStore.isIndex();
        Keyspace keyspace = cfStore.keyspace;
        final Collection<Range<Token>> ranges = StorageService.instance.getLocalRanges(keyspace.getName());
        if (ranges.isEmpty())
        {
            logger.info("Cleanup cannot run before a node has joined the ring");
            return AllSSTableOpStatus.ABORTED;
        }
        final boolean hasIndexes = cfStore.indexManager.hasIndexes();

        return parallelAllSSTableOperation(cfStore, new OneSSTableOperation()
        {
            @Override
            public Iterable<SSTableReader> filterSSTables(LifecycleTransaction transaction)
            {
                List<SSTableReader> sortedSSTables = Lists.newArrayList(transaction.originals());
                Collections.sort(sortedSSTables, new SSTableReader.SizeComparator());
                return sortedSSTables;
            }

            @Override
            public void execute(LifecycleTransaction txn) throws IOException
            {
                CleanupStrategy cleanupStrategy = CleanupStrategy.get(cfStore, ranges);
                doCleanupOne(cfStore, txn, cleanupStrategy, ranges, hasIndexes);
            }
        }, OperationType.CLEANUP);
    }

    public ListenableFuture<?> submitAntiCompaction(final ColumnFamilyStore cfs,
                                          final Collection<Range<Token>> ranges,
                                          final Refs<SSTableReader> sstables,
                                          final long repairedAt)
    {
        Runnable runnable = new WrappedRunnable() {
            @Override
            @SuppressWarnings("resource")
            public void runMayThrow() throws Exception
            {
                LifecycleTransaction modifier = null;
                while (modifier == null)
                {
                    for (SSTableReader compactingSSTable : cfs.getTracker().getCompacting())
                        sstables.releaseIfHolds(compactingSSTable);
                    Set<SSTableReader> compactedSSTables = new HashSet<>();
                    for (SSTableReader sstable : sstables)
                        if (sstable.isMarkedCompacted())
                            compactedSSTables.add(sstable);
                    sstables.release(compactedSSTables);
                    modifier = cfs.getTracker().tryModify(sstables, OperationType.ANTICOMPACTION);
                }
                performAnticompaction(cfs, ranges, sstables, modifier, repairedAt);
            }
        };
        if (executor.isShutdown())
        {
            logger.info("Compaction executor has shut down, not submitting anticompaction");
            sstables.release();
            return Futures.immediateCancelledFuture();
        }

        ListenableFutureTask<?> task = ListenableFutureTask.create(runnable, null);
        executor.submit(task);
        return task;
    }

    /**
     * Make sure the {validatedForRepair} are marked for compaction before calling this.
     *
     * Caller must reference the validatedForRepair sstables (via ParentRepairSession.getAndReferenceSSTables(..)).
     *
     * @param cfs
     * @param ranges Ranges that the repair was carried out on
     * @param validatedForRepair SSTables containing the repaired ranges. Should be referenced before passing them.
     * @throws InterruptedException
     * @throws IOException
     */
    public void performAnticompaction(ColumnFamilyStore cfs,
                                      Collection<Range<Token>> ranges,
                                      Refs<SSTableReader> validatedForRepair,
                                      LifecycleTransaction txn,
                                      long repairedAt) throws InterruptedException, IOException
    {
        logger.info("Starting anticompaction for {}.{} on {}/{} sstables", cfs.keyspace.getName(), cfs.getColumnFamilyName(), validatedForRepair.size(), cfs.getSSTables().size());
        logger.debug("Starting anticompaction for ranges {}", ranges);
        Set<SSTableReader> sstables = new HashSet<>(validatedForRepair);
        Set<SSTableReader> mutatedRepairStatuses = new HashSet<>();
        Set<SSTableReader> nonAnticompacting = new HashSet<>();
        Iterator<SSTableReader> sstableIterator = sstables.iterator();
        try
        {
            List<Range<Token>> normalizedRanges = Range.normalize(ranges);

            while (sstableIterator.hasNext())
            {
                SSTableReader sstable = sstableIterator.next();

                Range<Token> sstableRange = new Range<>(sstable.first.getToken(), sstable.last.getToken(), sstable.partitioner);

                boolean shouldAnticompact = false;

                for (Range<Token> r : normalizedRanges)
                {
<<<<<<< HEAD
                    Range<Token> sstableRange = new Range<>(sstable.first.getToken(), sstable.last.getToken());
=======
>>>>>>> 1c51ab57
                    if (r.contains(sstableRange))
                    {
                        logger.info("SSTable {} fully contained in range {}, mutating repairedAt instead of anticompacting", sstable, r);
                        sstable.descriptor.getMetadataSerializer().mutateRepairedAt(sstable.descriptor, repairedAt);
                        sstable.reloadSSTableMetadata();
                        mutatedRepairStatuses.add(sstable);
                        sstableIterator.remove();
                        shouldAnticompact = true;
                        break;
                    }
                    else if (sstableRange.intersects(r))
                    {
                        logger.info("SSTable {} ({}) will be anticompacted on range {}", sstable, sstableRange, r);
                        shouldAnticompact = true;
                    }
                }

                if (!shouldAnticompact)
                {
                    logger.info("SSTable {} ({}) does not intersect repaired ranges {}, not touching repairedAt.", sstable, sstableRange, normalizedRanges);
                    nonAnticompacting.add(sstable);
                    sstableIterator.remove();
                }
            }
            cfs.getTracker().notifySSTableRepairedStatusChanged(mutatedRepairStatuses);
            txn.cancel(Sets.union(nonAnticompacting, mutatedRepairStatuses));
            validatedForRepair.release(Sets.union(nonAnticompacting, mutatedRepairStatuses));
            assert txn.originals().equals(sstables);
            if (!sstables.isEmpty())
                doAntiCompaction(cfs, ranges, txn, repairedAt);
            txn.finish();
        }
        finally
        {
            validatedForRepair.release();
            txn.close();
        }

        logger.info("Completed anticompaction successfully");
    }

    public void performMaximal(final ColumnFamilyStore cfStore, boolean splitOutput)
    {
        FBUtilities.waitOnFutures(submitMaximal(cfStore, getDefaultGcBefore(cfStore), splitOutput));
    }

    public List<Future<?>> submitMaximal(final ColumnFamilyStore cfStore, final int gcBefore, boolean splitOutput)
    {
        // here we compute the task off the compaction executor, so having that present doesn't
        // confuse runWithCompactionsDisabled -- i.e., we don't want to deadlock ourselves, waiting
        // for ourselves to finish/acknowledge cancellation before continuing.
        final Collection<AbstractCompactionTask> tasks = cfStore.getCompactionStrategy().getMaximalTask(gcBefore, splitOutput);

        if (tasks == null)
            return Collections.emptyList();

        List<Future<?>> futures = new ArrayList<>();

        for (final AbstractCompactionTask task : tasks)
        {
            Runnable runnable = new WrappedRunnable()
            {
                protected void runMayThrow() throws IOException
                {
                    task.execute(metrics);
                }
            };
            if (executor.isShutdown())
            {
                logger.info("Compaction executor has shut down, not submitting task");
                return Collections.emptyList();
            }
            futures.add(executor.submit(runnable));
        }
        return futures;
    }

    public void forceUserDefinedCompaction(String dataFiles)
    {
        String[] filenames = dataFiles.split(",");
        Multimap<ColumnFamilyStore, Descriptor> descriptors = ArrayListMultimap.create();

        for (String filename : filenames)
        {
            // extract keyspace and columnfamily name from filename
            Descriptor desc = Descriptor.fromFilename(filename.trim());
            if (Schema.instance.getCFMetaData(desc) == null)
            {
                logger.warn("Schema does not exist for file {}. Skipping.", filename);
                continue;
            }
            // group by keyspace/columnfamily
            ColumnFamilyStore cfs = Keyspace.open(desc.ksname).getColumnFamilyStore(desc.cfname);
            descriptors.put(cfs, cfs.directories.find(new File(filename.trim()).getName()));
        }

        List<Future<?>> futures = new ArrayList<>();
        for (ColumnFamilyStore cfs : descriptors.keySet())
            futures.add(submitUserDefined(cfs, descriptors.get(cfs), getDefaultGcBefore(cfs)));
        FBUtilities.waitOnFutures(futures);
    }

    public Future<?> submitUserDefined(final ColumnFamilyStore cfs, final Collection<Descriptor> dataFiles, final int gcBefore)
    {
        Runnable runnable = new WrappedRunnable()
        {
            protected void runMayThrow() throws IOException
            {
                // look up the sstables now that we're on the compaction executor, so we don't try to re-compact
                // something that was already being compacted earlier.
                Collection<SSTableReader> sstables = new ArrayList<>(dataFiles.size());
                for (Descriptor desc : dataFiles)
                {
                    // inefficient but not in a performance sensitive path
                    SSTableReader sstable = lookupSSTable(cfs, desc);
                    if (sstable == null)
                    {
                        logger.info("Will not compact {}: it is not an active sstable", desc);
                    }
                    else
                    {
                        sstables.add(sstable);
                    }
                }

                if (sstables.isEmpty())
                {
                    logger.info("No files to compact for user defined compaction");
                }
                else
                {
                    AbstractCompactionTask task = cfs.getCompactionStrategy().getUserDefinedTask(sstables, gcBefore);
                    if (task != null)
                        task.execute(metrics);
                }
            }
        };
        if (executor.isShutdown())
        {
            logger.info("Compaction executor has shut down, not submitting task");
            return Futures.immediateCancelledFuture();
        }

        return executor.submit(runnable);
    }

    // This acquire a reference on the sstable
    // This is not efficient, do not use in any critical path
    private SSTableReader lookupSSTable(final ColumnFamilyStore cfs, Descriptor descriptor)
    {
        for (SSTableReader sstable : cfs.getSSTables())
        {
            if (sstable.descriptor.equals(descriptor))
                return sstable;
        }
        return null;
    }

    /**
     * Does not mutate data, so is not scheduled.
     */
    public Future<Object> submitValidation(final ColumnFamilyStore cfStore, final Validator validator)
    {
        Callable<Object> callable = new Callable<Object>()
        {
            public Object call() throws IOException
            {
                try
                {
                    doValidationCompaction(cfStore, validator);
                }
                catch (Throwable e)
                {
                    // we need to inform the remote end of our failure, otherwise it will hang on repair forever
                    validator.fail();
                    throw e;
                }
                return this;
            }
        };
        return validationExecutor.submit(callable);
    }

    /* Used in tests. */
    public void disableAutoCompaction()
    {
        for (String ksname : Schema.instance.getNonSystemKeyspaces())
        {
            for (ColumnFamilyStore cfs : Keyspace.open(ksname).getColumnFamilyStores())
                cfs.disableAutoCompaction();
        }
    }

    private void scrubOne(ColumnFamilyStore cfs, LifecycleTransaction modifier, boolean skipCorrupted, boolean checkData, boolean offline) throws IOException
    {
        CompactionInfo.Holder scrubInfo = null;

        try (Scrubber scrubber = new Scrubber(cfs, modifier, skipCorrupted, offline, checkData))
        {
            scrubInfo = scrubber.getScrubInfo();
            metrics.beginCompaction(scrubInfo);
            scrubber.scrub();
        }
        finally
        {
            if (scrubInfo != null)
                metrics.finishCompaction(scrubInfo);
        }
    }

    private void verifyOne(ColumnFamilyStore cfs, SSTableReader sstable, boolean extendedVerify) throws IOException
    {
        CompactionInfo.Holder verifyInfo = null;

        try (Verifier verifier = new Verifier(cfs, sstable, false))
        {
            verifyInfo = verifier.getVerifyInfo();
            metrics.beginCompaction(verifyInfo);
            verifier.verify(extendedVerify);
        }
        finally
        {
            if (verifyInfo != null)
                metrics.finishCompaction(verifyInfo);
        }
    }

    /**
     * Determines if a cleanup would actually remove any data in this SSTable based
     * on a set of owned ranges.
     */
    static boolean needsCleanup(SSTableReader sstable, Collection<Range<Token>> ownedRanges)
    {
        assert !ownedRanges.isEmpty(); // cleanup checks for this

        // unwrap and sort the ranges by LHS token
        List<Range<Token>> sortedRanges = Range.normalize(ownedRanges);

        // see if there are any keys LTE the token for the start of the first range
        // (token range ownership is exclusive on the LHS.)
        Range<Token> firstRange = sortedRanges.get(0);
        if (sstable.first.getToken().compareTo(firstRange.left) <= 0)
            return true;

        // then, iterate over all owned ranges and see if the next key beyond the end of the owned
        // range falls before the start of the next range
        for (int i = 0; i < sortedRanges.size(); i++)
        {
            Range<Token> range = sortedRanges.get(i);
            if (range.right.isMinimum())
            {
                // we split a wrapping range and this is the second half.
                // there can't be any keys beyond this (and this is the last range)
                return false;
            }

            DecoratedKey firstBeyondRange = sstable.firstKeyBeyond(range.right.maxKeyBound());
            if (firstBeyondRange == null)
            {
                // we ran off the end of the sstable looking for the next key; we don't need to check any more ranges
                return false;
            }

            if (i == (sortedRanges.size() - 1))
            {
                // we're at the last range and we found a key beyond the end of the range
                return true;
            }

            Range<Token> nextRange = sortedRanges.get(i + 1);
            if (!nextRange.contains(firstBeyondRange.getToken()))
            {
                // we found a key in between the owned ranges
                return true;
            }
        }

        return false;
    }

    /**
     * This function goes over a file and removes the keys that the node is not responsible for
     * and only keeps keys that this node is responsible for.
     *
     * @throws IOException
     */
    private void doCleanupOne(final ColumnFamilyStore cfs, LifecycleTransaction txn, CleanupStrategy cleanupStrategy, Collection<Range<Token>> ranges, boolean hasIndexes) throws IOException
    {
        assert !cfs.isIndex();

        SSTableReader sstable = txn.onlyOne();

        if (!hasIndexes && !new Bounds<>(sstable.first.getToken(), sstable.last.getToken()).intersects(ranges))
        {
            txn.obsoleteOriginals();
            txn.finish();
            return;
        }
        if (!needsCleanup(sstable, ranges))
        {
            logger.debug("Skipping {} for cleanup; all rows should be kept", sstable);
            return;
        }

        long start = System.nanoTime();

        long totalkeysWritten = 0;

        long expectedBloomFilterSize = Math.max(cfs.metadata.getMinIndexInterval(),
                                               SSTableReader.getApproximateKeyCount(txn.originals()));
        if (logger.isDebugEnabled())
            logger.debug("Expected bloom filter size : {}", expectedBloomFilterSize);

        logger.info("Cleaning up {}", sstable);

        File compactionFileLocation = cfs.directories.getWriteableLocationAsFile(cfs.getExpectedCompactedFileSize(txn.originals(), OperationType.CLEANUP));
        if (compactionFileLocation == null)
            throw new IOException("disk full");

        ISSTableScanner scanner = cleanupStrategy.getScanner(sstable, getRateLimiter());
        CleanupInfo ci = new CleanupInfo(sstable, scanner);

        metrics.beginCompaction(ci);
        List<SSTableReader> finished;
        try (SSTableRewriter writer = new SSTableRewriter(cfs, txn, sstable.maxDataAge, false);
             CompactionController controller = new CompactionController(cfs, txn.originals(), getDefaultGcBefore(cfs)))
        {
            writer.switchWriter(createWriter(cfs, compactionFileLocation, expectedBloomFilterSize, sstable.getSSTableMetadata().repairedAt, sstable));

            while (scanner.hasNext())
            {
                if (ci.isStopRequested())
                    throw new CompactionInterruptedException(ci.getCompactionInfo());

                @SuppressWarnings("resource")
                SSTableIdentityIterator row = cleanupStrategy.cleanup((SSTableIdentityIterator) scanner.next());
                if (row == null)
                    continue;
                @SuppressWarnings("resource")
                AbstractCompactedRow compactedRow = new LazilyCompactedRow(controller, Collections.singletonList(row));
                if (writer.append(compactedRow) != null)
                    totalkeysWritten++;
            }

            // flush to ensure we don't lose the tombstones on a restart, since they are not commitlog'd
            cfs.indexManager.flushIndexesBlocking();

            finished = writer.finish();
        }
        finally
        {
            scanner.close();
            metrics.finishCompaction(ci);
        }

        if (!finished.isEmpty())
        {
            String format = "Cleaned up to %s.  %,d to %,d (~%d%% of original) bytes for %,d keys.  Time: %,dms.";
            long dTime = TimeUnit.NANOSECONDS.toMillis(System.nanoTime() - start);
            long startsize = sstable.onDiskLength();
            long endsize = 0;
            for (SSTableReader newSstable : finished)
                endsize += newSstable.onDiskLength();
            double ratio = (double) endsize / (double) startsize;
            logger.info(String.format(format, finished.get(0).getFilename(), startsize, endsize, (int) (ratio * 100), totalkeysWritten, dTime));
        }

    }

    private static abstract class CleanupStrategy
    {
        public static CleanupStrategy get(ColumnFamilyStore cfs, Collection<Range<Token>> ranges)
        {
            return cfs.indexManager.hasIndexes()
                 ? new Full(cfs, ranges)
                 : new Bounded(cfs, ranges);
        }

        public abstract ISSTableScanner getScanner(SSTableReader sstable, RateLimiter limiter);
        public abstract SSTableIdentityIterator cleanup(SSTableIdentityIterator row);

        private static final class Bounded extends CleanupStrategy
        {
            private final Collection<Range<Token>> ranges;

            public Bounded(final ColumnFamilyStore cfs, Collection<Range<Token>> ranges)
            {
                this.ranges = ranges;
                cacheCleanupExecutor.submit(new Runnable()
                {
                    @Override
                    public void run()
                    {
                        cfs.cleanupCache();
                    }
                });

            }
            @Override
            public ISSTableScanner getScanner(SSTableReader sstable, RateLimiter limiter)
            {
                return sstable.getScanner(ranges, limiter);
            }

            @Override
            public SSTableIdentityIterator cleanup(SSTableIdentityIterator row)
            {
                return row;
            }
        }

        private static final class Full extends CleanupStrategy
        {
            private final Collection<Range<Token>> ranges;
            private final ColumnFamilyStore cfs;
            private List<Cell> indexedColumnsInRow;

            public Full(ColumnFamilyStore cfs, Collection<Range<Token>> ranges)
            {
                this.cfs = cfs;
                this.ranges = ranges;
                this.indexedColumnsInRow = null;
            }

            @Override
            public ISSTableScanner getScanner(SSTableReader sstable, RateLimiter limiter)
            {
                return sstable.getScanner(limiter);
            }

            @Override
            public SSTableIdentityIterator cleanup(SSTableIdentityIterator row)
            {
                if (Range.isInRanges(row.getKey().getToken(), ranges))
                    return row;

                cfs.invalidateCachedRow(row.getKey());

                if (indexedColumnsInRow != null)
                    indexedColumnsInRow.clear();

                while (row.hasNext())
                {
                    OnDiskAtom column = row.next();

                    if (column instanceof Cell && cfs.indexManager.indexes((Cell) column))
                    {
                        if (indexedColumnsInRow == null)
                            indexedColumnsInRow = new ArrayList<>();

                        indexedColumnsInRow.add((Cell) column);
                    }
                }

                if (indexedColumnsInRow != null && !indexedColumnsInRow.isEmpty())
                {
                    // acquire memtable lock here because secondary index deletion may cause a race. See CASSANDRA-3712
                    try (OpOrder.Group opGroup = cfs.keyspace.writeOrder.start())
                    {
                        cfs.indexManager.deleteFromIndexes(row.getKey(), indexedColumnsInRow, opGroup);
                    }
                }
                return null;
            }
        }
    }

    public static SSTableWriter createWriter(ColumnFamilyStore cfs,
                                             File compactionFileLocation,
                                             long expectedBloomFilterSize,
                                             long repairedAt,
                                             SSTableReader sstable)
    {
        FileUtils.createDirectory(compactionFileLocation);

        return SSTableWriter.create(cfs.metadata,
                                    Descriptor.fromFilename(cfs.getTempSSTablePath(compactionFileLocation)),
                                    expectedBloomFilterSize,
                                    repairedAt,
                                    sstable.getSSTableLevel(),
                                    cfs.partitioner);
    }

    public static SSTableWriter createWriterForAntiCompaction(ColumnFamilyStore cfs,
                                             File compactionFileLocation,
                                             int expectedBloomFilterSize,
                                             long repairedAt,
                                             Collection<SSTableReader> sstables)
    {
        FileUtils.createDirectory(compactionFileLocation);
        int minLevel = Integer.MAX_VALUE;
        // if all sstables have the same level, we can compact them together without creating overlap during anticompaction
        // note that we only anticompact from unrepaired sstables, which is not leveled, but we still keep original level
        // after first migration to be able to drop the sstables back in their original place in the repaired sstable manifest
        for (SSTableReader sstable : sstables)
        {
            if (minLevel == Integer.MAX_VALUE)
                minLevel = sstable.getSSTableLevel();

            if (minLevel != sstable.getSSTableLevel())
            {
                minLevel = 0;
                break;
            }
        }
        return SSTableWriter.create(Descriptor.fromFilename(cfs.getTempSSTablePath(compactionFileLocation)),
                                    (long) expectedBloomFilterSize,
                                    repairedAt,
                                    cfs.metadata,
                                    cfs.partitioner,
                                    new MetadataCollector(sstables, cfs.metadata.comparator, minLevel));
    }


    /**
     * Performs a readonly "compaction" of all sstables in order to validate complete rows,
     * but without writing the merge result
     */
    @SuppressWarnings("resource")
    private void doValidationCompaction(ColumnFamilyStore cfs, Validator validator) throws IOException
    {
        // this isn't meant to be race-proof, because it's not -- it won't cause bugs for a CFS to be dropped
        // mid-validation, or to attempt to validate a droped CFS.  this is just a best effort to avoid useless work,
        // particularly in the scenario where a validation is submitted before the drop, and there are compactions
        // started prior to the drop keeping some sstables alive.  Since validationCompaction can run
        // concurrently with other compactions, it would otherwise go ahead and scan those again.
        if (!cfs.isValid())
            return;

        Refs<SSTableReader> sstables = null;
        try
        {

            String snapshotName = validator.desc.sessionId.toString();
            int gcBefore;
            boolean isSnapshotValidation = cfs.snapshotExists(snapshotName);
            if (isSnapshotValidation)
            {
                // If there is a snapshot created for the session then read from there.
                // note that we populate the parent repair session when creating the snapshot, meaning the sstables in the snapshot are the ones we
                // are supposed to validate.
                sstables = cfs.getSnapshotSSTableReader(snapshotName);


                // Computing gcbefore based on the current time wouldn't be very good because we know each replica will execute
                // this at a different time (that's the whole purpose of repair with snaphsot). So instead we take the creation
                // time of the snapshot, which should give us roughtly the same time on each replica (roughtly being in that case
                // 'as good as in the non-snapshot' case)
                gcBefore = cfs.gcBefore(cfs.getSnapshotCreationTime(snapshotName));
            }
            else
            {
                // flush first so everyone is validating data that is as similar as possible
                StorageService.instance.forceKeyspaceFlush(cfs.keyspace.getName(), cfs.name);
                ActiveRepairService.ParentRepairSession prs = ActiveRepairService.instance.getParentRepairSession(validator.desc.parentSessionId);
                ColumnFamilyStore.RefViewFragment sstableCandidates = cfs.selectAndReference(prs.isIncremental ? ColumnFamilyStore.UNREPAIRED_SSTABLES : ColumnFamilyStore.CANONICAL_SSTABLES);
                Set<SSTableReader> sstablesToValidate = new HashSet<>();

                for (SSTableReader sstable : sstableCandidates.sstables)
                {
                    if (new Bounds<>(sstable.first.getToken(), sstable.last.getToken()).intersects(Collections.singletonList(validator.desc.range)))
                    {
                        sstablesToValidate.add(sstable);
                    }
                }

                Set<SSTableReader> currentlyRepairing = ActiveRepairService.instance.currentlyRepairing(cfs.metadata.cfId, validator.desc.parentSessionId);

                if (!Sets.intersection(currentlyRepairing, sstablesToValidate).isEmpty())
                {
                    logger.error("Cannot start multiple repair sessions over the same sstables");
                    throw new RuntimeException("Cannot start multiple repair sessions over the same sstables");
                }

                sstables = Refs.tryRef(sstablesToValidate);
                if (sstables == null)
                {
                    logger.error("Could not reference sstables");
                    throw new RuntimeException("Could not reference sstables");
                }
                sstableCandidates.release();
                prs.addSSTables(cfs.metadata.cfId, sstablesToValidate);

                if (validator.gcBefore > 0)
                    gcBefore = validator.gcBefore;
                else
                    gcBefore = getDefaultGcBefore(cfs);
            }

            // Create Merkle tree suitable to hold estimated partitions for given range.
            // We blindly assume that partition is evenly distributed on all sstables for now.
            long numPartitions = 0;
            for (SSTableReader sstable : sstables)
            {
                numPartitions += sstable.estimatedKeysForRanges(singleton(validator.desc.range));
            }
            // determine tree depth from number of partitions, but cap at 20 to prevent large tree.
            int depth = numPartitions > 0 ? (int) Math.min(Math.floor(Math.log(numPartitions)), 20) : 0;
            MerkleTree tree = new MerkleTree(cfs.partitioner, validator.desc.range, MerkleTree.RECOMMENDED_DEPTH, (int) Math.pow(2, depth));

            long start = System.nanoTime();
            try (AbstractCompactionStrategy.ScannerList scanners = cfs.getCompactionStrategy().getScanners(sstables, validator.desc.range))
            {
                CompactionIterable ci = new ValidationCompactionIterable(cfs, scanners.scanners, gcBefore);
                Iterator<AbstractCompactedRow> iter = ci.iterator();
                metrics.beginCompaction(ci);
                try
                {
                    // validate the CF as we iterate over it
                    validator.prepare(cfs, tree);
                    while (iter.hasNext())
                    {
                        if (ci.isStopRequested())
                            throw new CompactionInterruptedException(ci.getCompactionInfo());
                        AbstractCompactedRow row = iter.next();
                        validator.add(row);
                    }
                    validator.complete();
                }
                finally
                {
                    if (isSnapshotValidation)
                    {
                        cfs.clearSnapshot(snapshotName);
                    }

                    metrics.finishCompaction(ci);
                }
            }

            if (logger.isDebugEnabled())
            {
                // MT serialize may take time
                long duration = TimeUnit.NANOSECONDS.toMillis(System.nanoTime() - start);
                logger.debug("Validation finished in {} msec, depth {} for {} keys, serialized size {} bytes for {}",
                             duration,
                             depth,
                             numPartitions,
                             MerkleTree.serializer.serializedSize(tree, 0),
                             validator.desc);
            }
        }
        finally
        {
            if (sstables != null)
                sstables.release();
        }
    }

    /**
     * Splits up an sstable into two new sstables. The first of the new tables will store repaired ranges, the second
     * will store the non-repaired ranges. Once anticompation is completed, the original sstable is marked as compacted
     * and subsequently deleted.
     * @param cfs
     * @param repaired a transaction over the repaired sstables to anticompacy
     * @param ranges Repaired ranges to be placed into one of the new sstables. The repaired table will be tracked via
     * the {@link org.apache.cassandra.io.sstable.metadata.StatsMetadata#repairedAt} field.
     */
    private void doAntiCompaction(ColumnFamilyStore cfs, Collection<Range<Token>> ranges, LifecycleTransaction repaired, long repairedAt)
    {
        logger.info("Performing anticompaction on {} sstables", repaired.originals().size());

        //Group SSTables
        Collection<Collection<SSTableReader>> groupedSSTables = cfs.getCompactionStrategy().groupSSTablesForAntiCompaction(repaired.originals());
        // iterate over sstables to check if the repaired / unrepaired ranges intersect them.
        int antiCompactedSSTableCount = 0;
        for (Collection<SSTableReader> sstableGroup : groupedSSTables)
        {
            try (LifecycleTransaction txn = repaired.split(sstableGroup))
            {
                int antiCompacted = antiCompactGroup(cfs, ranges, txn, repairedAt);
                antiCompactedSSTableCount += antiCompacted;
            }
        }

        String format = "Anticompaction completed successfully, anticompacted from {} to {} sstable(s).";
        logger.info(format, repaired.originals().size(), antiCompactedSSTableCount);
    }

    private int antiCompactGroup(ColumnFamilyStore cfs, Collection<Range<Token>> ranges,
                             LifecycleTransaction anticompactionGroup, long repairedAt)
    {
        long groupMaxDataAge = -1;

        // check that compaction hasn't stolen any sstables used in previous repair sessions
        // if we need to skip the anticompaction, it will be carried out by the next repair
        for (Iterator<SSTableReader> i = anticompactionGroup.originals().iterator(); i.hasNext();)
        {
            SSTableReader sstable = i.next();
            if (!new File(sstable.getFilename()).exists())
            {
                logger.info("Skipping anticompaction for {}, required sstable was compacted and is no longer available.", sstable);
                i.remove();
                continue;
            }
            if (groupMaxDataAge < sstable.maxDataAge)
                groupMaxDataAge = sstable.maxDataAge;
        }

        if (anticompactionGroup.originals().size() == 0)
        {
            logger.info("No valid anticompactions for this group, All sstables were compacted and are no longer available");
            return 0;
        }

        logger.info("Anticompacting {}", anticompactionGroup);
        Set<SSTableReader> sstableAsSet = anticompactionGroup.originals();

        File destination = cfs.directories.getWriteableLocationAsFile(cfs.getExpectedCompactedFileSize(sstableAsSet, OperationType.ANTICOMPACTION));
        long repairedKeyCount = 0;
        long unrepairedKeyCount = 0;
        AbstractCompactionStrategy strategy = cfs.getCompactionStrategy();
        try (SSTableRewriter repairedSSTableWriter = new SSTableRewriter(cfs, anticompactionGroup, groupMaxDataAge, false, false);
             SSTableRewriter unRepairedSSTableWriter = new SSTableRewriter(cfs, anticompactionGroup, groupMaxDataAge, false, false);
             AbstractCompactionStrategy.ScannerList scanners = strategy.getScanners(anticompactionGroup.originals());
             CompactionController controller = new CompactionController(cfs, sstableAsSet, getDefaultGcBefore(cfs)))
        {
            int expectedBloomFilterSize = Math.max(cfs.metadata.getMinIndexInterval(), (int)(SSTableReader.getApproximateKeyCount(sstableAsSet)));

            repairedSSTableWriter.switchWriter(CompactionManager.createWriterForAntiCompaction(cfs, destination, expectedBloomFilterSize, repairedAt, sstableAsSet));
            unRepairedSSTableWriter.switchWriter(CompactionManager.createWriterForAntiCompaction(cfs, destination, expectedBloomFilterSize, ActiveRepairService.UNREPAIRED_SSTABLE, sstableAsSet));

            CompactionIterable ci = new CompactionIterable(OperationType.ANTICOMPACTION, scanners.scanners, controller, DatabaseDescriptor.getSSTableFormat(), UUIDGen.getTimeUUID());
            metrics.beginCompaction(ci);
            try
            {
                @SuppressWarnings("resource")
                CloseableIterator<AbstractCompactedRow> iter = ci.iterator();
                while (iter.hasNext())
                {
                    @SuppressWarnings("resource")
                    AbstractCompactedRow row = iter.next();
                    // if current range from sstable is repaired, save it into the new repaired sstable
                    if (Range.isInRanges(row.key.getToken(), ranges))
                    {
                        repairedSSTableWriter.append(row);
                        repairedKeyCount++;
                    }
                    // otherwise save into the new 'non-repaired' table
                    else
                    {
                        unRepairedSSTableWriter.append(row);
                        unrepairedKeyCount++;
                    }
                }
            }
            finally
            {
                metrics.finishCompaction(ci);
            }

            List<SSTableReader> anticompactedSSTables = new ArrayList<>();
            // since both writers are operating over the same Transaction, we cannot use the convenience Transactional.finish() method,
            // as on the second finish() we would prepareToCommit() on a Transaction that has already been committed, which is forbidden by the API
            // (since it indicates misuse). We call permitRedundantTransitions so that calls that transition to a state already occupied are permitted.
            anticompactionGroup.permitRedundantTransitions();
            repairedSSTableWriter.setRepairedAt(repairedAt).prepareToCommit();
            unRepairedSSTableWriter.prepareToCommit();
            anticompactedSSTables.addAll(repairedSSTableWriter.finished());
            anticompactedSSTables.addAll(unRepairedSSTableWriter.finished());
            repairedSSTableWriter.commit();
            unRepairedSSTableWriter.commit();

            logger.debug("Repaired {} keys out of {} for {}/{} in {}", repairedKeyCount,
                                                                       repairedKeyCount + unrepairedKeyCount,
                                                                       cfs.keyspace.getName(),
                                                                       cfs.getColumnFamilyName(),
                                                                       anticompactionGroup);
            return anticompactedSSTables.size();
        }
        catch (Throwable e)
        {
            JVMStabilityInspector.inspectThrowable(e);
            logger.error("Error anticompacting " + anticompactionGroup, e);
        }
        return 0;
    }

    /**
     * Is not scheduled, because it is performing disjoint work from sstable compaction.
     */
    public Future<?> submitIndexBuild(final SecondaryIndexBuilder builder)
    {
        Runnable runnable = new Runnable()
        {
            public void run()
            {
                metrics.beginCompaction(builder);
                try
                {
                    builder.build();
                }
                finally
                {
                    metrics.finishCompaction(builder);
                }
            }
        };
        if (executor.isShutdown())
        {
            logger.info("Compaction executor has shut down, not submitting index build");
            return null;
        }

        return executor.submit(runnable);
    }

    public Future<?> submitCacheWrite(final AutoSavingCache.Writer writer)
    {
        Runnable runnable = new Runnable()
        {
            public void run()
            {
                if (!AutoSavingCache.flushInProgress.add(writer.cacheType()))
                {
                    logger.debug("Cache flushing was already in progress: skipping {}", writer.getCompactionInfo());
                    return;
                }
                try
                {
                    metrics.beginCompaction(writer);
                    try
                    {
                        writer.saveCache();
                    }
                    finally
                    {
                        metrics.finishCompaction(writer);
                    }
                }
                finally
                {
                    AutoSavingCache.flushInProgress.remove(writer.cacheType());
                }
            }
        };
        if (executor.isShutdown())
        {
            logger.info("Executor has shut down, not submitting background task");
            Futures.immediateCancelledFuture();
        }
        return executor.submit(runnable);
    }

    public static int getDefaultGcBefore(ColumnFamilyStore cfs)
    {
        // 2ndary indexes have ExpiringColumns too, so we need to purge tombstones deleted before now. We do not need to
        // add any GcGrace however since 2ndary indexes are local to a node.
        return cfs.isIndex() ? (int) (System.currentTimeMillis() / 1000) : cfs.gcBefore(System.currentTimeMillis());
    }

    private static class ValidationCompactionIterable extends CompactionIterable
    {
        @SuppressWarnings("resource")
        public ValidationCompactionIterable(ColumnFamilyStore cfs, List<ISSTableScanner> scanners, int gcBefore)
        {
            super(OperationType.VALIDATION, scanners, new ValidationCompactionController(cfs, gcBefore), DatabaseDescriptor.getSSTableFormat(), UUIDGen.getTimeUUID());
        }
    }

    /*
     * Controller for validation compaction that always purges.
     * Note that we should not call cfs.getOverlappingSSTables on the provided
     * sstables because those sstables are not guaranteed to be active sstables
     * (since we can run repair on a snapshot).
     */
    private static class ValidationCompactionController extends CompactionController
    {
        public ValidationCompactionController(ColumnFamilyStore cfs, int gcBefore)
        {
            super(cfs, gcBefore);
        }

        @Override
        public long maxPurgeableTimestamp(DecoratedKey key)
        {
            /*
             * The main reason we always purge is that including gcable tombstone would mean that the
             * repair digest will depends on the scheduling of compaction on the different nodes. This
             * is still not perfect because gcbefore is currently dependend on the current time at which
             * the validation compaction start, which while not too bad for normal repair is broken for
             * repair on snapshots. A better solution would be to agree on a gcbefore that all node would
             * use, and we'll do that with CASSANDRA-4932.
             * Note validation compaction includes all sstables, so we don't have the problem of purging
             * a tombstone that could shadow a column in another sstable, but this is doubly not a concern
             * since validation compaction is read-only.
             */
            return Long.MAX_VALUE;
        }
    }

    public int getActiveCompactions()
    {
        return CompactionMetrics.getCompactions().size();
    }

    private static class CompactionExecutor extends JMXEnabledThreadPoolExecutor
    {
        protected CompactionExecutor(int minThreads, int maxThreads, String name, BlockingQueue<Runnable> queue)
        {
            super(minThreads, maxThreads, 60, TimeUnit.SECONDS, queue, new NamedThreadFactory(name, Thread.MIN_PRIORITY), "internal");
        }

        private CompactionExecutor(int threadCount, String name)
        {
            this(threadCount, threadCount, name, new LinkedBlockingQueue<Runnable>());
        }

        public CompactionExecutor()
        {
            this(Math.max(1, DatabaseDescriptor.getConcurrentCompactors()), "CompactionExecutor");
        }

        protected void beforeExecute(Thread t, Runnable r)
        {
            // can't set this in Thread factory, so we do it redundantly here
            isCompactionManager.set(true);
            super.beforeExecute(t, r);
        }

        // modified from DebuggableThreadPoolExecutor so that CompactionInterruptedExceptions are not logged
        @Override
        public void afterExecute(Runnable r, Throwable t)
        {
            DebuggableThreadPoolExecutor.maybeResetTraceSessionWrapper(r);
    
            if (t == null)
                t = DebuggableThreadPoolExecutor.extractThrowable(r);

            if (t != null)
            {
                if (t instanceof CompactionInterruptedException)
                {
                    logger.info(t.getMessage());
                    if (t.getSuppressed() != null && t.getSuppressed().length > 0)
                        logger.warn("Interruption of compaction encountered exceptions:", t);
                    else
                        logger.debug("Full interruption stack trace:", t);
                }
                else
                {
                    DebuggableThreadPoolExecutor.handleOrLog(t);
                }
            }

            // Snapshots cannot be deleted on Windows while segments of the root element are mapped in NTFS. Compactions
            // unmap those segments which could free up a snapshot for successful deletion.
            SnapshotDeletingTask.rescheduleFailedTasks();
        }
    }

    private static class ValidationExecutor extends CompactionExecutor
    {
        public ValidationExecutor()
        {
            super(1, Integer.MAX_VALUE, "ValidationExecutor", new SynchronousQueue<Runnable>());
        }
    }

    private static class CacheCleanupExecutor extends CompactionExecutor
    {
        public CacheCleanupExecutor()
        {
            super(1, "CacheCleanupExecutor");
        }
    }

    public interface CompactionExecutorStatsCollector
    {
        void beginCompaction(CompactionInfo.Holder ci);

        void finishCompaction(CompactionInfo.Holder ci);
    }

    public List<Map<String, String>> getCompactions()
    {
        List<Holder> compactionHolders = CompactionMetrics.getCompactions();
        List<Map<String, String>> out = new ArrayList<Map<String, String>>(compactionHolders.size());
        for (CompactionInfo.Holder ci : compactionHolders)
            out.add(ci.getCompactionInfo().asMap());
        return out;
    }

    public List<String> getCompactionSummary()
    {
        List<Holder> compactionHolders = CompactionMetrics.getCompactions();
        List<String> out = new ArrayList<String>(compactionHolders.size());
        for (CompactionInfo.Holder ci : compactionHolders)
            out.add(ci.getCompactionInfo().toString());
        return out;
    }

    public TabularData getCompactionHistory()
    {
        try
        {
            return SystemKeyspace.getCompactionHistory();
        }
        catch (OpenDataException e)
        {
            throw new RuntimeException(e);
        }
    }

    public long getTotalBytesCompacted()
    {
        return metrics.bytesCompacted.getCount();
    }

    public long getTotalCompactionsCompleted()
    {
        return metrics.totalCompactionsCompleted.getCount();
    }

    public int getPendingTasks()
    {
        return metrics.pendingTasks.getValue();
    }

    public long getCompletedTasks()
    {
        return metrics.completedTasks.getValue();
    }

    private static class CleanupInfo extends CompactionInfo.Holder
    {
        private final SSTableReader sstable;
        private final ISSTableScanner scanner;
        private final UUID cleanupCompactionId;

        public CleanupInfo(SSTableReader sstable, ISSTableScanner scanner)
        {
            this.sstable = sstable;
            this.scanner = scanner;
            cleanupCompactionId = UUIDGen.getTimeUUID();
        }

        public CompactionInfo getCompactionInfo()
        {
            try
            {
                return new CompactionInfo(sstable.metadata,
                                          OperationType.CLEANUP,
                                          scanner.getCurrentPosition(),
                                          scanner.getLengthInBytes(),
                                          cleanupCompactionId);
            }
            catch (Exception e)
            {
                throw new RuntimeException();
            }
        }
    }

    public void stopCompaction(String type)
    {
        OperationType operation = OperationType.valueOf(type);
        for (Holder holder : CompactionMetrics.getCompactions())
        {
            if (holder.getCompactionInfo().getTaskType() == operation)
                holder.stop();
        }
    }

    public void stopCompactionById(String compactionId)
    {
        for (Holder holder : CompactionMetrics.getCompactions())
        {
            UUID holderId = holder.getCompactionInfo().compactionId();
            if (holderId != null && holderId.equals(UUID.fromString(compactionId)))
                holder.stop();
        }
    }

    public int getCoreCompactorThreads()
    {
        return executor.getCorePoolSize();
    }

    public void setCoreCompactorThreads(int number)
    {
        executor.setCorePoolSize(number);
    }

    public int getMaximumCompactorThreads()
    {
        return executor.getMaximumPoolSize();
    }

    public void setMaximumCompactorThreads(int number)
    {
        executor.setMaximumPoolSize(number);
    }

    public int getCoreValidationThreads()
    {
        return validationExecutor.getCorePoolSize();
    }

    public void setCoreValidationThreads(int number)
    {
        validationExecutor.setCorePoolSize(number);
    }

    public int getMaximumValidatorThreads()
    {
        return validationExecutor.getMaximumPoolSize();
    }

    public void setMaximumValidatorThreads(int number)
    {
        validationExecutor.setMaximumPoolSize(number);
    }

    /**
     * Try to stop all of the compactions for given ColumnFamilies.
     *
     * Note that this method does not wait for all compactions to finish; you'll need to loop against
     * isCompacting if you want that behavior.
     *
     * @param columnFamilies The ColumnFamilies to try to stop compaction upon.
     * @param interruptValidation true if validation operations for repair should also be interrupted
     *
     */
    public void interruptCompactionFor(Iterable<CFMetaData> columnFamilies, boolean interruptValidation)
    {
        assert columnFamilies != null;

        // interrupt in-progress compactions
        for (Holder compactionHolder : CompactionMetrics.getCompactions())
        {
            CompactionInfo info = compactionHolder.getCompactionInfo();
            if ((info.getTaskType() == OperationType.VALIDATION) && !interruptValidation)
                continue;

            if (Iterables.contains(columnFamilies, info.getCFMetaData()))
                compactionHolder.stop(); // signal compaction to stop
        }
    }

    public void interruptCompactionForCFs(Iterable<ColumnFamilyStore> cfss, boolean interruptValidation)
    {
        List<CFMetaData> metadata = new ArrayList<>();
        for (ColumnFamilyStore cfs : cfss)
            metadata.add(cfs.metadata);

        interruptCompactionFor(metadata, interruptValidation);
    }

    public void waitForCessation(Iterable<ColumnFamilyStore> cfss)
    {
        long start = System.nanoTime();
        long delay = TimeUnit.MINUTES.toNanos(1);
        while (System.nanoTime() - start < delay)
        {
            if (CompactionManager.instance.isCompacting(cfss))
                Uninterruptibles.sleepUninterruptibly(1, TimeUnit.MILLISECONDS);
            else
                break;
        }
    }
}<|MERGE_RESOLUTION|>--- conflicted
+++ resolved
@@ -474,16 +474,12 @@
             {
                 SSTableReader sstable = sstableIterator.next();
 
-                Range<Token> sstableRange = new Range<>(sstable.first.getToken(), sstable.last.getToken(), sstable.partitioner);
+                Range<Token> sstableRange = new Range<>(sstable.first.getToken(), sstable.last.getToken());
 
                 boolean shouldAnticompact = false;
 
                 for (Range<Token> r : normalizedRanges)
                 {
-<<<<<<< HEAD
-                    Range<Token> sstableRange = new Range<>(sstable.first.getToken(), sstable.last.getToken());
-=======
->>>>>>> 1c51ab57
                     if (r.contains(sstableRange))
                     {
                         logger.info("SSTable {} fully contained in range {}, mutating repairedAt instead of anticompacting", sstable, r);
