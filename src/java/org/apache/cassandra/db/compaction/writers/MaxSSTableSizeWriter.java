/*
 * Licensed to the Apache Software Foundation (ASF) under one
 * or more contributor license agreements.  See the NOTICE file
 * distributed with this work for additional information
 * regarding copyright ownership.  The ASF licenses this file
 * to you under the Apache License, Version 2.0 (the
 * "License"); you may not use this file except in compliance
 * with the License.  You may obtain a copy of the License at
 *
 *     http://www.apache.org/licenses/LICENSE-2.0
 *
 * Unless required by applicable law or agreed to in writing, software
 * distributed under the License is distributed on an "AS IS" BASIS,
 * WITHOUT WARRANTIES OR CONDITIONS OF ANY KIND, either express or implied.
 * See the License for the specific language governing permissions and
 * limitations under the License.
 */
package org.apache.cassandra.db.compaction.writers;

import java.util.Set;

import org.apache.cassandra.db.ColumnFamilyStore;
import org.apache.cassandra.db.Directories;
import org.apache.cassandra.db.RowIndexEntry;
import org.apache.cassandra.db.SerializationHeader;
import org.apache.cassandra.db.compaction.OperationType;
import org.apache.cassandra.db.rows.UnfilteredRowIterator;
import org.apache.cassandra.db.lifecycle.LifecycleTransaction;
import org.apache.cassandra.io.sstable.Descriptor;
import org.apache.cassandra.io.sstable.format.SSTableReader;
import org.apache.cassandra.io.sstable.format.SSTableWriter;
import org.apache.cassandra.io.sstable.metadata.MetadataCollector;

public class MaxSSTableSizeWriter extends CompactionAwareWriter
{
<<<<<<< HEAD
    private final long estimatedTotalKeys;
=======
    private final long expectedWriteSize;
>>>>>>> 87b9f0db
    private final long maxSSTableSize;
    private final int level;
    private final long estimatedSSTables;
    private final Set<SSTableReader> allSSTables;
    private Directories.DataDirectory sstableDirectory;

    public MaxSSTableSizeWriter(ColumnFamilyStore cfs,
                                Directories directories,
                                LifecycleTransaction txn,
                                Set<SSTableReader> nonExpiredSSTables,
                                long maxSSTableSize,
                                int level)
    {
        this(cfs, directories, txn, nonExpiredSSTables, maxSSTableSize, level, false);
    }

    @Deprecated
    public MaxSSTableSizeWriter(ColumnFamilyStore cfs,
                                Directories directories,
                                LifecycleTransaction txn,
                                Set<SSTableReader> nonExpiredSSTables,
                                long maxSSTableSize,
                                int level,
                                boolean offline,
                                boolean keepOriginals)
    {
        this(cfs, directories, txn, nonExpiredSSTables, maxSSTableSize, level, keepOriginals);
    }

    public MaxSSTableSizeWriter(ColumnFamilyStore cfs,
                                Directories directories,
                                LifecycleTransaction txn,
                                Set<SSTableReader> nonExpiredSSTables,
                                long maxSSTableSize,
                                int level,
                                boolean keepOriginals)
    {
        super(cfs, directories, txn, nonExpiredSSTables, keepOriginals);
        this.allSSTables = txn.originals();
        this.level = level;
        this.maxSSTableSize = maxSSTableSize;
<<<<<<< HEAD
        long totalSize = cfs.getExpectedCompactedFileSize(nonExpiredSSTables, OperationType.COMPACTION);
        estimatedTotalKeys = SSTableReader.getApproximateKeyCount(nonExpiredSSTables);
=======
        long estimatedKeysBeforeCompaction = 0;
        for (SSTableReader sstable : nonExpiredSSTables)
            estimatedKeysBeforeCompaction += sstable.estimatedKeys();
        estimatedKeysBeforeCompaction = Math.max(1, estimatedKeysBeforeCompaction);
        double estimatedCompactionRatio = (double) estimatedTotalKeys / estimatedKeysBeforeCompaction;
        long totalSize = Math.round(estimatedCompactionRatio * cfs.getExpectedCompactedFileSize(nonExpiredSSTables, txn.opType()));
        expectedWriteSize = Math.min(maxSSTableSize, totalSize);
>>>>>>> 87b9f0db
        estimatedSSTables = Math.max(1, totalSize / maxSSTableSize);
    }

    protected boolean realAppend(UnfilteredRowIterator partition)
    {
        RowIndexEntry rie = sstableWriter.append(partition);
        if (sstableWriter.currentWriter().getOnDiskFilePointer() > maxSSTableSize)
        {
            switchCompactionLocation(sstableDirectory);
        }
        return rie != null;
    }

    @Override
    public void switchCompactionLocation(Directories.DataDirectory location)
    {
        sstableDirectory = location;
        @SuppressWarnings("resource")
        SSTableWriter writer = SSTableWriter.create(Descriptor.fromFilename(cfs.getSSTablePath(getDirectories().getLocationForDisk(sstableDirectory))),
                                                    estimatedTotalKeys / estimatedSSTables,
                                                    minRepairedAt,
                                                    cfs.metadata,
                                                    new MetadataCollector(allSSTables, cfs.metadata.comparator, level),
                                                    SerializationHeader.make(cfs.metadata, nonExpiredSSTables),
                                                    cfs.indexManager.listIndexes(),
                                                    txn);

        sstableWriter.switchWriter(writer);
    }
}<|MERGE_RESOLUTION|>--- conflicted
+++ resolved
@@ -33,11 +33,6 @@
 
 public class MaxSSTableSizeWriter extends CompactionAwareWriter
 {
-<<<<<<< HEAD
-    private final long estimatedTotalKeys;
-=======
-    private final long expectedWriteSize;
->>>>>>> 87b9f0db
     private final long maxSSTableSize;
     private final int level;
     private final long estimatedSSTables;
@@ -79,18 +74,12 @@
         this.allSSTables = txn.originals();
         this.level = level;
         this.maxSSTableSize = maxSSTableSize;
-<<<<<<< HEAD
-        long totalSize = cfs.getExpectedCompactedFileSize(nonExpiredSSTables, OperationType.COMPACTION);
-        estimatedTotalKeys = SSTableReader.getApproximateKeyCount(nonExpiredSSTables);
-=======
         long estimatedKeysBeforeCompaction = 0;
         for (SSTableReader sstable : nonExpiredSSTables)
             estimatedKeysBeforeCompaction += sstable.estimatedKeys();
         estimatedKeysBeforeCompaction = Math.max(1, estimatedKeysBeforeCompaction);
         double estimatedCompactionRatio = (double) estimatedTotalKeys / estimatedKeysBeforeCompaction;
         long totalSize = Math.round(estimatedCompactionRatio * cfs.getExpectedCompactedFileSize(nonExpiredSSTables, txn.opType()));
-        expectedWriteSize = Math.min(maxSSTableSize, totalSize);
->>>>>>> 87b9f0db
         estimatedSSTables = Math.max(1, totalSize / maxSSTableSize);
     }
 
