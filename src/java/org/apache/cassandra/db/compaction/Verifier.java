--- conflicted
+++ resolved
@@ -66,20 +66,12 @@
     private final OutputHandler outputHandler;
     private FileDigestValidator validator;
 
-<<<<<<< HEAD
-    public Verifier(ColumnFamilyStore cfs, SSTableReader sstable, boolean isOffline)
-=======
     public Verifier(ColumnFamilyStore cfs, SSTableReader sstable, boolean isOffline, OptionHolder options)
->>>>>>> 1489a5b6
     {
         this(cfs, sstable, new OutputHandler.LogOutput(), isOffline, options);
     }
 
-<<<<<<< HEAD
-    public Verifier(ColumnFamilyStore cfs, SSTableReader sstable, OutputHandler outputHandler, boolean isOffline)
-=======
     public Verifier(ColumnFamilyStore cfs, SSTableReader sstable, OutputHandler outputHandler, boolean isOffline, OptionHolder options)
->>>>>>> 1489a5b6
     {
         this.cfs = cfs;
         this.sstable = sstable;
@@ -101,10 +93,8 @@
         boolean extended = options.extendedVerification;
         long rowStart = 0;
 
-<<<<<<< HEAD
         outputHandler.output(String.format("Verifying %s (%s)", sstable, FBUtilities.prettyPrintMemory(dataFile.length())));
-=======
-        outputHandler.output(String.format("Verifying %s (%s bytes)", sstable, dataFile.length()));
+
         if (options.checkVersion && !sstable.descriptor.version.isLatestVersion())
         {
             String msg = String.format("%s is not the latest version, run upgradesstables", sstable);
@@ -113,7 +103,6 @@
             throw new RuntimeException(msg);
         }
 
->>>>>>> 1489a5b6
         outputHandler.output(String.format("Deserializing sstable metadata for %s ", sstable));
         try
         {
