/*
 * Licensed to the Apache Software Foundation (ASF) under one
 * or more contributor license agreements.  See the NOTICE file
 * distributed with this work for additional information
 * regarding copyright ownership.  The ASF licenses this file
 * to you under the Apache License, Version 2.0 (the
 * "License"); you may not use this file except in compliance
 * with the License.  You may obtain a copy of the License at
 *
 *     http://www.apache.org/licenses/LICENSE-2.0
 *
 * Unless required by applicable law or agreed to in writing, software
 * distributed under the License is distributed on an "AS IS" BASIS,
 * WITHOUT WARRANTIES OR CONDITIONS OF ANY KIND, either express or implied.
 * See the License for the specific language governing permissions and
 * limitations under the License.
 */
package org.apache.cassandra.db.compaction;

import com.google.common.base.Throwables;

import org.apache.cassandra.db.*;
import org.apache.cassandra.db.rows.UnfilteredRowIterator;

import org.apache.cassandra.io.sstable.Component;
import org.apache.cassandra.io.sstable.CorruptSSTableException;
import org.apache.cassandra.io.sstable.SSTableIdentityIterator;
import org.apache.cassandra.io.sstable.format.SSTableReader;
import org.apache.cassandra.io.sstable.metadata.MetadataComponent;
import org.apache.cassandra.io.sstable.metadata.MetadataType;
import org.apache.cassandra.io.sstable.metadata.ValidationMetadata;
import org.apache.cassandra.io.util.DataIntegrityMetadata;
import org.apache.cassandra.io.util.DataIntegrityMetadata.FileDigestValidator;
import org.apache.cassandra.io.util.FileUtils;
import org.apache.cassandra.io.util.RandomAccessReader;
import org.apache.cassandra.service.ActiveRepairService;
import org.apache.cassandra.utils.ByteBufferUtil;
import org.apache.cassandra.utils.FBUtilities;
import org.apache.cassandra.utils.OutputHandler;
import org.apache.cassandra.utils.UUIDGen;

import java.io.Closeable;
import java.io.File;
import java.io.IOError;
import java.io.IOException;
import java.nio.ByteBuffer;
import java.util.*;
import java.util.function.Predicate;

public class Verifier implements Closeable
{
    private final ColumnFamilyStore cfs;
    private final SSTableReader sstable;

    private final CompactionController controller;


    private final RandomAccessReader dataFile;
    private final RandomAccessReader indexFile;
    private final VerifyInfo verifyInfo;
    private final RowIndexEntry.IndexSerializer rowIndexEntrySerializer;

    private int goodRows;
    private int badRows;

    private final OutputHandler outputHandler;
    private FileDigestValidator validator;

    public Verifier(ColumnFamilyStore cfs, SSTableReader sstable, boolean isOffline)
    {
        this(cfs, sstable, new OutputHandler.LogOutput(), isOffline);
    }

    public Verifier(ColumnFamilyStore cfs, SSTableReader sstable, OutputHandler outputHandler, boolean isOffline)
    {
        this.cfs = cfs;
        this.sstable = sstable;
        this.outputHandler = outputHandler;
        this.rowIndexEntrySerializer = sstable.descriptor.version.getSSTableFormat().getIndexSerializer(sstable.metadata, sstable.descriptor.version, sstable.header);

        this.controller = new VerifyController(cfs);

        this.dataFile = isOffline
                        ? sstable.openDataReader()
                        : sstable.openDataReader(CompactionManager.instance.getRateLimiter());
        this.indexFile = RandomAccessReader.open(new File(sstable.descriptor.filenameFor(Component.PRIMARY_INDEX)));
        this.verifyInfo = new VerifyInfo(dataFile, sstable);
    }

    public void verify(boolean extended) throws IOException
    {
        long rowStart = 0;

<<<<<<< HEAD
        outputHandler.output(String.format("Verifying %s (%s)", sstable, FBUtilities.prettyPrintMemory(dataFile.length())));
=======
        outputHandler.output(String.format("Verifying %s (%s bytes)", sstable, dataFile.length()));
        outputHandler.output(String.format("Deserializing sstable metadata for %s ", sstable));
        try
        {
            EnumSet<MetadataType> types = EnumSet.of(MetadataType.VALIDATION, MetadataType.STATS, MetadataType.HEADER);
            Map<MetadataType, MetadataComponent> sstableMetadata = sstable.descriptor.getMetadataSerializer().deserialize(sstable.descriptor, types);
            if (sstableMetadata.containsKey(MetadataType.VALIDATION) &&
                !((ValidationMetadata)sstableMetadata.get(MetadataType.VALIDATION)).partitioner.equals(sstable.getPartitioner().getClass().getCanonicalName()))
                throw new IOException("Partitioner does not match validation metadata");
        }
        catch (Throwable t)
        {
            outputHandler.debug(t.getMessage());
            markAndThrow(false);
        }
>>>>>>> 58f3b5b4
        outputHandler.output(String.format("Checking computed hash of %s ", sstable));


        // Verify will use the Digest files, which works for both compressed and uncompressed sstables
        try
        {
            validator = null;

            if (sstable.descriptor.digestComponent != null &&
                new File(sstable.descriptor.filenameFor(sstable.descriptor.digestComponent)).exists())
            {
                validator = DataIntegrityMetadata.fileDigestValidator(sstable.descriptor);
                validator.validate();
            }
            else
            {
                outputHandler.output("Data digest missing, assuming extended verification of disk values");
                extended = true;
            }
        }
        catch (IOException e)
        {
            outputHandler.debug(e.getMessage());
            markAndThrow();
        }
        finally
        {
            FileUtils.closeQuietly(validator);
        }

        if ( !extended )
            return;

        outputHandler.output("Extended Verify requested, proceeding to inspect values");


        try
        {
            ByteBuffer nextIndexKey = ByteBufferUtil.readWithShortLength(indexFile);
            {
                long firstRowPositionFromIndex = rowIndexEntrySerializer.deserializePositionAndSkip(indexFile);
                if (firstRowPositionFromIndex != 0)
                    markAndThrow();
            }

            DecoratedKey prevKey = null;

            while (!dataFile.isEOF())
            {

                if (verifyInfo.isStopRequested())
                    throw new CompactionInterruptedException(verifyInfo.getCompactionInfo());

                rowStart = dataFile.getFilePointer();
                outputHandler.debug("Reading row at " + rowStart);

                DecoratedKey key = null;
                try
                {
                    key = sstable.decorateKey(ByteBufferUtil.readWithShortLength(dataFile));
                }
                catch (Throwable th)
                {
                    throwIfFatal(th);
                    // check for null key below
                }

                ByteBuffer currentIndexKey = nextIndexKey;
                long nextRowPositionFromIndex = 0;
                try
                {
                    nextIndexKey = indexFile.isEOF() ? null : ByteBufferUtil.readWithShortLength(indexFile);
                    nextRowPositionFromIndex = indexFile.isEOF()
                                             ? dataFile.length()
                                             : rowIndexEntrySerializer.deserializePositionAndSkip(indexFile);
                }
                catch (Throwable th)
                {
                    markAndThrow();
                }

                long dataStart = dataFile.getFilePointer();
                long dataStartFromIndex = currentIndexKey == null
                                        ? -1
                                        : rowStart + 2 + currentIndexKey.remaining();

                long dataSize = nextRowPositionFromIndex - dataStartFromIndex;
                // avoid an NPE if key is null
                String keyName = key == null ? "(unreadable key)" : ByteBufferUtil.bytesToHex(key.getKey());
                outputHandler.debug(String.format("row %s is %s", keyName, FBUtilities.prettyPrintMemory(dataSize)));

                assert currentIndexKey != null || indexFile.isEOF();

                try
                {
                    if (key == null || dataSize > dataFile.length())
                        markAndThrow();

                    //mimic the scrub read path
                    try (UnfilteredRowIterator iterator = SSTableIdentityIterator.create(sstable, dataFile, key))
                    {
                    }

                    if ( (prevKey != null && prevKey.compareTo(key) > 0) || !key.getKey().equals(currentIndexKey) || dataStart != dataStartFromIndex )
                        markAndThrow();
                    
                    goodRows++;
                    prevKey = key;


                    outputHandler.debug(String.format("Row %s at %s valid, moving to next row at %s ", goodRows, rowStart, nextRowPositionFromIndex));
                    dataFile.seek(nextRowPositionFromIndex);
                }
                catch (Throwable th)
                {
                    badRows++;
                    markAndThrow();
                }
            }
        }
        catch (Throwable t)
        {
            throw Throwables.propagate(t);
        }
        finally
        {
            controller.close();
        }

        outputHandler.output("Verify of " + sstable + " succeeded. All " + goodRows + " rows read successfully");
    }

    public void close()
    {
        FileUtils.closeQuietly(dataFile);
        FileUtils.closeQuietly(indexFile);
    }

    private void throwIfFatal(Throwable th)
    {
        if (th instanceof Error && !(th instanceof AssertionError || th instanceof IOError))
            throw (Error) th;
    }

    private void markAndThrow() throws IOException
    {
        markAndThrow(true);
    }

    private void markAndThrow(boolean mutateRepaired) throws IOException
    {
        if (mutateRepaired) // if we are able to mutate repaired flag, an incremental repair should be enough
            sstable.descriptor.getMetadataSerializer().mutateRepairedAt(sstable.descriptor, ActiveRepairService.UNREPAIRED_SSTABLE);
        throw new CorruptSSTableException(new Exception(String.format("Invalid SSTable %s, please force %srepair", sstable.getFilename(), mutateRepaired ? "" : "a full ")), sstable.getFilename());
    }

    public CompactionInfo.Holder getVerifyInfo()
    {
        return verifyInfo;
    }

    private static class VerifyInfo extends CompactionInfo.Holder
    {
        private final RandomAccessReader dataFile;
        private final SSTableReader sstable;
        private final UUID verificationCompactionId;

        public VerifyInfo(RandomAccessReader dataFile, SSTableReader sstable)
        {
            this.dataFile = dataFile;
            this.sstable = sstable;
            verificationCompactionId = UUIDGen.getTimeUUID();
        }

        public CompactionInfo getCompactionInfo()
        {
            try
            {
                return new CompactionInfo(sstable.metadata,
                                          OperationType.VERIFY,
                                          dataFile.getFilePointer(),
                                          dataFile.length(),
                                          verificationCompactionId);
            }
            catch (Exception e)
            {
                throw new RuntimeException();
            }
        }
    }

    private static class VerifyController extends CompactionController
    {
        public VerifyController(ColumnFamilyStore cfs)
        {
            super(cfs, Integer.MAX_VALUE);
        }

        @Override
        public Predicate<Long> getPurgeEvaluator(DecoratedKey key)
        {
            return time -> false;
        }
    }
}<|MERGE_RESOLUTION|>--- conflicted
+++ resolved
@@ -91,10 +91,7 @@
     {
         long rowStart = 0;
 
-<<<<<<< HEAD
         outputHandler.output(String.format("Verifying %s (%s)", sstable, FBUtilities.prettyPrintMemory(dataFile.length())));
-=======
-        outputHandler.output(String.format("Verifying %s (%s bytes)", sstable, dataFile.length()));
         outputHandler.output(String.format("Deserializing sstable metadata for %s ", sstable));
         try
         {
@@ -109,7 +106,6 @@
             outputHandler.debug(t.getMessage());
             markAndThrow(false);
         }
->>>>>>> 58f3b5b4
         outputHandler.output(String.format("Checking computed hash of %s ", sstable));
 
 
