--- conflicted
+++ resolved
@@ -442,13 +442,7 @@
 
         static boolean removeUnfinishedLeftovers(Map.Entry<String, List<File>> entry)
         {
-<<<<<<< HEAD
-            LogFile txn = LogFile.make(entry.getKey(), entry.getValue());
-            try
-=======
-
-            try(LogFile txn = LogFile.make(name, logFiles))
->>>>>>> da07130e
+            try(LogFile txn = LogFile.make(entry.getKey(), entry.getValue()))
             {
                 if (txn.verify())
                 {
