--- conflicted
+++ resolved
@@ -583,20 +583,11 @@
                 if (!shouldInclude(sstable))
                 {
                     nonIntersectingSSTables++;
-<<<<<<< HEAD
                     if (sstable.hasTombstones())
                     { // if sstable has tombstones we need to check after one pass if it can be safely skipped
                         if (skippedSSTablesWithTombstones == null)
                             skippedSSTablesWithTombstones = new ArrayList<>();
                         skippedSSTablesWithTombstones.add(sstable);
-=======
-                    // sstable contains no tombstone if minLocalDeletionTime == Integer.MAX_VALUE, so we can safely skip those entirely
-                    if (sstable.getSSTableMetadata().minLocalDeletionTime != Integer.MAX_VALUE)
-                    {
-                        if (skippedSSTables == null)
-                            skippedSSTables = new ArrayList<>();
-                        skippedSSTables.add(sstable);
->>>>>>> 7b257cc4
                     }
                     continue;
                 }
@@ -780,13 +771,8 @@
                 // however: if it is set, it impacts everything and must be included. Getting that top-level partition deletion costs us
                 // some seek in general however (unless the partition is indexed and is in the key cache), so we first check if the sstable
                 // has any tombstone at all as a shortcut.
-<<<<<<< HEAD
                 if (!sstable.hasTombstones())
                     continue; // no tombstone at all, we can skip that sstable
-=======
-                if (sstable.getSSTableMetadata().minLocalDeletionTime == Integer.MAX_VALUE)
-                    continue; // Means no tombstone at all, we can skip that sstable
->>>>>>> 7b257cc4
 
                 // We need to get the partition deletion and include it if it's not live. In any case though, we're done with that sstable.
                 sstable.incrementReadCount();
