--- conflicted
+++ resolved
@@ -91,7 +91,6 @@
             cd.validate();
     }
 
-<<<<<<< HEAD
     public boolean hasInvalidDeletions()
     {
         if (primaryKeyLivenessInfo().isExpiring() && (primaryKeyLivenessInfo().ttl() < 0 || primaryKeyLivenessInfo().localExpirationTime() < 0))
@@ -104,15 +103,12 @@
         return false;
     }
 
+    public String toString()
+    {
+        return columnData().toString();
+    }
+
     public String toString(TableMetadata metadata)
-=======
-    public String toString()
-    {
-        return columnData().toString();
-    }
-
-    public String toString(CFMetaData metadata)
->>>>>>> e635317c
     {
         return toString(metadata, false);
     }
