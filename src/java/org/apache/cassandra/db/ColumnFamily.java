/*
 * Licensed to the Apache Software Foundation (ASF) under one
 * or more contributor license agreements.  See the NOTICE file
 * distributed with this work for additional information
 * regarding copyright ownership.  The ASF licenses this file
 * to you under the Apache License, Version 2.0 (the
 * "License"); you may not use this file except in compliance
 * with the License.  You may obtain a copy of the License at
 *
 *     http://www.apache.org/licenses/LICENSE-2.0
 *
 * Unless required by applicable law or agreed to in writing, software
 * distributed under the License is distributed on an "AS IS" BASIS,
 * WITHOUT WARRANTIES OR CONDITIONS OF ANY KIND, either express or implied.
 * See the License for the specific language governing permissions and
 * limitations under the License.
 */
package org.apache.cassandra.db;

import java.io.DataInputStream;
import java.io.IOException;
import java.nio.ByteBuffer;
import java.security.MessageDigest;
import java.util.Collection;
import java.util.Collections;
import java.util.Iterator;
import java.util.List;
import java.util.Map;
import java.util.UUID;

import com.google.common.base.Function;
import com.google.common.base.Functions;
import com.google.common.collect.ImmutableMap;

import org.apache.cassandra.utils.memory.AbstractAllocator;
import org.apache.cassandra.utils.memory.HeapAllocator;
import org.apache.commons.lang3.builder.HashCodeBuilder;

import org.apache.cassandra.cache.IRowCacheEntry;
import org.apache.cassandra.config.CFMetaData;
import org.apache.cassandra.config.Schema;
import org.apache.cassandra.db.composites.CellName;
import org.apache.cassandra.db.composites.CellNameType;
import org.apache.cassandra.db.composites.CellNames;
import org.apache.cassandra.db.filter.ColumnSlice;
import org.apache.cassandra.io.sstable.ColumnNameHelper;
import org.apache.cassandra.io.sstable.ColumnStats;
import org.apache.cassandra.io.sstable.SSTable;
import org.apache.cassandra.io.util.DataOutputBuffer;
import org.apache.cassandra.net.MessagingService;
import org.apache.cassandra.utils.*;

/**
 * A sorted map of columns.
 * This represents the backing map of a colum family.
 *
 * Whether the implementation is thread safe or not is left to the
 * implementing classes.
 */
public abstract class ColumnFamily implements Iterable<Cell>, IRowCacheEntry
{
    /* The column serializer for this Column Family. Create based on config. */
    public static final ColumnFamilySerializer serializer = new ColumnFamilySerializer();

    protected final CFMetaData metadata;

    protected ColumnFamily(CFMetaData metadata)
    {
        assert metadata != null;
        this.metadata = metadata;
    }

    public <T extends ColumnFamily> T cloneMeShallow(ColumnFamily.Factory<T> factory, boolean reversedInsertOrder)
    {
        T cf = factory.create(metadata, reversedInsertOrder);
        cf.delete(this);
        return cf;
    }

    public ColumnFamily cloneMeShallow()
    {
        return cloneMeShallow(getFactory(), isInsertReversed());
    }

    public ColumnFamilyType getType()
    {
        return metadata.cfType;
    }

    /**
     * Clones the column map.
     */
    public abstract ColumnFamily cloneMe();

    public UUID id()
    {
        return metadata.cfId;
    }

    /**
     * @return The CFMetaData for this row
     */
    public CFMetaData metadata()
    {
        return metadata;
    }

    public void addIfRelevant(Cell cell, DeletionInfo.InOrderTester tester, int gcBefore)
    {
        // the cell itself must be not gc-able (it is live, or a still relevant tombstone), (1)
        // and if its container is deleted, the cell must be changed more recently than the container tombstone (2)
        if ((cell.getLocalDeletionTime() >= gcBefore) // (1)
            && (!tester.isDeleted(cell.name(), cell.timestamp())))                                // (2)
        {
            addColumn(cell);
        }
    }

    public void addColumn(Cell cell)
    {
        addColumn(cell, HeapAllocator.instance);
    }

    public void addColumn(CellName name, ByteBuffer value, long timestamp)
    {
        addColumn(name, value, timestamp, 0);
    }

    public void addColumn(CellName name, ByteBuffer value, long timestamp, int timeToLive)
    {
        assert !metadata().isCounter();
        Cell cell = Cell.create(name, value, timestamp, timeToLive, metadata());
        addColumn(cell);
    }

    public void addCounter(CellName name, long value)
    {
        addColumn(new CounterUpdateCell(name, value, System.currentTimeMillis()));
    }

    public void addTombstone(CellName name, ByteBuffer localDeletionTime, long timestamp)
    {
        addColumn(new DeletedCell(name, localDeletionTime, timestamp));
    }

    public void addTombstone(CellName name, int localDeletionTime, long timestamp)
    {
        addColumn(new DeletedCell(name, localDeletionTime, timestamp));
    }

    public void addAtom(OnDiskAtom atom)
    {
        if (atom instanceof Cell)
        {
            addColumn((Cell)atom);
        }
        else
        {
            assert atom instanceof RangeTombstone;
            delete((RangeTombstone)atom);
        }
    }

    /**
     * Clear this column family, removing all columns and deletion info.
     */
    public abstract void clear();

    /**
     * Returns a {@link DeletionInfo.InOrderTester} for the deletionInfo() of
     * this column family. Please note that for ThreadSafe implementation of ColumnFamily,
     * this tester will remain valid even if new tombstones are added to this ColumnFamily
     * *as long as said addition is done in comparator order*. For AtomicSortedColumns,
     * the tester will correspond to the state of when this method is called.
     */
    public DeletionInfo.InOrderTester inOrderDeletionTester()
    {
        return deletionInfo().inOrderTester();
    }

    /**
     * Returns the factory used for this ISortedColumns implementation.
     */
    public abstract Factory getFactory();

    public abstract DeletionInfo deletionInfo();
    public abstract void setDeletionInfo(DeletionInfo info);

    public abstract void delete(DeletionInfo info);
    public abstract void delete(DeletionTime deletionTime);
    protected abstract void delete(RangeTombstone tombstone);

    /**
     * Purges top-level and range tombstones whose localDeletionTime is older than gcBefore.
     * @param gcBefore a timestamp (in seconds) before which tombstones should be purged
     */
    public abstract void purgeTombstones(int gcBefore);

    /**
     * Adds a cell to this cell map.
     * If a cell with the same name is already present in the map, it will
     * be replaced by the newly added cell.
     */
    public abstract void addColumn(Cell cell, AbstractAllocator allocator);

    /**
     * Adds all the columns of a given column map to this column map.
     * This is equivalent to:
     *   <code>
     *   for (Cell c : cm)
     *      addColumn(c, ...);
     *   </code>
     *  but is potentially faster.
     */
    public abstract void addAll(ColumnFamily cm, AbstractAllocator allocator, Function<Cell, Cell> transformation);

    /**
     * Replace oldCell if present by newCell.
     * Returns true if oldCell was present and thus replaced.
     * oldCell and newCell should have the same name.
     */
    public abstract boolean replace(Cell oldCell, Cell newCell);

    /**
     * Get a column given its name, returning null if the column is not
     * present.
     */
    public abstract Cell getColumn(CellName name);

    /**
     * Returns an iterable with the names of columns in this column map in the same order
     * as the underlying columns themselves.
     */
    public abstract Iterable<CellName> getColumnNames();

    /**
     * Returns the columns of this column map as a collection.
     * The columns in the returned collection should be sorted as the columns
     * in this map.
     */
    public abstract Collection<Cell> getSortedColumns();

    /**
     * Returns the columns of this column map as a collection.
     * The columns in the returned collection should be sorted in reverse
     * order of the columns in this map.
     */
    public abstract Collection<Cell> getReverseSortedColumns();

    /**
     * Returns the number of columns in this map.
     */
    public abstract int getColumnCount();

    /**
     * Returns true if this contains no columns or deletion info
     */
    public boolean isEmpty()
    {
        return deletionInfo().isLive() && getColumnCount() == 0;
    }

    /**
     * Returns an iterator over the columns of this map that returns only the matching @param slices.
     * The provided slices must be in order and must be non-overlapping.
     */
    public abstract Iterator<Cell> iterator(ColumnSlice[] slices);

    /**
     * Returns a reversed iterator over the columns of this map that returns only the matching @param slices.
     * The provided slices must be in reversed order and must be non-overlapping.
     */
    public abstract Iterator<Cell> reverseIterator(ColumnSlice[] slices);

    /**
     * Returns if this map only support inserts in reverse order.
     */
    public abstract boolean isInsertReversed();

    /**
     * If `columns` has any tombstones (top-level or range tombstones), they will be applied to this set of columns.
     */
    public void delete(ColumnFamily columns)
    {
        delete(columns.deletionInfo());
    }

    public void addAll(ColumnFamily cf, AbstractAllocator allocator)
    {
        addAll(cf, allocator, Functions.<Cell>identity());
    }

    /*
     * This function will calculate the difference between 2 column families.
     * The external input is assumed to be a superset of internal.
     */
    public ColumnFamily diff(ColumnFamily cfComposite)
    {
        assert cfComposite.id().equals(id());
        ColumnFamily cfDiff = TreeMapBackedSortedColumns.factory.create(metadata);
        cfDiff.delete(cfComposite.deletionInfo());

        // (don't need to worry about cfNew containing Columns that are shadowed by
        // the delete tombstone, since cfNew was generated by CF.resolve, which
        // takes care of those for us.)
        for (Cell cellExternal : cfComposite)
        {
            CellName cName = cellExternal.name();
            Cell cellInternal = getColumn(cName);
            if (cellInternal == null)
            {
                cfDiff.addColumn(cellExternal);
            }
            else
            {
                Cell cellDiff = cellInternal.diff(cellExternal);
                if (cellDiff != null)
                {
                    cfDiff.addColumn(cellDiff);
                }
            }
        }

        if (!cfDiff.isEmpty())
            return cfDiff;
        return null;
    }

    public long dataSize()
    {
        long size = 0;
        for (Cell cell : this)
            size += cell.dataSize();
        return size;
    }

    public long maxTimestamp()
    {
        long maxTimestamp = deletionInfo().maxTimestamp();
        for (Cell cell : this)
            maxTimestamp = Math.max(maxTimestamp, cell.maxTimestamp());
        return maxTimestamp;
    }

    @Override
    public int hashCode()
    {
        HashCodeBuilder builder = new HashCodeBuilder(373, 75437)
                .append(metadata)
                .append(deletionInfo());
        for (Cell cell : this)
            builder.append(cell);
        return builder.toHashCode();
    }

    @Override
    public boolean equals(Object o)
    {
        if (this == o)
            return true;
        if (o == null || !(o instanceof ColumnFamily))
            return false;

        ColumnFamily comparison = (ColumnFamily) o;

        return metadata.equals(comparison.metadata)
               && deletionInfo().equals(comparison.deletionInfo())
               && ByteBufferUtil.compareUnsigned(digest(this), digest(comparison)) == 0;
    }

    @Override
    public String toString()
    {
        StringBuilder sb = new StringBuilder("ColumnFamily(");
        sb.append(metadata == null ? "<anonymous>" : metadata.cfName);

        if (isMarkedForDelete())
            sb.append(" -").append(deletionInfo()).append("-");

        sb.append(" [").append(CellNames.getColumnsString(getComparator(), this)).append("])");
        return sb.toString();
    }

    public static ByteBuffer digest(ColumnFamily cf)
    {
        MessageDigest digest = FBUtilities.threadLocalMD5Digest();
        if (cf != null)
            cf.updateDigest(digest);
        return ByteBuffer.wrap(digest.digest());
    }

    public void updateDigest(MessageDigest digest)
    {
        for (Cell cell : this)
            cell.updateDigest(digest);
    }

    public static ColumnFamily diff(ColumnFamily cf1, ColumnFamily cf2)
    {
        if (cf1 == null)
            return cf2;
        return cf1.diff(cf2);
    }

    public void resolve(ColumnFamily cf)
    {
        resolve(cf, HeapAllocator.instance);
    }

    public void resolve(ColumnFamily cf, AbstractAllocator allocator)
    {
        // Row _does_ allow null CF objects :(  seems a necessary evil for efficiency
        if (cf == null)
            return;
        addAll(cf, allocator);
    }

    public ColumnStats getColumnStats()
    {
        long minTimestampSeen = deletionInfo().isLive() ? Long.MAX_VALUE : deletionInfo().minTimestamp();
        long maxTimestampSeen = deletionInfo().maxTimestamp();
        StreamingHistogram tombstones = new StreamingHistogram(SSTable.TOMBSTONE_HISTOGRAM_BIN_SIZE);
        int maxLocalDeletionTime = Integer.MIN_VALUE;
        List<ByteBuffer> minColumnNamesSeen = Collections.emptyList();
        List<ByteBuffer> maxColumnNamesSeen = Collections.emptyList();
<<<<<<< HEAD
        for (Cell cell : this)
=======

        if (deletionInfo().getTopLevelDeletion().localDeletionTime < Integer.MAX_VALUE)
            tombstones.update(deletionInfo().getTopLevelDeletion().localDeletionTime);
        Iterator<RangeTombstone> it = deletionInfo().rangeIterator();
        while (it.hasNext())
        {
            RangeTombstone rangeTombstone = it.next();
            tombstones.update(rangeTombstone.getLocalDeletionTime());
        }

        for (Column column : this)
>>>>>>> 9fb44ee5
        {
            minTimestampSeen = Math.min(minTimestampSeen, cell.minTimestamp());
            maxTimestampSeen = Math.max(maxTimestampSeen, cell.maxTimestamp());
            maxLocalDeletionTime = Math.max(maxLocalDeletionTime, cell.getLocalDeletionTime());
            int deletionTime = cell.getLocalDeletionTime();
            if (deletionTime < Integer.MAX_VALUE)
                tombstones.update(deletionTime);
            minColumnNamesSeen = ColumnNameHelper.minComponents(minColumnNamesSeen, cell.name, metadata.comparator);
            maxColumnNamesSeen = ColumnNameHelper.maxComponents(maxColumnNamesSeen, cell.name, metadata.comparator);
        }
        return new ColumnStats(getColumnCount(), minTimestampSeen, maxTimestampSeen, maxLocalDeletionTime, tombstones, minColumnNamesSeen, maxColumnNamesSeen);
    }

    public boolean isMarkedForDelete()
    {
        return !deletionInfo().isLive();
    }

    /**
     * @return the comparator whose sorting order the contained columns conform to
     */
    public CellNameType getComparator()
    {
        return metadata.comparator;
    }

    public boolean hasOnlyTombstones(long now)
    {
        for (Cell cell : this)
            if (cell.isLive(now))
                return false;
        return true;
    }

    public Iterator<Cell> iterator()
    {
        return getSortedColumns().iterator();
    }

    public Iterator<Cell> reverseIterator()
    {
        return getReverseSortedColumns().iterator();
    }

    public boolean hasIrrelevantData(int gcBefore)
    {
        // Do we have gcable deletion infos?
        if (deletionInfo().hasPurgeableTombstones(gcBefore))
            return true;

        // Do we have colums that are either deleted by the container or gcable tombstone?
        DeletionInfo.InOrderTester tester = inOrderDeletionTester();
        for (Cell cell : this)
            if (tester.isDeleted(cell) || cell.hasIrrelevantData(gcBefore))
                return true;

        return false;
    }

    public Map<CellName, ByteBuffer> asMap()
    {
        ImmutableMap.Builder<CellName, ByteBuffer> builder = ImmutableMap.builder();
        for (Cell cell : this)
            builder.put(cell.name, cell.value);
        return builder.build();
    }

    public static ColumnFamily fromBytes(ByteBuffer bytes)
    {
        if (bytes == null)
            return null;

        try
        {
            return serializer.deserialize(new DataInputStream(ByteBufferUtil.inputStream(bytes)),
                                                              ArrayBackedSortedColumns.factory,
                                                              ColumnSerializer.Flag.LOCAL,
                                                              MessagingService.current_version);
        }
        catch (IOException e)
        {
            throw new RuntimeException(e);
        }
    }

    public ByteBuffer toBytes()
    {
        DataOutputBuffer out = new DataOutputBuffer();
        serializer.serialize(this, out, MessagingService.current_version);
        return ByteBuffer.wrap(out.getData(), 0, out.getLength());
    }

    public abstract static class Factory <T extends ColumnFamily>
    {
        /**
         * Returns a (initially empty) column map whose columns are sorted
         * according to the provided comparator.
         * The {@code insertReversed} flag is an hint on how we expect insertion to be perfomed,
         * either in sorted or reverse sorted order. This is used by ArrayBackedSortedColumns to
         * allow optimizing for both forward and reversed slices. This does not matter for ThreadSafeSortedColumns.
         * Note that this is only an hint on how we expect to do insertion, this does not change the map sorting.
         */
        public abstract T create(CFMetaData metadata, boolean insertReversed);

        public T create(CFMetaData metadata)
        {
            return create(metadata, false);
        }

        public T create(String keyspace, String cfName)
        {
            return create(Schema.instance.getCFMetaData(keyspace, cfName));
        }
    }

}<|MERGE_RESOLUTION|>--- conflicted
+++ resolved
@@ -423,22 +423,16 @@
         int maxLocalDeletionTime = Integer.MIN_VALUE;
         List<ByteBuffer> minColumnNamesSeen = Collections.emptyList();
         List<ByteBuffer> maxColumnNamesSeen = Collections.emptyList();
-<<<<<<< HEAD
-        for (Cell cell : this)
-=======
-
-        if (deletionInfo().getTopLevelDeletion().localDeletionTime < Integer.MAX_VALUE)
-            tombstones.update(deletionInfo().getTopLevelDeletion().localDeletionTime);
-        Iterator<RangeTombstone> it = deletionInfo().rangeIterator();
-        while (it.hasNext())
-        {
-            RangeTombstone rangeTombstone = it.next();
-            tombstones.update(rangeTombstone.getLocalDeletionTime());
-        }
-
-        for (Column column : this)
->>>>>>> 9fb44ee5
-        {
+        for (Cell cell : this)
+        {
+            if (deletionInfo().getTopLevelDeletion().localDeletionTime < Integer.MAX_VALUE)
+                tombstones.update(deletionInfo().getTopLevelDeletion().localDeletionTime);
+            Iterator<RangeTombstone> it = deletionInfo().rangeIterator();
+            while (it.hasNext())
+            {
+                RangeTombstone rangeTombstone = it.next();
+                tombstones.update(rangeTombstone.getLocalDeletionTime());
+            }
             minTimestampSeen = Math.min(minTimestampSeen, cell.minTimestamp());
             maxTimestampSeen = Math.max(maxTimestampSeen, cell.maxTimestamp());
             maxLocalDeletionTime = Math.max(maxLocalDeletionTime, cell.getLocalDeletionTime());
