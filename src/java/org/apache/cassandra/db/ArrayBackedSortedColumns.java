--- conflicted
+++ resolved
@@ -70,16 +70,7 @@
 
     private ArrayBackedSortedColumns(CFMetaData metadata, boolean reversed)
     {
-<<<<<<< HEAD
-        this(metadata, reversed, new Cell[INITIAL_CAPACITY], 0, 0);
-=======
-        super(metadata);
-        this.reversed = reversed;
-        this.deletionInfo = DeletionInfo.live();
-        this.cells = EMPTY_ARRAY;
-        this.size = 0;
-        this.sortedSize = 0;
->>>>>>> 9ea99491
+        this(metadata, reversed, EMPTY_ARRAY, 0, 0);
     }
 
     private ArrayBackedSortedColumns(ArrayBackedSortedColumns original)
@@ -97,6 +88,7 @@
         super(metadata);
         this.reversed = reversed;
         this.cells = cells;
+        this.deletionInfo = DeletionInfo.live();
         this.size = size;
         this.sortedSize = sortedSize;
     }
