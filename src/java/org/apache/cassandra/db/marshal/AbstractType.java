/*
 * Licensed to the Apache Software Foundation (ASF) under one
 * or more contributor license agreements.  See the NOTICE file
 * distributed with this work for additional information
 * regarding copyright ownership.  The ASF licenses this file
 * to you under the Apache License, Version 2.0 (the
 * "License"); you may not use this file except in compliance
 * with the License.  You may obtain a copy of the License at
 *
 *     http://www.apache.org/licenses/LICENSE-2.0
 *
 * Unless required by applicable law or agreed to in writing, software
 * distributed under the License is distributed on an "AS IS" BASIS,
 * WITHOUT WARRANTIES OR CONDITIONS OF ANY KIND, either express or implied.
 * See the License for the specific language governing permissions and
 * limitations under the License.
 */
package org.apache.cassandra.db.marshal;

import java.io.IOException;
import java.lang.reflect.Method;
import java.nio.ByteBuffer;
import java.util.ArrayList;
import java.util.Collection;
import java.util.Collections;
import java.util.Comparator;
import java.util.List;
import java.util.Map;

import org.slf4j.Logger;
import org.slf4j.LoggerFactory;

import org.apache.cassandra.cql3.AssignmentTestable;
import org.apache.cassandra.cql3.CQL3Type;
import org.apache.cassandra.cql3.ColumnSpecification;
import org.apache.cassandra.cql3.Term;
import org.apache.cassandra.db.TypeSizes;
import org.apache.cassandra.exceptions.SyntaxException;
import org.apache.cassandra.serializers.TypeSerializer;
import org.apache.cassandra.serializers.MarshalException;

import org.apache.cassandra.transport.ProtocolVersion;
import org.apache.cassandra.utils.FastByteOperations;
import org.github.jamm.Unmetered;
import org.apache.cassandra.io.util.DataOutputPlus;
import org.apache.cassandra.io.util.DataInputPlus;
import org.apache.cassandra.utils.ByteBufferUtil;

import static org.apache.cassandra.db.marshal.AbstractType.ComparisonType.CUSTOM;

/**
 * Specifies a Comparator for a specific type of ByteBuffer.
 *
 * Note that empty ByteBuffer are used to represent "start at the beginning"
 * or "stop at the end" arguments to get_slice, so the Comparator
 * should always handle those values even if they normally do not
 * represent a valid ByteBuffer for the type being compared.
 */
@Unmetered
public abstract class AbstractType<T> implements Comparator<ByteBuffer>, AssignmentTestable
{
    private static final Logger logger = LoggerFactory.getLogger(AbstractType.class);

    public final Comparator<ByteBuffer> reverseComparator;

    public enum ComparisonType
    {
        /**
         * This type should never be compared
         */
        NOT_COMPARABLE,
        /**
         * This type is always compared by its sequence of unsigned bytes
         */
        BYTE_ORDER,
        /**
         * This type can only be compared by calling the type's compareCustom() method, which may be expensive.
         * Support for this may be removed in a major release of Cassandra, however upgrade facilities will be
         * provided if and when this happens.
         */
        CUSTOM
    }

    public final ComparisonType comparisonType;
    public final boolean isByteOrderComparable;

    protected AbstractType(ComparisonType comparisonType)
    {
        this.comparisonType = comparisonType;
        this.isByteOrderComparable = comparisonType == ComparisonType.BYTE_ORDER;
        reverseComparator = (o1, o2) -> AbstractType.this.compare(o2, o1);
        try
        {
            Method custom = getClass().getMethod("compareCustom", ByteBuffer.class, ByteBuffer.class);
            if ((custom.getDeclaringClass() == AbstractType.class) == (comparisonType == CUSTOM))
                throw new IllegalStateException((comparisonType == CUSTOM ? "compareCustom must be overridden if ComparisonType is CUSTOM"
                                                                         : "compareCustom should not be overridden if ComparisonType is not CUSTOM")
                                                + " (" + getClass().getSimpleName() + ")");
        }
        catch (NoSuchMethodException e)
        {
            throw new IllegalStateException();
        }
    }

    public static List<String> asCQLTypeStringList(List<AbstractType<?>> abstractTypes)
    {
        List<String> r = new ArrayList<>(abstractTypes.size());
        for (AbstractType<?> abstractType : abstractTypes)
            r.add(abstractType.asCQL3Type().toString());
        return r;
    }

    public T compose(ByteBuffer bytes)
    {
        return getSerializer().deserialize(bytes);
    }

    public ByteBuffer decompose(T value)
    {
        return getSerializer().serialize(value);
    }

    /** get a string representation of the bytes used for various identifier (NOT just for log messages) */
    public String getString(ByteBuffer bytes)
    {
        if (bytes == null)
            return "null";

        TypeSerializer<T> serializer = getSerializer();
        serializer.validate(bytes);

        return serializer.toString(serializer.deserialize(bytes));
    }

    /** get a byte representation of the given string. */
    public abstract ByteBuffer fromString(String source) throws MarshalException;

    /** Given a parsed JSON string, return a byte representation of the object.
     * @param parsed the result of parsing a json string
     **/
    public abstract Term fromJSONObject(Object parsed) throws MarshalException;

<<<<<<< HEAD
    /** Converts a value to a JSON string. */
    public String toJSONString(ByteBuffer buffer, ProtocolVersion protocolVersion)
=======
    /**
     * Converts the specified value into its JSON representation.
     * <p>
     * The buffer position will stay the same.
     * </p>
     *
     * @param buffer the value to convert
     * @param protocolVersion the protocol version to use for the conversion
     * @return a JSON string representing the specified value
     */
    public String toJSONString(ByteBuffer buffer, int protocolVersion)
>>>>>>> 97fb4d10
    {
        return '"' + getSerializer().deserialize(buffer).toString() + '"';
    }

    /* validate that the byte array is a valid sequence for the type we are supposed to be comparing */
    public void validate(ByteBuffer bytes) throws MarshalException
    {
        getSerializer().validate(bytes);
    }

    public final int compare(ByteBuffer left, ByteBuffer right)
    {
        return isByteOrderComparable
               ? FastByteOperations.compareUnsigned(left, right)
               : compareCustom(left, right);
    }

    /**
     * Implement IFF ComparisonType is CUSTOM
     *
     * Compares the ByteBuffer representation of two instances of this class,
     * for types where this cannot be done by simple in-order comparison of the
     * unsigned bytes
     *
     * Standard Java compare semantics
     */
    public int compareCustom(ByteBuffer left, ByteBuffer right)
    {
        throw new UnsupportedOperationException();
    }

    /**
     * Validate cell value. Unlike {@linkplain #validate(java.nio.ByteBuffer)},
     * cell value is passed to validate its content.
     * Usually, this is the same as validate except collection.
     *
     * @param cellValue ByteBuffer representing cell value
     * @throws MarshalException
     */
    public void validateCellValue(ByteBuffer cellValue) throws MarshalException
    {
        validate(cellValue);
    }

    /* Most of our internal type should override that. */
    public CQL3Type asCQL3Type()
    {
        return new CQL3Type.Custom(this);
    }

    /**
     * Same as compare except that this ignore ReversedType. This is to be use when
     * comparing 2 values to decide for a CQL condition (see Operator.isSatisfiedBy) as
     * for CQL, ReversedType is simply an "hint" to the storage engine but it does not
     * change the meaning of queries per-se.
     */
    public int compareForCQL(ByteBuffer v1, ByteBuffer v2)
    {
        return compare(v1, v2);
    }

    public abstract TypeSerializer<T> getSerializer();

    /* convenience method */
    public String getString(Collection<ByteBuffer> names)
    {
        StringBuilder builder = new StringBuilder();
        for (ByteBuffer name : names)
        {
            builder.append(getString(name)).append(",");
        }
        return builder.toString();
    }

    public boolean isCounter()
    {
        return false;
    }

    public boolean isFrozenCollection()
    {
        return isCollection() && !isMultiCell();
    }

    public boolean isReversed()
    {
        return false;
    }

    public static AbstractType<?> parseDefaultParameters(AbstractType<?> baseType, TypeParser parser) throws SyntaxException
    {
        Map<String, String> parameters = parser.getKeyValueParameters();
        String reversed = parameters.get("reversed");
        if (reversed != null && (reversed.isEmpty() || reversed.equals("true")))
        {
            return ReversedType.getInstance(baseType);
        }
        else
        {
            return baseType;
        }
    }

    /**
     * Returns true if this comparator is compatible with the provided
     * previous comparator, that is if previous can safely be replaced by this.
     * A comparator cn should be compatible with a previous one cp if forall columns c1 and c2,
     * if   cn.validate(c1) and cn.validate(c2) and cn.compare(c1, c2) == v,
     * then cp.validate(c1) and cp.validate(c2) and cp.compare(c1, c2) == v.
     *
     * Note that a type should be compatible with at least itself and when in
     * doubt, keep the default behavior of not being compatible with any other comparator!
     */
    public boolean isCompatibleWith(AbstractType<?> previous)
    {
        return this.equals(previous);
    }

    /**
     * Returns true if values of the other AbstractType can be read and "reasonably" interpreted by the this
     * AbstractType. Note that this is a weaker version of isCompatibleWith, as it does not require that both type
     * compare values the same way.
     *
     * The restriction on the other type being "reasonably" interpreted is to prevent, for example, IntegerType from
     * being compatible with all other types.  Even though any byte string is a valid IntegerType value, it doesn't
     * necessarily make sense to interpret a UUID or a UTF8 string as an integer.
     *
     * Note that a type should be compatible with at least itself.
     */
    public boolean isValueCompatibleWith(AbstractType<?> otherType)
    {
        return isValueCompatibleWithInternal((otherType instanceof ReversedType) ? ((ReversedType) otherType).baseType : otherType);
    }

    /**
     * Needed to handle ReversedType in value-compatibility checks.  Subclasses should implement this instead of
     * isValueCompatibleWith().
     */
    protected boolean isValueCompatibleWithInternal(AbstractType<?> otherType)
    {
        return isCompatibleWith(otherType);
    }

    /**
     * An alternative comparison function used by CollectionsType in conjunction with CompositeType.
     *
     * This comparator is only called to compare components of a CompositeType. It gets the value of the
     * previous component as argument (or null if it's the first component of the composite).
     *
     * Unless you're doing something very similar to CollectionsType, you shouldn't override this.
     */
    public int compareCollectionMembers(ByteBuffer v1, ByteBuffer v2, ByteBuffer collectionName)
    {
        return compare(v1, v2);
    }

    /**
     * An alternative validation function used by CollectionsType in conjunction with CompositeType.
     *
     * This is similar to the compare function above.
     */
    public void validateCollectionMember(ByteBuffer bytes, ByteBuffer collectionName) throws MarshalException
    {
        validate(bytes);
    }

    public boolean isCollection()
    {
        return false;
    }

    public boolean isUDT()
    {
        return false;
    }

    public boolean isTuple()
    {
        return false;
    }

    public boolean isMultiCell()
    {
        return false;
    }

    public boolean isFreezable()
    {
        return false;
    }

    public AbstractType<?> freeze()
    {
        return this;
    }

    /**
     * Returns an AbstractType instance that is equivalent to this one, but with all nested UDTs and collections
     * explicitly frozen.
     *
     * This is only necessary for {@code 2.x -> 3.x} schema migrations, and can be removed in Cassandra 4.0.
     *
     * See CASSANDRA-11609 and CASSANDRA-11613.
     */
    public AbstractType<?> freezeNestedMulticellTypes()
    {
        return this;
    }

    /**
     * Returns {@code true} for types where empty should be handled like {@code null} like {@link Int32Type}.
     */
    public boolean isEmptyValueMeaningless()
    {
        return false;
    }

    /**
     * @param ignoreFreezing if true, the type string will not be wrapped with FrozenType(...), even if this type is frozen.
     */
    public String toString(boolean ignoreFreezing)
    {
        return this.toString();
    }

    /**
     * The number of subcomponents this type has.
     * This is always 1, i.e. the type has only itself as "subcomponents", except for CompositeType.
     */
    public int componentsCount()
    {
        return 1;
    }

    /**
     * Return a list of the "subcomponents" this type has.
     * This always return a singleton list with the type itself except for CompositeType.
     */
    public List<AbstractType<?>> getComponents()
    {
        return Collections.<AbstractType<?>>singletonList(this);
    }

    /**
     * The length of values for this type if all values are of fixed length, -1 otherwise.
     */
    protected int valueLengthIfFixed()
    {
        return -1;
    }

    // This assumes that no empty values are passed
    public void writeValue(ByteBuffer value, DataOutputPlus out) throws IOException
    {
        assert value.hasRemaining();
        if (valueLengthIfFixed() >= 0)
            out.write(value);
        else
            ByteBufferUtil.writeWithVIntLength(value, out);
    }

    public long writtenLength(ByteBuffer value)
    {
        assert value.hasRemaining();
        return valueLengthIfFixed() >= 0
             ? value.remaining()
             : TypeSizes.sizeofWithVIntLength(value);
    }

    public ByteBuffer readValue(DataInputPlus in) throws IOException
    {
        return readValue(in, Integer.MAX_VALUE);
    }

    public ByteBuffer readValue(DataInputPlus in, int maxValueSize) throws IOException
    {
        int length = valueLengthIfFixed();

        if (length >= 0)
            return ByteBufferUtil.read(in, length);
        else
        {
            int l = (int)in.readUnsignedVInt();
            if (l < 0)
                throw new IOException("Corrupt (negative) value length encountered");

            if (l > maxValueSize)
                throw new IOException(String.format("Corrupt value length %d encountered, as it exceeds the maximum of %d, " +
                                                    "which is set via max_value_size_in_mb in cassandra.yaml",
                                                    l, maxValueSize));

            return ByteBufferUtil.read(in, l);
        }
    }

    public void skipValue(DataInputPlus in) throws IOException
    {
        int length = valueLengthIfFixed();
        if (length >= 0)
            in.skipBytesFully(length);
        else
            ByteBufferUtil.skipWithVIntLength(in);
    }

    public boolean referencesUserType(String userTypeName)
    {
        return false;
    }

    public boolean referencesDuration()
    {
        return false;
    }

    /**
     * This must be overriden by subclasses if necessary so that for any
     * AbstractType, this == TypeParser.parse(toString()).
     *
     * Note that for backwards compatibility this includes the full classname.
     * For CQL purposes the short name is fine.
     */
    @Override
    public String toString()
    {
        return getClass().getName();
    }

    /**
     * Checks to see if two types are equal when ignoring or not ignoring differences in being frozen, depending on
     * the value of the ignoreFreezing parameter.
     * @param other type to compare
     * @param ignoreFreezing if true, differences in the types being frozen will be ignored
     */
    public boolean equals(Object other, boolean ignoreFreezing)
    {
        return this.equals(other);
    }

    public void checkComparable()
    {
        switch (comparisonType)
        {
            case NOT_COMPARABLE:
                throw new IllegalArgumentException(this + " cannot be used in comparisons, so cannot be used as a clustering column");
        }
    }

    public final AssignmentTestable.TestResult testAssignment(String keyspace, ColumnSpecification receiver)
    {
        // We should ignore the fact that the output type is frozen in our comparison as functions do not support
        // frozen types for arguments
        AbstractType<?> receiverType = receiver.type;
        if (isFreezable() && !isMultiCell())
            receiverType = receiverType.freeze();

        if (isReversed())
            receiverType = ReversedType.getInstance(receiverType);

        if (equals(receiverType))
            return AssignmentTestable.TestResult.EXACT_MATCH;

        if (receiverType.isValueCompatibleWith(this))
            return AssignmentTestable.TestResult.WEAKLY_ASSIGNABLE;

        return AssignmentTestable.TestResult.NOT_ASSIGNABLE;
    }
}<|MERGE_RESOLUTION|>--- conflicted
+++ resolved
@@ -141,10 +141,6 @@
      **/
     public abstract Term fromJSONObject(Object parsed) throws MarshalException;
 
-<<<<<<< HEAD
-    /** Converts a value to a JSON string. */
-    public String toJSONString(ByteBuffer buffer, ProtocolVersion protocolVersion)
-=======
     /**
      * Converts the specified value into its JSON representation.
      * <p>
@@ -155,8 +151,7 @@
      * @param protocolVersion the protocol version to use for the conversion
      * @return a JSON string representing the specified value
      */
-    public String toJSONString(ByteBuffer buffer, int protocolVersion)
->>>>>>> 97fb4d10
+    public String toJSONString(ByteBuffer buffer, ProtocolVersion protocolVersion)
     {
         return '"' + getSerializer().deserialize(buffer).toString() + '"';
     }
