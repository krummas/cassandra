--- conflicted
+++ resolved
@@ -20,6 +20,7 @@
 import java.io.IOError;
 import java.io.IOException;
 import java.net.InetAddress;
+import java.nio.BufferUnderflowException;
 import java.nio.ByteBuffer;
 import java.util.*;
 import java.util.concurrent.ExecutionException;
@@ -58,6 +59,7 @@
     // see CFMetaData for schema definitions
     public static final String PEERS_CF = "peers";
     public static final String LOCAL_CF = "local";
+    public static final String LOCAL_TOKENS_CF = "local_tokens";
     public static final String INDEX_CF = "IndexInfo";
     public static final String NODE_ID_CF = "NodeIdInfo";
     public static final String HINTS_CF = "hints";
@@ -66,24 +68,12 @@
     public static final String SCHEMA_COLUMNFAMILIES_CF = "schema_columnfamilies";
     public static final String SCHEMA_COLUMNS_CF = "schema_columns";
 
-<<<<<<< HEAD
     @Deprecated
     public static final String OLD_STATUS_CF = "LocationInfo";
     @Deprecated
     public static final String OLD_HINTS_CF = "HintsColumnFamily";
 
     private static final ByteBuffer LOCAL_KEY = ByteBufferUtil.bytes("local");
-=======
-    private static final ByteBuffer LOCATION_KEY = ByteBufferUtil.bytes("L");
-    private static final ByteBuffer RING_KEY = ByteBufferUtil.bytes("Ring");
-    private static final ByteBuffer BOOTSTRAP_KEY = ByteBufferUtil.bytes("Bootstrap");
-    private static final ByteBuffer COOKIE_KEY = ByteBufferUtil.bytes("Cookies");
-    private static final ByteBuffer TOKENS_KEY = ByteBufferUtil.bytes("Tokens");
-    private static final ByteBuffer BOOTSTRAP = ByteBufferUtil.bytes("B");
-    private static final ByteBuffer TOKEN = ByteBufferUtil.bytes("Token");
-    private static final ByteBuffer GENERATION = ByteBufferUtil.bytes("Generation");
-    private static final ByteBuffer CLUSTERNAME = ByteBufferUtil.bytes("ClusterName");
->>>>>>> 9fed19ba
     private static final ByteBuffer CURRENT_LOCAL_NODE_ID_KEY = ByteBufferUtil.bytes("CurrentLocal");
     private static final ByteBuffer ALL_LOCAL_NODE_ID_KEY = ByteBufferUtil.bytes("Local");
 
@@ -95,7 +85,6 @@
     public static void finishStartup() throws IOException
     {
         setupVersion();
-<<<<<<< HEAD
         try
         {
             upgradeSystemData();
@@ -108,10 +97,6 @@
         {
             throw new RuntimeException(e);
         }
-=======
-        purgeIncompatibleHints();
-        upgradeTokenStorage();
->>>>>>> 9fed19ba
     }
 
     private static void setupVersion() throws IOException
@@ -141,7 +126,11 @@
 
             ColumnFamily cf = ColumnFamily.create(Table.SYSTEM_TABLE, LOCAL_CF);
             cf.addColumn(Column.create(oldColumns.next().value(), FBUtilities.timestampMicros(), "cluster_name"));
-            cf.addColumn(Column.create(oldColumns.next().value(), FBUtilities.timestampMicros(), "token_bytes"));
+
+            // Serialize the old token as a collection of (one )tokens.
+            Token token = StorageService.getPartitioner().getTokenFactory().fromByteArray(oldColumns.next().value());
+            cf.addColumn(Column.create(serializeTokens(Collections.singleton(token)), FBUtilities.timestampMicros(), "token_bytes"));
+
             // (assume that any node getting upgraded was bootstrapped, since that was stored in a separate row for no particular reason)
             cf.addColumn(Column.create(true, FBUtilities.timestampMicros(), "bootstrapped"));
             RowMutation rm = new RowMutation(Table.SYSTEM_TABLE, LOCAL_KEY);
@@ -159,64 +148,6 @@
         }
     }
 
-    /** When upgrading from pre-1.2, perform a one-time copy of the token to the new tokens row. */
-    private static void upgradeTokenStorage()
-    {
-        // Query STATUS_CF/LOCATION_KEY/TOKEN, the pre-1.2 location for a persisted token
-        ByteBuffer tokenBytes = null;
-        Table table = Table.open(Table.SYSTEM_TABLE);
-        QueryFilter filter = QueryFilter.getNamesFilter(decorate(LOCATION_KEY), new QueryPath(STATUS_CF), TOKEN);
-        ColumnFamily cf = table.getColumnFamilyStore(STATUS_CF).getColumnFamily(filter);
-
-        // If a result exists, this node is an upgrade from something earlier than 1.2, so we go on.
-        if (cf != null) tokenBytes = cf.getColumn(TOKEN).value();
-        else return;
-
-        // Look for an upgrade marker to indicate that the copy has already been performed.
-        ByteBuffer upgradeMarker = ByteBufferUtil.bytes("Pre-1.2 token copied");
-        filter = QueryFilter.getNamesFilter(decorate(COOKIE_KEY), new QueryPath(STATUS_CF), upgradeMarker);
-        cf = table.getColumnFamilyStore(STATUS_CF).getColumnFamily(filter);
-        if (cf != null)
-        {
-            logger.debug("Pre-1.2 token has already been copied");
-            return;
-        }
-
-        RowMutation rm;
-
-        // The marker wasn't found (This Is The Upgrade), so copy the token from the old location, to the new.
-        cf = ColumnFamily.create(Table.SYSTEM_TABLE, STATUS_CF);
-        cf.addColumn(new Column(tokenBytes, EMPTY_BYTE_BUFFER, FBUtilities.timestampMicros()));
-        rm = new RowMutation(Table.SYSTEM_TABLE, TOKENS_KEY);
-        rm.add(cf);
-        try
-        {
-            rm.apply();
-        }
-        catch (IOException e)
-        {
-            throw new IOError(e);
-        }
-
-        // Set the upgrade marker so that we know better next time.
-        cf = ColumnFamily.create(Table.SYSTEM_TABLE, STATUS_CF);
-        cf.addColumn(new Column(upgradeMarker, ByteBufferUtil.bytes("yes, they were copied"), FBUtilities.timestampMicros()));
-        rm = new RowMutation(Table.SYSTEM_TABLE, COOKIE_KEY);
-        rm.add(cf);
-        try
-        {
-            rm.apply();
-        }
-        catch (IOException e)
-        {
-            throw new IOError(e);
-        }
-
-        logger.debug("Copied over token from legacy location.");
-
-        forceBlockingFlush(STATUS_CF);
-    }
-
     /**
      * Record token being used by another node
      */
@@ -235,27 +166,24 @@
         }
 
         IPartitioner p = StorageService.getPartitioner();
-<<<<<<< HEAD
-        ColumnFamily cf = ColumnFamily.create(Table.SYSTEM_TABLE, PEERS_CF);
-        cf.addColumn(Column.create(ep, FBUtilities.timestampMicros(), "peer"));
-        RowMutation rm = new RowMutation(Table.SYSTEM_TABLE, p.getTokenFactory().toByteArray(token));
-=======
-        ColumnFamily cf = ColumnFamily.create(Table.SYSTEM_TABLE, STATUS_CF);
         long timestampMicros = FBUtilities.timestampMicros();
-        for (Token token : tokens)
-            cf.addColumn(new Column(p.getTokenFactory().toByteArray(token), ByteBuffer.wrap(ep.getAddress()), timestampMicros));
-
-        RowMutation rm = new RowMutation(Table.SYSTEM_TABLE, RING_KEY);
->>>>>>> 9fed19ba
-        rm.add(cf);
-        try
-        {
-            rm.apply();
+ 
+        try
+        {
+            for (Token token : tokens)
+            {
+                ColumnFamily cf = ColumnFamily.create(Table.SYSTEM_TABLE, PEERS_CF);
+                cf.addColumn(Column.create(ep, timestampMicros, "peer"));
+                RowMutation rm = new RowMutation(Table.SYSTEM_TABLE, p.getTokenFactory().toByteArray(token));
+                rm.add(cf);
+                rm.apply();
+            }
         }
         catch (IOException e)
         {
             throw new IOError(e);
         }
+
         forceBlockingFlush(PEERS_CF);
     }
 
@@ -271,23 +199,22 @@
     public static synchronized void removeTokens(Collection<Token> tokens)
     {
         IPartitioner p = StorageService.getPartitioner();
-<<<<<<< HEAD
-        RowMutation rm = new RowMutation(Table.SYSTEM_TABLE, p.getTokenFactory().toByteArray(token));
-        rm.delete(new QueryPath(PEERS_CF, null, null), FBUtilities.timestampMicros());
-=======
-        RowMutation rm = new RowMutation(Table.SYSTEM_TABLE, RING_KEY);
         long timestampMicros = FBUtilities.timestampMicros();
-        for (Token token : tokens)
-            rm.delete(new QueryPath(STATUS_CF, null, p.getTokenFactory().toByteArray(token)), timestampMicros);
->>>>>>> 9fed19ba
-        try
-        {
-            rm.apply();
+
+        try
+        {
+            for (Token token : tokens)
+            {
+                RowMutation rm = new RowMutation(Table.SYSTEM_TABLE, p.getTokenFactory().toByteArray(token));
+                rm.delete(new QueryPath(PEERS_CF, null, null), timestampMicros);
+                rm.apply();
+            }
         }
         catch (IOException e)
         {
             throw new IOError(e);
         }
+
         forceBlockingFlush(PEERS_CF);
     }
 
@@ -306,18 +233,9 @@
     public static synchronized void updateTokens(Collection<Token> tokens)
     {
         IPartitioner p = StorageService.getPartitioner();
-<<<<<<< HEAD
         ColumnFamily cf = ColumnFamily.create(Table.SYSTEM_TABLE, LOCAL_CF);
-        cf.addColumn(Column.create(p.getTokenFactory().toByteArray(token), FBUtilities.timestampMicros(), "token_bytes"));
+        cf.addColumn(Column.create(serializeTokens(tokens), FBUtilities.timestampMicros(), "token_bytes"));
         RowMutation rm = new RowMutation(Table.SYSTEM_TABLE, LOCAL_KEY);
-=======
-        ColumnFamily cf = ColumnFamily.create(Table.SYSTEM_TABLE, STATUS_CF);
-
-        for (Token<?> token : tokens)
-            cf.addColumn(new Column(p.getTokenFactory().toByteArray(token), EMPTY_BYTE_BUFFER, FBUtilities.timestampMicros()));
-
-        RowMutation rm = new RowMutation(Table.SYSTEM_TABLE, TOKENS_KEY);
->>>>>>> 9fed19ba
         rm.add(cf);
         try
         {
@@ -329,6 +247,53 @@
         }
 
         forceBlockingFlush(LOCAL_CF);
+    }
+
+    /** Serialize a collection of tokens to bytes */
+    private static ByteBuffer serializeTokens(Collection<Token> tokens)
+    {
+        // Guesstimate the total number of bytes needed
+        int estCapacity = (tokens.size() * 16) + (tokens.size() * 2);
+        ByteBuffer toks = ByteBuffer.allocate(estCapacity);
+        IPartitioner p = StorageService.getPartitioner();
+
+        for (Token token : tokens)
+        {
+            ByteBuffer tokenBytes = p.getTokenFactory().toByteArray(token);
+
+            // If we blow the buffer, grow it by double
+            if (toks.remaining() < (2 + tokenBytes.remaining()))
+            {
+                estCapacity = estCapacity * 2;
+                ByteBuffer newToks = ByteBuffer.allocate(estCapacity);
+                toks.flip();
+                newToks.put(toks);
+                toks = newToks;
+            }
+            
+            toks.putShort((short)tokenBytes.remaining());
+            toks.put(tokenBytes);
+        }
+        
+        toks.flip();
+        return toks;
+    }
+    
+    private static Collection<Token> deserializeTokens(ByteBuffer tokenBytes)
+    {
+        List<Token> tokens = new ArrayList<Token>();
+        IPartitioner p = StorageService.getPartitioner();
+
+        while(tokenBytes.hasRemaining())
+        {
+            short len = tokenBytes.getShort();
+            ByteBuffer dup = tokenBytes.slice();
+            dup.limit(len);
+            tokenBytes.position(tokenBytes.position() + len);
+            tokens.add(p.getTokenFactory().fromByteArray(dup));
+        }
+
+        return tokens;
     }
 
     private static void forceBlockingFlush(String cfname)
@@ -422,21 +387,9 @@
     public static Collection<Token> getSavedTokens()
     {
         Table table = Table.open(Table.SYSTEM_TABLE);
-<<<<<<< HEAD
         QueryFilter filter = QueryFilter.getNamesFilter(decorate(LOCAL_KEY), new QueryPath(LOCAL_CF), ByteBufferUtil.bytes("token_bytes"));
         ColumnFamily cf = table.getColumnFamilyStore(LOCAL_CF).getColumnFamily(filter);
-        return cf == null ? null : StorageService.getPartitioner().getTokenFactory().fromByteArray(cf.columns.iterator().next().value());
-=======
-        QueryFilter filter = QueryFilter.getIdentityFilter(decorate(TOKENS_KEY), new QueryPath(STATUS_CF));
-        ColumnFamily cf = ColumnFamilyStore.removeDeleted(table.getColumnFamilyStore(STATUS_CF).getColumnFamily(filter), Integer.MAX_VALUE);
-        List<Token> tokens = new ArrayList<Token>();
-
-        if (cf != null)
-            for (IColumn column : cf.getSortedColumns())
-                tokens.add(StorageService.getPartitioner().getTokenFactory().fromByteArray(column.name()));
-
-        return tokens;
->>>>>>> 9fed19ba
+        return cf == null ? null : deserializeTokens(cf.columns.iterator().next().value());
     }
 
     public static int incrementAndGetGeneration() throws IOException
