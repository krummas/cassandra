--- conflicted
+++ resolved
@@ -2507,7 +2507,6 @@
         return conf.enable_materialized_views;
     }
 
-<<<<<<< HEAD
     public static void setEnableMaterializedViews(boolean enableMaterializedViews)
     {
         conf.enable_materialized_views = enableMaterializedViews;
@@ -2521,7 +2520,8 @@
     public static void setEnableSASIIndexes(boolean enableSASIIndexes)
     {
         conf.enable_sasi_indexes = enableSASIIndexes;
-=======
+    }
+
     public static boolean enableDropCompactStorage()
     {
         return conf.enable_drop_compact_storage;
@@ -2531,7 +2531,6 @@
     public static void setEnableDropCompactStorage(boolean enableDropCompactStorage)
     {
         conf.enable_drop_compact_storage = enableDropCompactStorage;
->>>>>>> 9b6dd382
     }
 
     public static long getUserDefinedFunctionFailTimeout()
