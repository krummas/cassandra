--- conflicted
+++ resolved
@@ -69,12 +69,6 @@
 import org.apache.cassandra.security.EncryptionContext;
 import org.apache.cassandra.security.SSLFactory;
 import org.apache.cassandra.service.CacheService.CacheType;
-<<<<<<< HEAD
-=======
-import org.apache.cassandra.thrift.ThriftServer.ThriftServerType;
-import org.apache.cassandra.transport.ProtocolVersion;
-import org.apache.cassandra.transport.ProtocolVersionLimit;
->>>>>>> 30409656
 import org.apache.cassandra.utils.FBUtilities;
 
 import org.apache.commons.lang3.StringUtils;
@@ -501,6 +495,10 @@
         else if (conf.native_transport_max_frame_size_in_mb >= 2048)
             throw new ConfigurationException("native_transport_max_frame_size_in_mb must be smaller than 2048, but was "
                     + conf.native_transport_max_frame_size_in_mb, false);
+
+        if (conf.native_transport_max_negotiable_protocol_version != null)
+            logger.warn("The configuration option native_transport_max_negotiable_protocol_version has been deprecated " +
+                        "and should be removed from cassandra.yaml as it has no longer has any effect.");
 
         // if data dirs, commitlog dir, or saved caches dir are set in cassandra.yaml, use that.  Otherwise,
         // use -Dcassandra.storagedir (set in cassandra-env.sh) as the parent dir for data/, commitlog/, and saved_caches/
@@ -760,7 +758,6 @@
             throw new ConfigurationException("Encryption must be enabled in client_encryption_options for native_transport_port_ssl", false);
         }
 
-<<<<<<< HEAD
         // internode messaging encryption options
         if (conf.server_encryption_options.internode_encryption != InternodeEncryption.none
             && !conf.server_encryption_options.enabled)
@@ -775,20 +772,6 @@
             {
                 logger.warn("Internode encryption enabled. Disabling zero copy SSTable transfers for streaming.");
                 conf.stream_entire_sstables = false;
-=======
-        // If max protocol version has been set, just validate it's within an acceptable range
-        if (conf.native_transport_max_negotiable_protocol_version != Integer.MIN_VALUE)
-        {
-            try
-            {
-                ProtocolVersion.decode(conf.native_transport_max_negotiable_protocol_version, ProtocolVersionLimit.SERVER_DEFAULT);
-                logger.info("Native transport max negotiable version statically limited to {}", conf.native_transport_max_negotiable_protocol_version);
-            }
-            catch (Exception e)
-            {
-                throw new ConfigurationException("Invalid setting for native_transport_max_negotiable_protocol_version; " +
-                                                 ProtocolVersion.invalidVersionMessage(conf.native_transport_max_negotiable_protocol_version));
->>>>>>> 30409656
             }
         }
 
@@ -2046,7 +2029,6 @@
         return conf.native_transport_flush_in_batches_legacy;
     }
 
-<<<<<<< HEAD
     public static boolean getNativeTransportAllowOlderProtocols()
     {
         return conf.native_transport_allow_older_protocols;
@@ -2063,14 +2045,6 @@
     }
 
     public static double getCommitLogSyncGroupWindow()
-=======
-    public static int getNativeProtocolMaxVersionOverride()
-    {
-        return conf.native_transport_max_negotiable_protocol_version;
-    }
-
-    public static double getCommitLogSyncBatchWindow()
->>>>>>> 30409656
     {
         return conf.commitlog_sync_group_window_in_ms;
     }
