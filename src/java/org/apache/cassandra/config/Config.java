/*
 * Licensed to the Apache Software Foundation (ASF) under one
 * or more contributor license agreements.  See the NOTICE file
 * distributed with this work for additional information
 * regarding copyright ownership.  The ASF licenses this file
 * to you under the Apache License, Version 2.0 (the
 * "License"); you may not use this file except in compliance
 * with the License.  You may obtain a copy of the License at
 *
 *     http://www.apache.org/licenses/LICENSE-2.0
 *
 * Unless required by applicable law or agreed to in writing, software
 * distributed under the License is distributed on an "AS IS" BASIS,
 * WITHOUT WARRANTIES OR CONDITIONS OF ANY KIND, either express or implied.
 * See the License for the specific language governing permissions and
 * limitations under the License.
 */
package org.apache.cassandra.config;

import org.apache.cassandra.config.EncryptionOptions.ClientEncryptionOptions;
import org.apache.cassandra.config.EncryptionOptions.ServerEncryptionOptions;
import org.apache.cassandra.io.util.NativeAllocator;
import org.apache.cassandra.utils.FBUtilities;

/**
 * A class that contains configuration properties for the cassandra node it runs within.
 * 
 * Properties declared as volatile can be mutated via JMX.
 */
public class Config
{
    public String cluster_name = "Test Cluster";
    public String authenticator;
    public String authorizer;
    public int permissions_validity_in_ms = 2000;

    /* Hashing strategy Random or OPHF */
    public String partitioner;

    public Boolean auto_bootstrap = true;
    public volatile Boolean hinted_handoff_enabled = true;
    public volatile Integer max_hint_window_in_ms = 3600 * 1000; // one hour

    public SeedProviderDef seed_provider;
    public DiskAccessMode disk_access_mode = DiskAccessMode.auto;

    public DiskFailurePolicy disk_failure_policy = DiskFailurePolicy.ignore;

    /* initial token in the ring */
    public String initial_token;
    public Integer num_tokens = 1;

    public volatile Long request_timeout_in_ms = 10000L;

    public volatile Long read_request_timeout_in_ms = 5000L;

    public volatile Long range_request_timeout_in_ms = 10000L;

    public volatile Long write_request_timeout_in_ms = 2000L;

    public volatile Long counter_write_request_timeout_in_ms = 5000L;

    public volatile Long cas_contention_timeout_in_ms = 1000L;

    public volatile Long truncate_request_timeout_in_ms = 60000L;

    public Integer streaming_socket_timeout_in_ms = 0;

    public boolean cross_node_timeout = false;

    public volatile Double phi_convict_threshold = 8.0;

    public Integer concurrent_reads = 32;
    public Integer concurrent_writes = 32;
    public Integer concurrent_counter_writes = 32;

    @Deprecated
    public Integer concurrent_replicates = null;

<<<<<<< HEAD
    public Integer memtable_flush_writers = null; // will get set to the length of data dirs in DatabaseDescriptor
    public Integer memtable_heap_space_in_mb;
    public Integer memtable_offheap_space_in_mb;
    public boolean enable_offheap_memtable_gc = false;
=======
    // we don't want a lot of contention, but we also don't want to starve all other tables
    // if a big one flushes. OS buffering should be able to minimize contention with 2 threads.
    public int memtable_flush_writers = 2;

    public Integer memtable_total_space_in_mb;
>>>>>>> 9ea99491
    public float memtable_cleanup_threshold = 0.4f;

    public Integer storage_port = 7000;
    public Integer ssl_storage_port = 7001;
    public String listen_address;
    public String broadcast_address;
    public String internode_authenticator;

    public Boolean start_rpc = true;
    public String rpc_address;
    public Integer rpc_port = 9160;
    public Integer rpc_listen_backlog = 50;
    public String rpc_server_type = "sync";
    public Boolean rpc_keepalive = true;
    public Integer rpc_min_threads = 16;
    public Integer rpc_max_threads = Integer.MAX_VALUE;
    public Integer rpc_send_buff_size_in_bytes;
    public Integer rpc_recv_buff_size_in_bytes;
    public Integer internode_send_buff_size_in_bytes;
    public Integer internode_recv_buff_size_in_bytes;

    public Boolean start_native_transport = false;
    public Integer native_transport_port = 9042;
    public Integer native_transport_max_threads = 128;
    public Integer native_transport_max_frame_size_in_mb = 256;

    @Deprecated
    public Integer thrift_max_message_length_in_mb = 16;

    public Integer thrift_framed_transport_size_in_mb = 15;
    public Boolean snapshot_before_compaction = false;
    public Boolean auto_snapshot = true;

    /* if the size of columns or super-columns are more than this, indexing will kick in */
    public Integer column_index_size_in_kb = 64;
    public Integer in_memory_compaction_limit_in_mb = 64;
    public Integer concurrent_compactors = FBUtilities.getAvailableProcessors();
    public volatile Integer compaction_throughput_mb_per_sec = 16;

    public Integer max_streaming_retries = 3;

    public volatile Integer stream_throughput_outbound_megabits_per_sec = 200;
    public volatile Integer inter_dc_stream_throughput_outbound_megabits_per_sec = 0;

    public String[] data_file_directories;
    public String flush_directory;

    public String saved_caches_directory;

    // Commit Log
    public String commitlog_directory;
    public Integer commitlog_total_space_in_mb;
    public CommitLogSync commitlog_sync;
    public Double commitlog_sync_batch_window_in_ms;
    public Integer commitlog_sync_period_in_ms;
    public int commitlog_segment_size_in_mb = 32;
    public int commitlog_periodic_queue_size = 1024 * FBUtilities.getAvailableProcessors();

    public String endpoint_snitch;
    public Boolean dynamic_snitch = true;
    public Integer dynamic_snitch_update_interval_in_ms = 100;
    public Integer dynamic_snitch_reset_interval_in_ms = 600000;
    public Double dynamic_snitch_badness_threshold = 0.1;

    public String request_scheduler;
    public RequestSchedulerId request_scheduler_id;
    public RequestSchedulerOptions request_scheduler_options;

    public ServerEncryptionOptions server_encryption_options = new ServerEncryptionOptions();
    public ClientEncryptionOptions client_encryption_options = new ClientEncryptionOptions();
    // this encOptions is for backward compatibility (a warning is logged by DatabaseDescriptor)
    public ServerEncryptionOptions encryption_options;

    public InternodeCompression internode_compression = InternodeCompression.none;

    @Deprecated
    public Integer index_interval = null;

    public int hinted_handoff_throttle_in_kb = 1024;
    public int batchlog_replay_throttle_in_kb = 1024;
    public int max_hints_delivery_threads = 1;
    public boolean compaction_preheat_key_cache = true;

    public volatile boolean incremental_backups = false;
    public boolean trickle_fsync = false;
    public int trickle_fsync_interval_in_kb = 10240;

    public Long key_cache_size_in_mb = null;
    public volatile int key_cache_save_period = 14400;
    public volatile int key_cache_keys_to_save = Integer.MAX_VALUE;

    public long row_cache_size_in_mb = 0;
    public volatile int row_cache_save_period = 0;
    public volatile int row_cache_keys_to_save = Integer.MAX_VALUE;

    public Long counter_cache_size_in_mb = null;
    public volatile int counter_cache_save_period = 7200;
    public volatile int counter_cache_keys_to_save = Integer.MAX_VALUE;

    public String memory_allocator = NativeAllocator.class.getSimpleName();
    public boolean populate_io_cache_on_flush = false;

    private static boolean isClientMode = false;

    public boolean preheat_kernel_page_cache = false;

    public Integer file_cache_size_in_mb;

    public boolean inter_dc_tcp_nodelay = true;

    public String memtable_allocator = "HeapSlabPool";

    private static boolean outboundBindAny = false;

    public volatile int tombstone_warn_threshold = 1000;
    public volatile int tombstone_failure_threshold = 100000;

    public volatile Long index_summary_capacity_in_mb;
    public volatile int index_summary_resize_interval_in_minutes = 60;

    public static boolean getOutboundBindAny()
    {
        return outboundBindAny;
    }

    public static void setOutboundBindAny(boolean value)
    {
        outboundBindAny = value;
    }

    public static boolean isClientMode()
    {
       return isClientMode;
    }

    public static void setClientMode(boolean clientMode)
    {
        isClientMode = clientMode;
    }

    public static enum CommitLogSync
    {
        periodic,
        batch
    }

    public static enum InternodeCompression
    {
        all, none, dc
    }

    public static enum DiskAccessMode
    {
        auto,
        mmap,
        mmap_index_only,
        standard,
    }

    public static enum DiskFailurePolicy
    {
        best_effort,
        stop,
        ignore,
    }

    public static enum RequestSchedulerId
    {
        keyspace
    }
}<|MERGE_RESOLUTION|>--- conflicted
+++ resolved
@@ -77,18 +77,12 @@
     @Deprecated
     public Integer concurrent_replicates = null;
 
-<<<<<<< HEAD
-    public Integer memtable_flush_writers = null; // will get set to the length of data dirs in DatabaseDescriptor
+    // we don't want a lot of contention, but we also don't want to starve all other tables
+    // if a big one flushes. OS buffering should be able to minimize contention with 2 threads.
+    public int memtable_flush_writers = 2;
     public Integer memtable_heap_space_in_mb;
     public Integer memtable_offheap_space_in_mb;
     public boolean enable_offheap_memtable_gc = false;
-=======
-    // we don't want a lot of contention, but we also don't want to starve all other tables
-    // if a big one flushes. OS buffering should be able to minimize contention with 2 threads.
-    public int memtable_flush_writers = 2;
-
-    public Integer memtable_total_space_in_mb;
->>>>>>> 9ea99491
     public float memtable_cleanup_threshold = 0.4f;
 
     public Integer storage_port = 7000;
