/*
 * Licensed to the Apache Software Foundation (ASF) under one
 * or more contributor license agreements.  See the NOTICE file
 * distributed with this work for additional information
 * regarding copyright ownership.  The ASF licenses this file
 * to you under the Apache License, Version 2.0 (the
 * "License"); you may not use this file except in compliance
 * with the License.  You may obtain a copy of the License at
 *
 *     http://www.apache.org/licenses/LICENSE-2.0
 *
 * Unless required by applicable law or agreed to in writing, software
 * distributed under the License is distributed on an "AS IS" BASIS,
 * WITHOUT WARRANTIES OR CONDITIONS OF ANY KIND, either express or implied.
 * See the License for the specific language governing permissions and
 * limitations under the License.
 */
package org.apache.cassandra.service;

import java.io.*;
import java.net.InetAddress;
import java.net.UnknownHostException;
import java.nio.ByteBuffer;
import java.util.*;
import java.util.Map.Entry;
import java.util.concurrent.*;
import java.util.concurrent.atomic.AtomicBoolean;
import java.util.concurrent.atomic.AtomicInteger;
import java.util.regex.MatchResult;
import java.util.regex.Pattern;
import java.util.stream.Collectors;
import java.util.stream.Stream;
import java.util.stream.StreamSupport;

import javax.annotation.Nullable;
import javax.management.*;
import javax.management.openmbean.CompositeData;
import javax.management.openmbean.OpenDataException;
import javax.management.openmbean.TabularData;
import javax.management.openmbean.TabularDataSupport;

import com.google.common.annotations.VisibleForTesting;
import com.google.common.base.Preconditions;
import com.google.common.base.Predicate;
import com.google.common.base.Predicates;
import com.google.common.collect.*;
import com.google.common.util.concurrent.*;

import org.apache.cassandra.dht.RangeStreamer.FetchReplica;
import org.apache.cassandra.locator.ReplicaCollection.Builder.Conflict;
import org.apache.commons.lang3.StringUtils;

import org.slf4j.Logger;
import org.slf4j.LoggerFactory;

import org.apache.cassandra.audit.AuditLogManager;
import org.apache.cassandra.audit.AuditLogOptions;
import org.apache.cassandra.auth.AuthKeyspace;
import org.apache.cassandra.auth.AuthSchemaChangeListener;
import org.apache.cassandra.batchlog.BatchlogManager;
import org.apache.cassandra.concurrent.ExecutorLocals;
import org.apache.cassandra.concurrent.NamedThreadFactory;
import org.apache.cassandra.concurrent.ScheduledExecutors;
import org.apache.cassandra.concurrent.Stage;
import org.apache.cassandra.config.Config;
import org.apache.cassandra.config.DatabaseDescriptor;
import org.apache.cassandra.cql3.QueryProcessor;
import org.apache.cassandra.db.*;
import org.apache.cassandra.db.commitlog.CommitLog;
import org.apache.cassandra.db.compaction.CompactionManager;
import org.apache.cassandra.db.compaction.Verifier;
import org.apache.cassandra.db.lifecycle.LifecycleTransaction;
import org.apache.cassandra.db.virtual.VirtualKeyspaceRegistry;
import org.apache.cassandra.dht.*;
import org.apache.cassandra.dht.Range;
import org.apache.cassandra.dht.Token.TokenFactory;
import org.apache.cassandra.exceptions.*;
import org.apache.cassandra.gms.*;
import org.apache.cassandra.hints.HintsService;
import org.apache.cassandra.io.sstable.SSTableLoader;
import org.apache.cassandra.io.util.FileUtils;
import org.apache.cassandra.locator.*;
import org.apache.cassandra.metrics.StorageMetrics;
import org.apache.cassandra.net.*;
import org.apache.cassandra.repair.*;
import org.apache.cassandra.repair.messages.RepairOption;
import org.apache.cassandra.schema.CompactionParams.TombstoneOption;
import org.apache.cassandra.schema.KeyspaceMetadata;
import org.apache.cassandra.schema.MigrationManager;
import org.apache.cassandra.schema.ReplicationParams;
import org.apache.cassandra.schema.Schema;
import org.apache.cassandra.schema.SchemaConstants;
import org.apache.cassandra.schema.TableMetadata;
import org.apache.cassandra.schema.TableMetadataRef;
import org.apache.cassandra.schema.ViewMetadata;
import org.apache.cassandra.streaming.*;
import org.apache.cassandra.tracing.TraceKeyspace;
import org.apache.cassandra.transport.ProtocolVersion;
import org.apache.cassandra.utils.*;
import org.apache.cassandra.utils.logging.LoggingSupportFactory;
import org.apache.cassandra.utils.progress.ProgressEvent;
import org.apache.cassandra.utils.progress.ProgressEventType;
import org.apache.cassandra.utils.progress.ProgressListener;
import org.apache.cassandra.utils.progress.jmx.JMXBroadcastExecutor;
import org.apache.cassandra.utils.progress.jmx.JMXProgressSupport;

import static com.google.common.collect.Iterables.transform;
import static com.google.common.collect.Iterables.tryFind;
import static java.util.Arrays.asList;
import static java.util.Arrays.stream;
import static java.util.concurrent.TimeUnit.MINUTES;
import static java.util.concurrent.TimeUnit.MILLISECONDS;
import static java.util.concurrent.TimeUnit.NANOSECONDS;
import static java.util.stream.Collectors.toList;
import static java.util.stream.Collectors.toMap;
import static org.apache.cassandra.index.SecondaryIndexManager.getIndexName;
import static org.apache.cassandra.index.SecondaryIndexManager.isIndexColumnFamily;
import static org.apache.cassandra.net.NoPayload.noPayload;
import static org.apache.cassandra.net.Verb.REPLICATION_DONE_REQ;
import static org.apache.cassandra.schema.MigrationManager.evolveSystemKeyspace;

/**
 * This abstraction contains the token/identifier of this node
 * on the identifier space. This token gets gossiped around.
 * This class will also maintain histograms of the load information
 * of other nodes in the cluster.
 */
public class StorageService extends NotificationBroadcasterSupport implements IEndpointStateChangeSubscriber, StorageServiceMBean
{
    private static final Logger logger = LoggerFactory.getLogger(StorageService.class);

    public static final int RING_DELAY = getRingDelay(); // delay after which we assume ring has stablized

    private final JMXProgressSupport progressSupport = new JMXProgressSupport(this);

    private static int getRingDelay()
    {
        String newdelay = System.getProperty("cassandra.ring_delay_ms");
        if (newdelay != null)
        {
            logger.info("Overriding RING_DELAY to {}ms", newdelay);
            return Integer.parseInt(newdelay);
        }
        else
            return 30 * 1000;
    }

    /* This abstraction maintains the token/endpoint metadata information */
    private TokenMetadata tokenMetadata = new TokenMetadata();

    public volatile VersionedValue.VersionedValueFactory valueFactory = new VersionedValue.VersionedValueFactory(tokenMetadata.partitioner);

    private Thread drainOnShutdown = null;
    private volatile boolean isShutdown = false;
    private final List<Runnable> preShutdownHooks = new ArrayList<>();
    private final List<Runnable> postShutdownHooks = new ArrayList<>();

    public static final StorageService instance = new StorageService();

    @Deprecated
    public boolean isInShutdownHook()
    {
        return isShutdown();
    }

    public boolean isShutdown()
    {
        return isShutdown;
    }

    public RangesAtEndpoint getLocalReplicas(String keyspaceName)
    {
        return Keyspace.open(keyspaceName).getReplicationStrategy()
                .getAddressReplicas(FBUtilities.getBroadcastAddressAndPort());
    }

    public List<Range<Token>> getLocalAndPendingRanges(String ks)
    {
        InetAddressAndPort broadcastAddress = FBUtilities.getBroadcastAddressAndPort();
        Keyspace keyspace = Keyspace.open(ks);
        List<Range<Token>> ranges = new ArrayList<>();
        for (Replica r : keyspace.getReplicationStrategy().getAddressReplicas(broadcastAddress))
            ranges.add(r.range());
        for (Replica r : getTokenMetadata().getPendingRanges(ks, broadcastAddress))
            ranges.add(r.range());
        return ranges;
    }

    public Collection<Range<Token>> getPrimaryRanges(String keyspace)
    {
        return getPrimaryRangesForEndpoint(keyspace, FBUtilities.getBroadcastAddressAndPort());
    }

    public Collection<Range<Token>> getPrimaryRangesWithinDC(String keyspace)
    {
        return getPrimaryRangeForEndpointWithinDC(keyspace, FBUtilities.getBroadcastAddressAndPort());
    }

    private final Set<InetAddressAndPort> replicatingNodes = Sets.newConcurrentHashSet();
    private CassandraDaemon daemon;

    private InetAddressAndPort removingNode;

    /* Are we starting this node in bootstrap mode? */
    private volatile boolean isBootstrapMode;

    /* we bootstrap but do NOT join the ring unless told to do so */
    private boolean isSurveyMode = Boolean.parseBoolean(System.getProperty
            ("cassandra.write_survey", "false"));
    /* true if node is rebuilding and receiving data */
    private final AtomicBoolean isRebuilding = new AtomicBoolean();
    private final AtomicBoolean isDecommissioning = new AtomicBoolean();

    private volatile boolean initialized = false;
    private volatile boolean joined = false;
    private volatile boolean gossipActive = false;
    private final AtomicBoolean authSetupCalled = new AtomicBoolean(false);
    private volatile boolean authSetupComplete = false;

    /* the probability for tracing any particular request, 0 disables tracing and 1 enables for all */
    private double traceProbability = 0.0;

    private static enum Mode { STARTING, NORMAL, JOINING, LEAVING, DECOMMISSIONED, MOVING, DRAINING, DRAINED }
    private volatile Mode operationMode = Mode.STARTING;

    /* Used for tracking drain progress */
    private volatile int totalCFs, remainingCFs;

    private static final AtomicInteger nextRepairCommand = new AtomicInteger();

    private final List<IEndpointLifecycleSubscriber> lifecycleSubscribers = new CopyOnWriteArrayList<>();

    private final String jmxObjectName;

    private Collection<Token> bootstrapTokens = null;

    // true when keeping strict consistency while bootstrapping
    public static final boolean useStrictConsistency = Boolean.parseBoolean(System.getProperty("cassandra.consistent.rangemovement", "true"));
    private static final boolean allowSimultaneousMoves = Boolean.parseBoolean(System.getProperty("cassandra.consistent.simultaneousmoves.allow","false"));
    private static final boolean joinRing = Boolean.parseBoolean(System.getProperty("cassandra.join_ring", "true"));
    private boolean replacing;

    private final StreamStateStore streamStateStore = new StreamStateStore();

    public boolean isSurveyMode()
    {
        return isSurveyMode;
    }

    public boolean hasJoined()
    {
        return joined;
    }

    /** This method updates the local token on disk  */
    public void setTokens(Collection<Token> tokens)
    {
        assert tokens != null && !tokens.isEmpty() : "Node needs at least one token.";
        if (logger.isDebugEnabled())
            logger.debug("Setting tokens to {}", tokens);
        SystemKeyspace.updateTokens(tokens);
        Collection<Token> localTokens = getLocalTokens();
        setGossipTokens(localTokens);
        tokenMetadata.updateNormalTokens(tokens, FBUtilities.getBroadcastAddressAndPort());
        setMode(Mode.NORMAL, false);
    }

    public void setGossipTokens(Collection<Token> tokens)
    {
        List<Pair<ApplicationState, VersionedValue>> states = new ArrayList<Pair<ApplicationState, VersionedValue>>();
        states.add(Pair.create(ApplicationState.TOKENS, valueFactory.tokens(tokens)));
        states.add(Pair.create(ApplicationState.STATUS_WITH_PORT, valueFactory.normal(tokens)));
        states.add(Pair.create(ApplicationState.STATUS, valueFactory.normal(tokens)));
        Gossiper.instance.addLocalApplicationStates(states);
    }

    public StorageService()
    {
        // use dedicated executor for handling JMX notifications
        super(JMXBroadcastExecutor.executor);

        jmxObjectName = "org.apache.cassandra.db:type=StorageService";
        MBeanWrapper.instance.registerMBean(this, jmxObjectName);
        MBeanWrapper.instance.registerMBean(StreamManager.instance, StreamManager.OBJECT_NAME);
    }

    public void registerDaemon(CassandraDaemon daemon)
    {
        this.daemon = daemon;
    }

    public void register(IEndpointLifecycleSubscriber subscriber)
    {
        lifecycleSubscribers.add(subscriber);
    }

    public void unregister(IEndpointLifecycleSubscriber subscriber)
    {
        lifecycleSubscribers.remove(subscriber);
    }

    // should only be called via JMX
    public void stopGossiping()
    {
        if (gossipActive)
        {
            logger.warn("Stopping gossip by operator request");
            Gossiper.instance.stop();
            gossipActive = false;
        }
    }

    // should only be called via JMX
    public synchronized void startGossiping()
    {
        if (!gossipActive)
        {
            checkServiceAllowedToStart("gossip");

            logger.warn("Starting gossip by operator request");
            Collection<Token> tokens = SystemKeyspace.getSavedTokens();

            boolean validTokens = tokens != null && !tokens.isEmpty();

            // shouldn't be called before these are set if we intend to join the ring/are in the process of doing so
            if (joined || joinRing)
                assert validTokens : "Cannot start gossiping for a node intended to join without valid tokens";

            if (validTokens)
                setGossipTokens(tokens);

            Gossiper.instance.forceNewerGeneration();
            Gossiper.instance.start((int) (System.currentTimeMillis() / 1000));
            gossipActive = true;
        }
    }

    // should only be called via JMX
    public boolean isGossipRunning()
    {
        return Gossiper.instance.isEnabled();
    }

    public synchronized void startNativeTransport()
    {
        checkServiceAllowedToStart("native transport");

        if (daemon == null)
        {
            throw new IllegalStateException("No configured daemon");
        }

        try
        {
            daemon.startNativeTransport();
        }
        catch (Exception e)
        {
            throw new RuntimeException("Error starting native transport: " + e.getMessage());
        }
    }

    public void stopNativeTransport()
    {
        if (daemon == null)
        {
            throw new IllegalStateException("No configured daemon");
        }
        daemon.stopNativeTransport();
    }

    public boolean isNativeTransportRunning()
    {
        if (daemon == null)
        {
            return false;
        }
        return daemon.isNativeTransportRunning();
    }

    @Override
    public void enableNativeTransportOldProtocolVersions()
    {
        DatabaseDescriptor.setNativeTransportAllowOlderProtocols(true);
    }

    @Override
    public void disableNativeTransportOldProtocolVersions()
    {
        DatabaseDescriptor.setNativeTransportAllowOlderProtocols(false);
    }

    public void stopTransports()
    {
        if (isGossipActive())
        {
            logger.error("Stopping gossiper");
            stopGossiping();
        }
        if (isNativeTransportRunning())
        {
            logger.error("Stopping native transport");
            stopNativeTransport();
        }
    }

    /**
     * Set the Gossip flag RPC_READY to false and then
     * shutdown the client services (thrift and CQL).
     *
     * Note that other nodes will do this for us when
     * they get the Gossip shutdown message, so even if
     * we don't get time to broadcast this, it is not a problem.
     *
     * See {@link Gossiper#markAsShutdown(InetAddressAndPort)}
     */
    private void shutdownClientServers()
    {
        setRpcReady(false);
        stopNativeTransport();
    }

    public void stopClient()
    {
        Gossiper.instance.unregister(this);
        Gossiper.instance.stop();
        MessagingService.instance().shutdown();
        // give it a second so that task accepted before the MessagingService shutdown gets submitted to the stage (to avoid RejectedExecutionException)
        Uninterruptibles.sleepUninterruptibly(1, TimeUnit.SECONDS);
        Stage.shutdownNow();
    }

    public boolean isInitialized()
    {
        return initialized;
    }

    public boolean isGossipActive()
    {
        return gossipActive;
    }

    public boolean isDaemonSetupCompleted()
    {
        return daemon == null
               ? false
               : daemon.setupCompleted();
    }

    public void stopDaemon()
    {
        if (daemon == null)
            throw new IllegalStateException("No configured daemon");
        daemon.deactivate();
    }

    private synchronized UUID prepareForReplacement() throws ConfigurationException
    {
        if (SystemKeyspace.bootstrapComplete())
            throw new RuntimeException("Cannot replace address with a node that is already bootstrapped");

        if (!joinRing)
            throw new ConfigurationException("Cannot set both join_ring=false and attempt to replace a node");

        if (!DatabaseDescriptor.isAutoBootstrap() && !Boolean.getBoolean("cassandra.allow_unsafe_replace"))
            throw new RuntimeException("Replacing a node without bootstrapping risks invalidating consistency " +
                                       "guarantees as the expected data may not be present until repair is run. " +
                                       "To perform this operation, please restart with " +
                                       "-Dcassandra.allow_unsafe_replace=true");

        InetAddressAndPort replaceAddress = DatabaseDescriptor.getReplaceAddress();
        logger.info("Gathering node replacement information for {}", replaceAddress);
        Map<InetAddressAndPort, EndpointState> epStates = Gossiper.instance.doShadowRound();
        // as we've completed the shadow round of gossip, we should be able to find the node we're replacing
        if (epStates.get(replaceAddress) == null)
            throw new RuntimeException(String.format("Cannot replace_address %s because it doesn't exist in gossip", replaceAddress));

        validateEndpointSnitch(epStates.values().iterator());

        try
        {
            VersionedValue tokensVersionedValue = epStates.get(replaceAddress).getApplicationState(ApplicationState.TOKENS);
            if (tokensVersionedValue == null)
                throw new RuntimeException(String.format("Could not find tokens for %s to replace", replaceAddress));

            bootstrapTokens = TokenSerializer.deserialize(tokenMetadata.partitioner, new DataInputStream(new ByteArrayInputStream(tokensVersionedValue.toBytes())));
        }
        catch (IOException e)
        {
            throw new RuntimeException(e);
        }

        UUID localHostId = SystemKeyspace.getLocalHostId();

        if (isReplacingSameAddress())
        {
            localHostId = Gossiper.instance.getHostId(replaceAddress, epStates);
            SystemKeyspace.setLocalHostId(localHostId); // use the replacee's host Id as our own so we receive hints, etc
        }

        return localHostId;
    }

    private synchronized void checkForEndpointCollision(UUID localHostId, Set<InetAddressAndPort> peers) throws ConfigurationException
    {
        if (Boolean.getBoolean("cassandra.allow_unsafe_join"))
        {
            logger.warn("Skipping endpoint collision check as cassandra.allow_unsafe_join=true");
            return;
        }

        logger.debug("Starting shadow gossip round to check for endpoint collision");
        Map<InetAddressAndPort, EndpointState> epStates = Gossiper.instance.doShadowRound(peers);

        if (epStates.isEmpty() && DatabaseDescriptor.getSeeds().contains(FBUtilities.getBroadcastAddressAndPort()))
            logger.info("Unable to gossip with any peers but continuing anyway since node is in its own seed list");

        // If bootstrapping, check whether any previously known status for the endpoint makes it unsafe to do so.
        // If not bootstrapping, compare the host id for this endpoint learned from gossip (if any) with the local
        // one, which was either read from system.local or generated at startup. If a learned id is present &
        // doesn't match the local, then the node needs replacing
        if (!Gossiper.instance.isSafeForStartup(FBUtilities.getBroadcastAddressAndPort(), localHostId, shouldBootstrap(), epStates))
        {
            throw new RuntimeException(String.format("A node with address %s already exists, cancelling join. " +
                                                     "Use cassandra.replace_address if you want to replace this node.",
                                                     FBUtilities.getBroadcastAddressAndPort()));
        }

        validateEndpointSnitch(epStates.values().iterator());

        if (shouldBootstrap() && useStrictConsistency && !allowSimultaneousMoves())
        {
            for (Map.Entry<InetAddressAndPort, EndpointState> entry : epStates.entrySet())
            {
                // ignore local node or empty status
                if (entry.getKey().equals(FBUtilities.getBroadcastAddressAndPort()) || (entry.getValue().getApplicationState(ApplicationState.STATUS_WITH_PORT) == null & entry.getValue().getApplicationState(ApplicationState.STATUS) == null))
                    continue;

                VersionedValue value = entry.getValue().getApplicationState(ApplicationState.STATUS_WITH_PORT);
                if (value == null)
                {
                    value = entry.getValue().getApplicationState(ApplicationState.STATUS);
                }

                String[] pieces = splitValue(value);
                assert (pieces.length > 0);
                String state = pieces[0];
                if (state.equals(VersionedValue.STATUS_BOOTSTRAPPING) || state.equals(VersionedValue.STATUS_LEAVING) || state.equals(VersionedValue.STATUS_MOVING))
                    throw new UnsupportedOperationException("Other bootstrapping/leaving/moving nodes detected, cannot bootstrap while cassandra.consistent.rangemovement is true");
            }
        }
    }

    private static void validateEndpointSnitch(Iterator<EndpointState> endpointStates)
    {
        Set<String> datacenters = new HashSet<>();
        Set<String> racks = new HashSet<>();
        while (endpointStates.hasNext())
        {
            EndpointState state = endpointStates.next();
            VersionedValue val = state.getApplicationState(ApplicationState.DC);
            if (val != null)
                datacenters.add(val.value);
            val = state.getApplicationState(ApplicationState.RACK);
            if (val != null)
                racks.add(val.value);
        }

        IEndpointSnitch snitch = DatabaseDescriptor.getEndpointSnitch();
        if (!snitch.validate(datacenters, racks))
        {
            throw new IllegalStateException();
        }
    }

    private boolean allowSimultaneousMoves()
    {
        return allowSimultaneousMoves && DatabaseDescriptor.getNumTokens() == 1;
    }

    // for testing only
    public void unsafeInitialize() throws ConfigurationException
    {
        initialized = true;
        gossipActive = true;
        Gossiper.instance.register(this);
        Gossiper.instance.start((int) (System.currentTimeMillis() / 1000)); // needed for node-ring gathering.
        Gossiper.instance.addLocalApplicationState(ApplicationState.NET_VERSION, valueFactory.networkVersion());
        MessagingService.instance().listen();
    }

    public void populateTokenMetadata()
    {
        if (Boolean.parseBoolean(System.getProperty("cassandra.load_ring_state", "true")))
        {
            logger.info("Populating token metadata from system tables");
            Multimap<InetAddressAndPort, Token> loadedTokens = SystemKeyspace.loadTokens();
            if (!shouldBootstrap()) // if we have not completed bootstrapping, we should not add ourselves as a normal token
                loadedTokens.putAll(FBUtilities.getBroadcastAddressAndPort(), SystemKeyspace.getSavedTokens());
            for (InetAddressAndPort ep : loadedTokens.keySet())
                tokenMetadata.updateNormalTokens(loadedTokens.get(ep), ep);

            logger.info("Token metadata: {}", tokenMetadata);
        }
    }

    public synchronized void initServer() throws ConfigurationException
    {
        initServer(RING_DELAY);
    }

    public synchronized void initServer(int delay) throws ConfigurationException
    {
        logger.info("Cassandra version: {}", FBUtilities.getReleaseVersionString());
        logger.info("CQL version: {}", QueryProcessor.CQL_VERSION);
        logger.info("Native protocol supported versions: {} (default: {})",
                    StringUtils.join(ProtocolVersion.supportedVersions(), ", "), ProtocolVersion.CURRENT);

        try
        {
            // Ensure StorageProxy is initialized on start-up; see CASSANDRA-3797.
            Class.forName("org.apache.cassandra.service.StorageProxy");
            // also IndexSummaryManager, which is otherwise unreferenced
            Class.forName("org.apache.cassandra.io.sstable.IndexSummaryManager");
        }
        catch (ClassNotFoundException e)
        {
            throw new AssertionError(e);
        }

        // daemon threads, like our executors', continue to run while shutdown hooks are invoked
        drainOnShutdown = NamedThreadFactory.createThread(new WrappedRunnable()
        {
            @Override
            public void runMayThrow() throws InterruptedException, ExecutionException, IOException
            {
                drain(true);

                if (FBUtilities.isWindows)
                    WindowsTimer.endTimerPeriod(DatabaseDescriptor.getWindowsTimerInterval());

                LoggingSupportFactory.getLoggingSupport().onShutdown();
            }
        }, "StorageServiceShutdownHook");
        Runtime.getRuntime().addShutdownHook(drainOnShutdown);

        replacing = isReplacing();

        if (!Boolean.parseBoolean(System.getProperty("cassandra.start_gossip", "true")))
        {
            logger.info("Not starting gossip as requested.");
            // load ring state in preparation for starting gossip later
            loadRingState();
            initialized = true;
            return;
        }

        prepareToJoin();

        // Has to be called after the host id has potentially changed in prepareToJoin().
        try
        {
            CacheService.instance.counterCache.loadSavedAsync().get();
        }
        catch (Throwable t)
        {
            JVMStabilityInspector.inspectThrowable(t);
            logger.warn("Error loading counter cache", t);
        }

        if (joinRing)
        {
            joinTokenRing(delay);
        }
        else
        {
            Collection<Token> tokens = SystemKeyspace.getSavedTokens();
            if (!tokens.isEmpty())
            {
                tokenMetadata.updateNormalTokens(tokens, FBUtilities.getBroadcastAddressAndPort());
                // order is important here, the gossiper can fire in between adding these two states.  It's ok to send TOKENS without STATUS, but *not* vice versa.
                List<Pair<ApplicationState, VersionedValue>> states = new ArrayList<Pair<ApplicationState, VersionedValue>>();
                states.add(Pair.create(ApplicationState.TOKENS, valueFactory.tokens(tokens)));
                states.add(Pair.create(ApplicationState.STATUS_WITH_PORT, valueFactory.hibernate(true)));
                states.add(Pair.create(ApplicationState.STATUS, valueFactory.hibernate(true)));
                Gossiper.instance.addLocalApplicationStates(states);
            }
            doAuthSetup(true);
            logger.info("Not joining ring as requested. Use JMX (StorageService->joinRing()) to initiate ring joining");
        }

        initialized = true;
    }

    private void loadRingState()
    {
        if (Boolean.parseBoolean(System.getProperty("cassandra.load_ring_state", "true")))
        {
            logger.info("Loading persisted ring state");
            Multimap<InetAddressAndPort, Token> loadedTokens = SystemKeyspace.loadTokens();
            Map<InetAddressAndPort, UUID> loadedHostIds = SystemKeyspace.loadHostIds();
            for (InetAddressAndPort ep : loadedTokens.keySet())
            {
                if (ep.equals(FBUtilities.getBroadcastAddressAndPort()))
                {
                    // entry has been mistakenly added, delete it
                    SystemKeyspace.removeEndpoint(ep);
                }
                else
                {
                    if (loadedHostIds.containsKey(ep))
                        tokenMetadata.updateHostId(loadedHostIds.get(ep), ep);
                    Gossiper.runInGossipStageBlocking(() -> Gossiper.instance.addSavedEndpoint(ep));
                }
            }
        }
    }

    private boolean isReplacing()
    {
        if (System.getProperty("cassandra.replace_address_first_boot", null) != null && SystemKeyspace.bootstrapComplete())
        {
            logger.info("Replace address on first boot requested; this node is already bootstrapped");
            return false;
        }
        return DatabaseDescriptor.getReplaceAddress() != null;
    }

    /**
     * In the event of forceful termination we need to remove the shutdown hook to prevent hanging (OOM for instance)
     */
    public void removeShutdownHook()
    {
        if (drainOnShutdown != null)
            Runtime.getRuntime().removeShutdownHook(drainOnShutdown);

        if (FBUtilities.isWindows)
            WindowsTimer.endTimerPeriod(DatabaseDescriptor.getWindowsTimerInterval());
    }

    private boolean shouldBootstrap()
    {
        return DatabaseDescriptor.isAutoBootstrap() && !SystemKeyspace.bootstrapComplete() && !isSeed();
    }

    public static boolean isSeed()
    {
        return DatabaseDescriptor.getSeeds().contains(FBUtilities.getBroadcastAddressAndPort());
    }

    private void prepareToJoin() throws ConfigurationException
    {
        if (!joined)
        {
            Map<ApplicationState, VersionedValue> appStates = new EnumMap<>(ApplicationState.class);

            if (SystemKeyspace.wasDecommissioned())
            {
                if (Boolean.getBoolean("cassandra.override_decommission"))
                {
                    logger.warn("This node was decommissioned, but overriding by operator request.");
                    SystemKeyspace.setBootstrapState(SystemKeyspace.BootstrapState.COMPLETED);
                }
                else
                    throw new ConfigurationException("This node was decommissioned and will not rejoin the ring unless cassandra.override_decommission=true has been set, or all existing data is removed and the node is bootstrapped again");
            }

            if (DatabaseDescriptor.getReplaceTokens().size() > 0 || DatabaseDescriptor.getReplaceNode() != null)
                throw new RuntimeException("Replace method removed; use cassandra.replace_address instead");

            MessagingService.instance().listen();

            UUID localHostId = SystemKeyspace.getLocalHostId();

            if (replacing)
            {
                localHostId = prepareForReplacement();
                appStates.put(ApplicationState.TOKENS, valueFactory.tokens(bootstrapTokens));

                if (!DatabaseDescriptor.isAutoBootstrap())
                {
                    // Will not do replace procedure, persist the tokens we're taking over locally
                    // so that they don't get clobbered with auto generated ones in joinTokenRing
                    SystemKeyspace.updateTokens(bootstrapTokens);
                }
                else if (isReplacingSameAddress())
                {
                    //only go into hibernate state if replacing the same address (CASSANDRA-8523)
                    logger.warn("Writes will not be forwarded to this node during replacement because it has the same address as " +
                                "the node to be replaced ({}). If the previous node has been down for longer than max_hint_window_in_ms, " +
                                "repair must be run after the replacement process in order to make this node consistent.",
                                DatabaseDescriptor.getReplaceAddress());
                    appStates.put(ApplicationState.STATUS_WITH_PORT, valueFactory.hibernate(true));
                    appStates.put(ApplicationState.STATUS, valueFactory.hibernate(true));
                }
            }
            else
            {
                checkForEndpointCollision(localHostId, SystemKeyspace.loadHostIds().keySet());
                if (SystemKeyspace.bootstrapComplete())
                {
                    Preconditions.checkState(!Config.isClientMode());
                    // tokens are only ever saved to system.local after bootstrap has completed and we're joining the ring,
                    // or when token update operations (move, decom) are completed
                    Collection<Token> savedTokens = SystemKeyspace.getSavedTokens();
                    if (!savedTokens.isEmpty())
                        appStates.put(ApplicationState.TOKENS, valueFactory.tokens(savedTokens));
                }
            }

            // have to start the gossip service before we can see any info on other nodes.  this is necessary
            // for bootstrap to get the load info it needs.
            // (we won't be part of the storage ring though until we add a counterId to our state, below.)
            // Seed the host ID-to-endpoint map with our own ID.
            getTokenMetadata().updateHostId(localHostId, FBUtilities.getBroadcastAddressAndPort());
            appStates.put(ApplicationState.NET_VERSION, valueFactory.networkVersion());
            appStates.put(ApplicationState.HOST_ID, valueFactory.hostId(localHostId));
            appStates.put(ApplicationState.NATIVE_ADDRESS_AND_PORT, valueFactory.nativeaddressAndPort(FBUtilities.getBroadcastNativeAddressAndPort()));
            appStates.put(ApplicationState.RPC_ADDRESS, valueFactory.rpcaddress(FBUtilities.getJustBroadcastNativeAddress()));
            appStates.put(ApplicationState.RELEASE_VERSION, valueFactory.releaseVersion());

            // load the persisted ring state. This used to be done earlier in the init process,
            // but now we always perform a shadow round when preparing to join and we have to
            // clear endpoint states after doing that.
            loadRingState();

            logger.info("Starting up server gossip");
            Gossiper.instance.register(this);
            Gossiper.instance.start(SystemKeyspace.incrementAndGetGeneration(), appStates); // needed for node-ring gathering.
            gossipActive = true;
            // gossip snitch infos (local DC and rack)
            gossipSnitchInfo();
            // gossip Schema.emptyVersion forcing immediate check for schema updates (see MigrationManager#maybeScheduleSchemaPull)
            Schema.instance.updateVersionAndAnnounce(); // Ensure we know our own actual Schema UUID in preparation for updates
            LoadBroadcaster.instance.startBroadcasting();
            HintsService.instance.startDispatch();
            BatchlogManager.instance.start();
        }
    }

    public void waitForSchema(int delay)
    {
        // first sleep the delay to make sure we see all our peers
        for (int i = 0; i < delay; i += 1000)
        {
            // if we see schema, we can proceed to the next check directly
            if (!Schema.instance.isEmpty())
            {
                logger.debug("current schema version: {}", Schema.instance.getVersion());
                break;
            }
            Uninterruptibles.sleepUninterruptibly(1, TimeUnit.SECONDS);
        }
        // if our schema hasn't matched yet, wait until it has
        // we do this by waiting for all in-flight migration requests and responses to complete
        // (post CASSANDRA-1391 we don't expect this to be necessary very often, but it doesn't hurt to be careful)
        if (!MigrationManager.isReadyForBootstrap())
        {
            setMode(Mode.JOINING, "waiting for schema information to complete", true);
            MigrationManager.waitUntilReadyForBootstrap();
        }
    }

    private void joinTokenRing(int delay) throws ConfigurationException
    {
        joined = true;

        // We bootstrap if we haven't successfully bootstrapped before, as long as we are not a seed.
        // If we are a seed, or if the user manually sets auto_bootstrap to false,
        // we'll skip streaming data from other nodes and jump directly into the ring.
        //
        // The seed check allows us to skip the RING_DELAY sleep for the single-node cluster case,
        // which is useful for both new users and testing.
        //
        // We attempted to replace this with a schema-presence check, but you need a meaningful sleep
        // to get schema info from gossip which defeats the purpose.  See CASSANDRA-4427 for the gory details.
        Set<InetAddressAndPort> current = new HashSet<>();
        if (logger.isDebugEnabled())
        {
            logger.debug("Bootstrap variables: {} {} {} {}",
                         DatabaseDescriptor.isAutoBootstrap(),
                         SystemKeyspace.bootstrapInProgress(),
                         SystemKeyspace.bootstrapComplete(),
                         DatabaseDescriptor.getSeeds().contains(FBUtilities.getBroadcastAddressAndPort()));
        }
        if (DatabaseDescriptor.isAutoBootstrap() && !SystemKeyspace.bootstrapComplete() && DatabaseDescriptor.getSeeds().contains(FBUtilities.getBroadcastAddressAndPort()))
        {
            logger.info("This node will not auto bootstrap because it is configured to be a seed node.");
        }

        boolean dataAvailable = true; // make this to false when bootstrap streaming failed
        boolean bootstrap = shouldBootstrap();
        if (bootstrap)
        {
            if (SystemKeyspace.bootstrapInProgress())
                logger.warn("Detected previous bootstrap failure; retrying");
            else
                SystemKeyspace.setBootstrapState(SystemKeyspace.BootstrapState.IN_PROGRESS);
            setMode(Mode.JOINING, "waiting for ring information", true);
            waitForSchema(delay);
            setMode(Mode.JOINING, "schema complete, ready to bootstrap", true);
            setMode(Mode.JOINING, "waiting for pending range calculation", true);
            PendingRangeCalculatorService.instance.blockUntilFinished();
            setMode(Mode.JOINING, "calculation complete, ready to bootstrap", true);

            logger.debug("... got ring + schema info");

            if (useStrictConsistency && !allowSimultaneousMoves() &&
                    (
                        tokenMetadata.getBootstrapTokens().valueSet().size() > 0 ||
                        tokenMetadata.getSizeOfLeavingEndpoints() > 0 ||
                        tokenMetadata.getSizeOfMovingEndpoints() > 0
                    ))
            {
                String bootstrapTokens = StringUtils.join(tokenMetadata.getBootstrapTokens().valueSet(), ',');
                String leavingTokens = StringUtils.join(tokenMetadata.getLeavingEndpoints(), ',');
                String movingTokens = StringUtils.join(tokenMetadata.getMovingEndpoints().stream().map(e -> e.right).toArray(), ',');
                throw new UnsupportedOperationException(String.format("Other bootstrapping/leaving/moving nodes detected, cannot bootstrap while cassandra.consistent.rangemovement is true. Nodes detected, bootstrapping: %s; leaving: %s; moving: %s;", bootstrapTokens, leavingTokens, movingTokens));
            }

            // get bootstrap tokens
            if (!replacing)
            {
                if (tokenMetadata.isMember(FBUtilities.getBroadcastAddressAndPort()))
                {
                    String s = "This node is already a member of the token ring; bootstrap aborted. (If replacing a dead node, remove the old one from the ring first.)";
                    throw new UnsupportedOperationException(s);
                }
                setMode(Mode.JOINING, "getting bootstrap token", true);
                bootstrapTokens = BootStrapper.getBootstrapTokens(tokenMetadata, FBUtilities.getBroadcastAddressAndPort(), delay);
            }
            else
            {
                if (!isReplacingSameAddress())
                {
                    try
                    {
                        // Sleep additionally to make sure that the server actually is not alive
                        // and giving it more time to gossip if alive.
                        Thread.sleep(LoadBroadcaster.BROADCAST_INTERVAL);
                    }
                    catch (InterruptedException e)
                    {
                        throw new AssertionError(e);
                    }

                    // check for operator errors...
                    for (Token token : bootstrapTokens)
                    {
                        InetAddressAndPort existing = tokenMetadata.getEndpoint(token);
                        if (existing != null)
                        {
                            long nanoDelay = delay * 1000000L;
                            if (Gossiper.instance.getEndpointStateForEndpoint(existing).getUpdateTimestamp() > (System.nanoTime() - nanoDelay))
                                throw new UnsupportedOperationException("Cannot replace a live node... ");
                            current.add(existing);
                        }
                        else
                        {
                            throw new UnsupportedOperationException("Cannot replace token " + token + " which does not exist!");
                        }
                    }
                }
                else
                {
                    try
                    {
                        Thread.sleep(RING_DELAY);
                    }
                    catch (InterruptedException e)
                    {
                        throw new AssertionError(e);
                    }

                }
                setMode(Mode.JOINING, "Replacing a node with token(s): " + bootstrapTokens, true);
            }

            dataAvailable = bootstrap(bootstrapTokens);
        }
        else
        {
            bootstrapTokens = SystemKeyspace.getSavedTokens();
            if (bootstrapTokens.isEmpty())
            {
                bootstrapTokens = BootStrapper.getBootstrapTokens(tokenMetadata, FBUtilities.getBroadcastAddressAndPort(), delay);
            }
            else
            {
                if (bootstrapTokens.size() != DatabaseDescriptor.getNumTokens())
                    throw new ConfigurationException("Cannot change the number of tokens from " + bootstrapTokens.size() + " to " + DatabaseDescriptor.getNumTokens());
                else
                    logger.info("Using saved tokens {}", bootstrapTokens);
            }
        }

        setUpDistributedSystemKeyspaces();

        if (!isSurveyMode)
        {
            if (dataAvailable)
            {
                finishJoiningRing(bootstrap, bootstrapTokens);
                // remove the existing info about the replaced node.
                if (!current.isEmpty())
                {
                    Gossiper.runInGossipStageBlocking(() -> {
                        for (InetAddressAndPort existing : current)
                            Gossiper.instance.replacedEndpoint(existing);
                    });
                }
            }
            else
            {
                logger.warn("Some data streaming failed. Use nodetool to check bootstrap state and resume. For more, see `nodetool help bootstrap`. {}", SystemKeyspace.getBootstrapState());
            }
        }
        else
        {
            if (dataAvailable)
                logger.info("Startup complete, but write survey mode is active, not becoming an active ring member. Use JMX (StorageService->joinRing()) to finalize ring joining.");
            else
                logger.warn("Some data streaming failed. Use nodetool to check bootstrap state and resume. For more, see `nodetool help bootstrap`. {}", SystemKeyspace.getBootstrapState());
        }
    }

    @VisibleForTesting
    public void ensureTraceKeyspace()
    {
        evolveSystemKeyspace(TraceKeyspace.metadata(), TraceKeyspace.GENERATION).ifPresent(MigrationManager::announce);
    }

    public static boolean isReplacingSameAddress()
    {
        InetAddressAndPort replaceAddress = DatabaseDescriptor.getReplaceAddress();
        return replaceAddress != null && replaceAddress.equals(FBUtilities.getBroadcastAddressAndPort());
    }

    public void gossipSnitchInfo()
    {
        IEndpointSnitch snitch = DatabaseDescriptor.getEndpointSnitch();
        String dc = snitch.getLocalDatacenter();
        String rack = snitch.getLocalRack();
        Gossiper.instance.addLocalApplicationState(ApplicationState.DC, StorageService.instance.valueFactory.datacenter(dc));
        Gossiper.instance.addLocalApplicationState(ApplicationState.RACK, StorageService.instance.valueFactory.rack(rack));
    }

    public void joinRing() throws IOException
    {
        SystemKeyspace.BootstrapState state = SystemKeyspace.getBootstrapState();
        joinRing(state.equals(SystemKeyspace.BootstrapState.IN_PROGRESS));
    }

    private synchronized void joinRing(boolean resumedBootstrap) throws IOException
    {
        if (!joined)
        {
            logger.info("Joining ring by operator request");
            try
            {
                joinTokenRing(0);
            }
            catch (ConfigurationException e)
            {
                throw new IOException(e.getMessage());
            }
        }
        else if (isSurveyMode)
        {
            // if isSurveyMode is on then verify isBootstrapMode
            // node can join the ring even if isBootstrapMode is true which should not happen
            if (!isBootstrapMode())
            {
                logger.info("Leaving write survey mode and joining ring at operator request");
                finishJoiningRing(resumedBootstrap, SystemKeyspace.getSavedTokens());
                isSurveyMode = false;
                daemon.start();
            }
            else
            {
                logger.warn("Can't join the ring because in write_survey mode and bootstrap hasn't completed");
            }
        }
        else if (isBootstrapMode())
        {
            // bootstrap is not complete hence node cannot join the ring
            logger.warn("Can't join the ring because bootstrap hasn't completed.");
        }
    }

    private void executePreJoinTasks(boolean bootstrap)
    {
        StreamSupport.stream(ColumnFamilyStore.all().spliterator(), false)
                .filter(cfs -> Schema.instance.getUserKeyspaces().contains(cfs.keyspace.getName()))
                .forEach(cfs -> cfs.indexManager.executePreJoinTasksBlocking(bootstrap));
    }

    private void finishJoiningRing(boolean didBootstrap, Collection<Token> tokens)
    {
        // start participating in the ring.
        setMode(Mode.JOINING, "Finish joining ring", true);
        SystemKeyspace.setBootstrapState(SystemKeyspace.BootstrapState.COMPLETED);
        executePreJoinTasks(didBootstrap);
        setTokens(tokens);

        assert tokenMetadata.sortedTokens().size() > 0;
        doAuthSetup(false);
    }

    private void doAuthSetup(boolean setUpSchema)
    {
        if (!authSetupCalled.getAndSet(true))
        {
            if (setUpSchema)
                evolveSystemKeyspace(AuthKeyspace.metadata(), AuthKeyspace.GENERATION).ifPresent(MigrationManager::announce);

            DatabaseDescriptor.getRoleManager().setup();
            DatabaseDescriptor.getAuthenticator().setup();
            DatabaseDescriptor.getAuthorizer().setup();
            DatabaseDescriptor.getNetworkAuthorizer().setup();
            Schema.instance.registerListener(new AuthSchemaChangeListener());
            authSetupComplete = true;
        }
    }

    public boolean isAuthSetupComplete()
    {
        return authSetupComplete;
    }

    private void setUpDistributedSystemKeyspaces()
    {
        Collection<Mutation> changes = new ArrayList<>(3);

        evolveSystemKeyspace(            TraceKeyspace.metadata(),             TraceKeyspace.GENERATION).ifPresent(changes::add);
        evolveSystemKeyspace(SystemDistributedKeyspace.metadata(), SystemDistributedKeyspace.GENERATION).ifPresent(changes::add);
        evolveSystemKeyspace(             AuthKeyspace.metadata(),              AuthKeyspace.GENERATION).ifPresent(changes::add);

        if (!changes.isEmpty())
            MigrationManager.announce(changes);
    }

    public boolean isJoined()
    {
        return tokenMetadata.isMember(FBUtilities.getBroadcastAddressAndPort()) && !isSurveyMode;
    }

    public void rebuild(String sourceDc)
    {
        rebuild(sourceDc, null, null, null);
    }

    public void rebuild(String sourceDc, String keyspace, String tokens, String specificSources)
    {
        // check ongoing rebuild
        if (!isRebuilding.compareAndSet(false, true))
        {
            throw new IllegalStateException("Node is still rebuilding. Check nodetool netstats.");
        }

        // check the arguments
        if (keyspace == null && tokens != null)
        {
            throw new IllegalArgumentException("Cannot specify tokens without keyspace.");
        }

        logger.info("rebuild from dc: {}, {}, {}", sourceDc == null ? "(any dc)" : sourceDc,
                    keyspace == null ? "(All keyspaces)" : keyspace,
                    tokens == null ? "(All tokens)" : tokens);

        try
        {
            RangeStreamer streamer = new RangeStreamer(tokenMetadata,
                                                       null,
                                                       FBUtilities.getBroadcastAddressAndPort(),
                                                       StreamOperation.REBUILD,
                                                       useStrictConsistency && !replacing,
                                                       DatabaseDescriptor.getEndpointSnitch(),
                                                       streamStateStore,
                                                       false,
                                                       DatabaseDescriptor.getStreamingConnectionsPerHost());
            if (sourceDc != null)
                streamer.addSourceFilter(new RangeStreamer.SingleDatacenterFilter(DatabaseDescriptor.getEndpointSnitch(), sourceDc));

            if (keyspace == null)
            {
                for (String keyspaceName : Schema.instance.getNonLocalStrategyKeyspaces())
                    streamer.addRanges(keyspaceName, getLocalReplicas(keyspaceName));
            }
            else if (tokens == null)
            {
                streamer.addRanges(keyspace, getLocalReplicas(keyspace));
            }
            else
            {
                Token.TokenFactory factory = getTokenFactory();
                List<Range<Token>> ranges = new ArrayList<>();
                Pattern rangePattern = Pattern.compile("\\(\\s*(-?\\w+)\\s*,\\s*(-?\\w+)\\s*\\]");
                try (Scanner tokenScanner = new Scanner(tokens))
                {
                    while (tokenScanner.findInLine(rangePattern) != null)
                    {
                        MatchResult range = tokenScanner.match();
                        Token startToken = factory.fromString(range.group(1));
                        Token endToken = factory.fromString(range.group(2));
                        logger.info("adding range: ({},{}]", startToken, endToken);
                        ranges.add(new Range<>(startToken, endToken));
                    }
                    if (tokenScanner.hasNext())
                        throw new IllegalArgumentException("Unexpected string: " + tokenScanner.next());
                }

                // Ensure all specified ranges are actually ranges owned by this host
                RangesAtEndpoint localReplicas = getLocalReplicas(keyspace);
                RangesAtEndpoint.Builder streamRanges = new RangesAtEndpoint.Builder(FBUtilities.getBroadcastAddressAndPort(), ranges.size());
                for (Range<Token> specifiedRange : ranges)
                {
                    boolean foundParentRange = false;
                    for (Replica localReplica : localReplicas)
                    {
                        if (localReplica.contains(specifiedRange))
                        {
                            streamRanges.add(localReplica.decorateSubrange(specifiedRange));
                            foundParentRange = true;
                            break;
                        }
                    }
                    if (!foundParentRange)
                    {
                        throw new IllegalArgumentException(String.format("The specified range %s is not a range that is owned by this node. Please ensure that all token ranges specified to be rebuilt belong to this node.", specifiedRange.toString()));
                    }
                }

                if (specificSources != null)
                {
                    String[] stringHosts = specificSources.split(",");
                    Set<InetAddressAndPort> sources = new HashSet<>(stringHosts.length);
                    for (String stringHost : stringHosts)
                    {
                        try
                        {
                            InetAddressAndPort endpoint = InetAddressAndPort.getByName(stringHost);
                            if (FBUtilities.getBroadcastAddressAndPort().equals(endpoint))
                            {
                                throw new IllegalArgumentException("This host was specified as a source for rebuilding. Sources for a rebuild can only be other nodes in the cluster.");
                            }
                            sources.add(endpoint);
                        }
                        catch (UnknownHostException ex)
                        {
                            throw new IllegalArgumentException("Unknown host specified " + stringHost, ex);
                        }
                    }
                    streamer.addSourceFilter(new RangeStreamer.WhitelistedSourcesFilter(sources));
                }

                streamer.addRanges(keyspace, streamRanges.build());
            }

            StreamResultFuture resultFuture = streamer.fetchAsync();
            // wait for result
            resultFuture.get();
        }
        catch (InterruptedException e)
        {
            throw new RuntimeException("Interrupted while waiting on rebuild streaming");
        }
        catch (ExecutionException e)
        {
            // This is used exclusively through JMX, so log the full trace but only throw a simple RTE
            logger.error("Error while rebuilding node", e.getCause());
            throw new RuntimeException("Error while rebuilding node: " + e.getCause().getMessage());
        }
        finally
        {
            // rebuild is done (successfully or not)
            isRebuilding.set(false);
        }
    }

    public void setRpcTimeout(long value)
    {
        DatabaseDescriptor.setRpcTimeout(value);
        logger.info("set rpc timeout to {} ms", value);
    }

    public long getRpcTimeout()
    {
        return DatabaseDescriptor.getRpcTimeout(MILLISECONDS);
    }

    public void setReadRpcTimeout(long value)
    {
        DatabaseDescriptor.setReadRpcTimeout(value);
        logger.info("set read rpc timeout to {} ms", value);
    }

    public long getReadRpcTimeout()
    {
        return DatabaseDescriptor.getReadRpcTimeout(MILLISECONDS);
    }

    public void setRangeRpcTimeout(long value)
    {
        DatabaseDescriptor.setRangeRpcTimeout(value);
        logger.info("set range rpc timeout to {} ms", value);
    }

    public long getRangeRpcTimeout()
    {
        return DatabaseDescriptor.getRangeRpcTimeout(MILLISECONDS);
    }

    public void setWriteRpcTimeout(long value)
    {
        DatabaseDescriptor.setWriteRpcTimeout(value);
        logger.info("set write rpc timeout to {} ms", value);
    }

    public long getWriteRpcTimeout()
    {
        return DatabaseDescriptor.getWriteRpcTimeout(MILLISECONDS);
    }

    public void setInternodeTcpConnectTimeoutInMS(int value)
    {
        DatabaseDescriptor.setInternodeTcpConnectTimeoutInMS(value);
        logger.info("set internode tcp connect timeout to {} ms", value);
    }

    public int getInternodeTcpConnectTimeoutInMS()
    {
        return DatabaseDescriptor.getInternodeTcpConnectTimeoutInMS();
    }

    public void setInternodeTcpUserTimeoutInMS(int value)
    {
        DatabaseDescriptor.setInternodeTcpUserTimeoutInMS(value);
        logger.info("set internode tcp user timeout to {} ms", value);
    }

    public int getInternodeTcpUserTimeoutInMS()
    {
        return DatabaseDescriptor.getInternodeTcpUserTimeoutInMS();
    }

    public void setCounterWriteRpcTimeout(long value)
    {
        DatabaseDescriptor.setCounterWriteRpcTimeout(value);
        logger.info("set counter write rpc timeout to {} ms", value);
    }

    public long getCounterWriteRpcTimeout()
    {
        return DatabaseDescriptor.getCounterWriteRpcTimeout(MILLISECONDS);
    }

    public void setCasContentionTimeout(long value)
    {
        DatabaseDescriptor.setCasContentionTimeout(value);
        logger.info("set cas contention rpc timeout to {} ms", value);
    }

    public long getCasContentionTimeout()
    {
        return DatabaseDescriptor.getCasContentionTimeout(MILLISECONDS);
    }

    public void setTruncateRpcTimeout(long value)
    {
        DatabaseDescriptor.setTruncateRpcTimeout(value);
        logger.info("set truncate rpc timeout to {} ms", value);
    }

    public long getTruncateRpcTimeout()
    {
        return DatabaseDescriptor.getTruncateRpcTimeout(MILLISECONDS);
    }

    public void setStreamThroughputMbPerSec(int value)
    {
        DatabaseDescriptor.setStreamThroughputOutboundMegabitsPerSec(value);
        logger.info("setstreamthroughput: throttle set to {}", value);
    }

    public int getStreamThroughputMbPerSec()
    {
        return DatabaseDescriptor.getStreamThroughputOutboundMegabitsPerSec();
    }

    public void setInterDCStreamThroughputMbPerSec(int value)
    {
        DatabaseDescriptor.setInterDCStreamThroughputOutboundMegabitsPerSec(value);
        logger.info("setinterdcstreamthroughput: throttle set to {}", value);
    }

    public int getInterDCStreamThroughputMbPerSec()
    {
        return DatabaseDescriptor.getInterDCStreamThroughputOutboundMegabitsPerSec();
    }


    public int getCompactionThroughputMbPerSec()
    {
        return DatabaseDescriptor.getCompactionThroughputMbPerSec();
    }

    public void setCompactionThroughputMbPerSec(int value)
    {
        DatabaseDescriptor.setCompactionThroughputMbPerSec(value);
        CompactionManager.instance.setRate(value);
    }

    public int getBatchlogReplayThrottleInKB()
    {
        return DatabaseDescriptor.getBatchlogReplayThrottleInKB();
    }

    public void setBatchlogReplayThrottleInKB(int throttleInKB)
    {
        DatabaseDescriptor.setBatchlogReplayThrottleInKB(throttleInKB);
        BatchlogManager.instance.setRate(throttleInKB);
    }

    public int getConcurrentCompactors()
    {
        return DatabaseDescriptor.getConcurrentCompactors();
    }

    public void setConcurrentCompactors(int value)
    {
        if (value <= 0)
            throw new IllegalArgumentException("Number of concurrent compactors should be greater than 0.");
        DatabaseDescriptor.setConcurrentCompactors(value);
        CompactionManager.instance.setConcurrentCompactors(value);
    }

    public int getConcurrentValidators()
    {
        return DatabaseDescriptor.getConcurrentValidations();
    }

    public void setConcurrentValidators(int value)
    {
        DatabaseDescriptor.setConcurrentValidations(value);
        CompactionManager.instance.setConcurrentValidations(DatabaseDescriptor.getConcurrentValidations());
    }

    public int getConcurrentViewBuilders()
    {
        return DatabaseDescriptor.getConcurrentViewBuilders();
    }

    public void setConcurrentViewBuilders(int value)
    {
        if (value <= 0)
            throw new IllegalArgumentException("Number of concurrent view builders should be greater than 0.");
        DatabaseDescriptor.setConcurrentViewBuilders(value);
        CompactionManager.instance.setConcurrentViewBuilders(DatabaseDescriptor.getConcurrentViewBuilders());
    }

    public boolean isIncrementalBackupsEnabled()
    {
        return DatabaseDescriptor.isIncrementalBackupsEnabled();
    }

    public void setIncrementalBackupsEnabled(boolean value)
    {
        DatabaseDescriptor.setIncrementalBackupsEnabled(value);
    }

    private void setMode(Mode m, boolean log)
    {
        setMode(m, null, log);
    }

    private void setMode(Mode m, String msg, boolean log)
    {
        operationMode = m;
        String logMsg = msg == null ? m.toString() : String.format("%s: %s", m, msg);
        if (log)
            logger.info(logMsg);
        else
            logger.debug(logMsg);
    }

    /**
     * Bootstrap node by fetching data from other nodes.
     * If node is bootstrapping as a new node, then this also announces bootstrapping to the cluster.
     *
     * This blocks until streaming is done.
     *
     * @param tokens bootstrapping tokens
     * @return true if bootstrap succeeds.
     */
    private boolean bootstrap(final Collection<Token> tokens)
    {
        isBootstrapMode = true;
        SystemKeyspace.updateTokens(tokens); // DON'T use setToken, that makes us part of the ring locally which is incorrect until we are done bootstrapping

        if (!replacing || !isReplacingSameAddress())
        {
            // if not an existing token then bootstrap
            List<Pair<ApplicationState, VersionedValue>> states = new ArrayList<>();
            states.add(Pair.create(ApplicationState.TOKENS, valueFactory.tokens(tokens)));
            states.add(Pair.create(ApplicationState.STATUS_WITH_PORT, replacing?
                                                            valueFactory.bootReplacingWithPort(DatabaseDescriptor.getReplaceAddress()) :
                                                            valueFactory.bootstrapping(tokens)));
            states.add(Pair.create(ApplicationState.STATUS, replacing?
                                                            valueFactory.bootReplacing(DatabaseDescriptor.getReplaceAddress().address) :
                                                            valueFactory.bootstrapping(tokens)));
            Gossiper.instance.addLocalApplicationStates(states);
            setMode(Mode.JOINING, "sleeping " + RING_DELAY + " ms for pending range setup", true);
            Uninterruptibles.sleepUninterruptibly(RING_DELAY, MILLISECONDS);
        }
        else
        {
            // Dont set any state for the node which is bootstrapping the existing token...
            tokenMetadata.updateNormalTokens(tokens, FBUtilities.getBroadcastAddressAndPort());
            SystemKeyspace.removeEndpoint(DatabaseDescriptor.getReplaceAddress());
        }
        if (!Gossiper.instance.seenAnySeed())
            throw new IllegalStateException("Unable to contact any seeds!");

        if (Boolean.getBoolean("cassandra.reset_bootstrap_progress"))
        {
            logger.info("Resetting bootstrap progress to start fresh");
            SystemKeyspace.resetAvailableRanges();
        }

        // Force disk boundary invalidation now that local tokens are set
        invalidateDiskBoundaries();

        setMode(Mode.JOINING, "Starting to bootstrap...", true);
        BootStrapper bootstrapper = new BootStrapper(FBUtilities.getBroadcastAddressAndPort(), tokens, tokenMetadata);
        bootstrapper.addProgressListener(progressSupport);
        ListenableFuture<StreamState> bootstrapStream = bootstrapper.bootstrap(streamStateStore, useStrictConsistency && !replacing); // handles token update
<<<<<<< HEAD
        Futures.addCallback(bootstrapStream, new FutureCallback<StreamState>()
        {
            @Override
            public void onSuccess(StreamState streamState)
            {
                bootstrapFinished();
                logger.info("Bootstrap completed! for the tokens {}", tokens);
            }

            @Override
            public void onFailure(Throwable e)
            {
                logger.warn("Error during bootstrap.", e);
            }
        }, MoreExecutors.directExecutor());
=======
>>>>>>> 0953f77f
        try
        {
            bootstrapStream.get();
            bootstrapFinished();
            logger.info("Bootstrap completed for tokens {}", tokens);
            return true;
        }
        catch (Throwable e)
        {
            logger.error("Error while waiting on bootstrap to complete. Bootstrap will have to be restarted.", e);
            return false;
        }
    }

    private void invalidateDiskBoundaries()
    {
        for (Keyspace keyspace : Keyspace.all())
        {
            for (ColumnFamilyStore cfs : keyspace.getColumnFamilyStores())
            {
                for (final ColumnFamilyStore store : cfs.concatWithIndexes())
                {
                    store.invalidateDiskBoundaries();
                }
            }
        }
    }

    /**
     * All MVs have been created during bootstrap, so mark them as built
     */
    private void markViewsAsBuilt() {
        for (String keyspace : Schema.instance.getUserKeyspaces())
        {
            for (ViewMetadata view: Schema.instance.getKeyspaceMetadata(keyspace).views)
                SystemKeyspace.finishViewBuildStatus(view.keyspace(), view.name());
        }
    }

    /**
     * Called when bootstrap did finish successfully
     */
    private void bootstrapFinished() {
        markViewsAsBuilt();
        isBootstrapMode = false;
    }

    public boolean resumeBootstrap()
    {
        if (isBootstrapMode && SystemKeyspace.bootstrapInProgress())
        {
            logger.info("Resuming bootstrap...");

            // get bootstrap tokens saved in system keyspace
            final Collection<Token> tokens = SystemKeyspace.getSavedTokens();
            // already bootstrapped ranges are filtered during bootstrap
            BootStrapper bootstrapper = new BootStrapper(FBUtilities.getBroadcastAddressAndPort(), tokens, tokenMetadata);
            bootstrapper.addProgressListener(progressSupport);
            ListenableFuture<StreamState> bootstrapStream = bootstrapper.bootstrap(streamStateStore, useStrictConsistency && !replacing); // handles token update
            Futures.addCallback(bootstrapStream, new FutureCallback<StreamState>()
            {
                @Override
                public void onSuccess(StreamState streamState)
                {
                    bootstrapFinished();
                    if(isSurveyMode)
                    {
                        logger.info("Startup complete, but write survey mode is active, not becoming an active ring member. Use JMX (StorageService->joinRing()) to finalize ring joining.");
                    }
                    else
                    {
                        isSurveyMode = false;
                        progressSupport.progress("bootstrap", ProgressEvent.createNotification("Joining ring..."));
                        finishJoiningRing(true, bootstrapTokens);
                    }
                    progressSupport.progress("bootstrap", new ProgressEvent(ProgressEventType.COMPLETE, 1, 1, "Resume bootstrap complete"));
                    daemon.start();
                    logger.info("Resume complete");
                }

                @Override
                public void onFailure(Throwable e)
                {
                    String message = "Error during bootstrap: ";
                    if (e instanceof ExecutionException && e.getCause() != null)
                    {
                        message += e.getCause().getMessage();
                    }
                    else
                    {
                        message += e.getMessage();
                    }
                    logger.error(message, e);
                    progressSupport.progress("bootstrap", new ProgressEvent(ProgressEventType.ERROR, 1, 1, message));
                    progressSupport.progress("bootstrap", new ProgressEvent(ProgressEventType.COMPLETE, 1, 1, "Resume bootstrap complete"));
                }
            }, MoreExecutors.directExecutor());
            return true;
        }
        else
        {
            logger.info("Resuming bootstrap is requested, but the node is already bootstrapped.");
            return false;
        }
    }

    public Map<String,List<Integer>> getConcurrency(List<String> stageNames)
    {
        Stream<Stage> stageStream = stageNames.isEmpty() ? stream(Stage.values()) : stageNames.stream().map(Stage::fromPoolName);
        return stageStream.collect(toMap(s -> s.jmxName,
                                         s -> Arrays.asList(s.getCorePoolSize(), s.getMaximumPoolSize())));
    }

    public void setConcurrency(String threadPoolName, int newCorePoolSize, int newMaximumPoolSize)
    {
        Stage stage = Stage.fromPoolName(threadPoolName);
        if (newCorePoolSize >= 0)
            stage.setCorePoolSize(newCorePoolSize);
        stage.setMaximumPoolSize(newMaximumPoolSize);
    }

    public boolean isBootstrapMode()
    {
        return isBootstrapMode;
    }

    public TokenMetadata getTokenMetadata()
    {
        return tokenMetadata;
    }

    public Map<List<String>, List<String>> getRangeToEndpointMap(String keyspace)
    {
        return getRangeToEndpointMap(keyspace, false);
    }

    public Map<List<String>, List<String>> getRangeToEndpointWithPortMap(String keyspace)
    {
         return getRangeToEndpointMap(keyspace, true);
    }

    /**
     * for a keyspace, return the ranges and corresponding listen addresses.
     * @param keyspace
     * @return the endpoint map
     */
    public Map<List<String>, List<String>> getRangeToEndpointMap(String keyspace, boolean withPort)
    {
        /* All the ranges for the tokens */
        Map<List<String>, List<String>> map = new HashMap<>();
        for (Map.Entry<Range<Token>, EndpointsForRange> entry : getRangeToAddressMap(keyspace).entrySet())
        {
            map.put(entry.getKey().asList(), Replicas.stringify(entry.getValue(), withPort));
        }
        return map;
    }

    /**
     * Return the native address associated with an endpoint as a string.
     * @param endpoint The endpoint to get rpc address for
     * @return the native address
     */
    public String getNativeaddress(InetAddressAndPort endpoint, boolean withPort)
    {
        if (endpoint.equals(FBUtilities.getBroadcastAddressAndPort()))
            return FBUtilities.getBroadcastNativeAddressAndPort().toString(withPort);
        else if (Gossiper.instance.getEndpointStateForEndpoint(endpoint).getApplicationState(ApplicationState.NATIVE_ADDRESS_AND_PORT) != null)
        {
            try
            {
                InetAddressAndPort address = InetAddressAndPort.getByName(Gossiper.instance.getEndpointStateForEndpoint(endpoint).getApplicationState(ApplicationState.NATIVE_ADDRESS_AND_PORT).value);
                return address.getHostAddress(withPort);
            }
            catch (UnknownHostException e)
            {
                throw new RuntimeException(e);
            }
        }
        else if (Gossiper.instance.getEndpointStateForEndpoint(endpoint).getApplicationState(ApplicationState.RPC_ADDRESS) == null)
            return endpoint.address.getHostAddress() + ":" + DatabaseDescriptor.getNativeTransportPort();
        else
            return Gossiper.instance.getEndpointStateForEndpoint(endpoint).getApplicationState(ApplicationState.RPC_ADDRESS).value + ":" + DatabaseDescriptor.getNativeTransportPort();
    }

    public Map<List<String>, List<String>> getRangeToRpcaddressMap(String keyspace)
    {
        return getRangeToNativeaddressMap(keyspace, false);
    }

    public Map<List<String>, List<String>> getRangeToNativeaddressWithPortMap(String keyspace)
    {
        return getRangeToNativeaddressMap(keyspace, true);
    }

    /**
     * for a keyspace, return the ranges and corresponding RPC addresses for a given keyspace.
     * @param keyspace
     * @return the endpoint map
     */
    private Map<List<String>, List<String>> getRangeToNativeaddressMap(String keyspace, boolean withPort)
    {
        /* All the ranges for the tokens */
        Map<List<String>, List<String>> map = new HashMap<>();
        for (Map.Entry<Range<Token>, EndpointsForRange> entry : getRangeToAddressMap(keyspace).entrySet())
        {
            List<String> rpcaddrs = new ArrayList<>(entry.getValue().size());
            for (Replica replicas: entry.getValue())
            {
                rpcaddrs.add(getNativeaddress(replicas.endpoint(), withPort));
            }
            map.put(entry.getKey().asList(), rpcaddrs);
        }
        return map;
    }

    public Map<List<String>, List<String>> getPendingRangeToEndpointMap(String keyspace)
    {
        return getPendingRangeToEndpointMap(keyspace, false);
    }

    public Map<List<String>, List<String>> getPendingRangeToEndpointWithPortMap(String keyspace)
    {
        return getPendingRangeToEndpointMap(keyspace, true);
    }

    private Map<List<String>, List<String>> getPendingRangeToEndpointMap(String keyspace, boolean withPort)
    {
        // some people just want to get a visual representation of things. Allow null and set it to the first
        // non-system keyspace.
        if (keyspace == null)
            keyspace = Schema.instance.getNonLocalStrategyKeyspaces().get(0);

        Map<List<String>, List<String>> map = new HashMap<>();
        for (Map.Entry<Range<Token>, EndpointsForRange> entry : tokenMetadata.getPendingRangesMM(keyspace).asMap().entrySet())
        {
            map.put(entry.getKey().asList(), Replicas.stringify(entry.getValue(), withPort));
        }
        return map;
    }

    public EndpointsByRange getRangeToAddressMap(String keyspace)
    {
        return getRangeToAddressMap(keyspace, tokenMetadata.sortedTokens());
    }

    public EndpointsByRange getRangeToAddressMapInLocalDC(String keyspace)
    {
        Predicate<Replica> isLocalDC = replica -> isLocalDC(replica.endpoint());

        EndpointsByRange origMap = getRangeToAddressMap(keyspace, getTokensInLocalDC());
        Map<Range<Token>, EndpointsForRange> filteredMap = Maps.newHashMap();
        for (Map.Entry<Range<Token>, EndpointsForRange> entry : origMap.entrySet())
        {
            EndpointsForRange endpointsInLocalDC = entry.getValue().filter(isLocalDC);
            filteredMap.put(entry.getKey(), endpointsInLocalDC);
        }

        return new EndpointsByRange(filteredMap);
    }

    private List<Token> getTokensInLocalDC()
    {
        List<Token> filteredTokens = Lists.newArrayList();
        for (Token token : tokenMetadata.sortedTokens())
        {
            InetAddressAndPort endpoint = tokenMetadata.getEndpoint(token);
            if (isLocalDC(endpoint))
                filteredTokens.add(token);
        }
        return filteredTokens;
    }

    private boolean isLocalDC(InetAddressAndPort targetHost)
    {
        String remoteDC = DatabaseDescriptor.getEndpointSnitch().getDatacenter(targetHost);
        String localDC = DatabaseDescriptor.getEndpointSnitch().getLocalDatacenter();
        return remoteDC.equals(localDC);
    }

    private EndpointsByRange getRangeToAddressMap(String keyspace, List<Token> sortedTokens)
    {
        // some people just want to get a visual representation of things. Allow null and set it to the first
        // non-system keyspace.
        if (keyspace == null)
            keyspace = Schema.instance.getNonLocalStrategyKeyspaces().get(0);

        List<Range<Token>> ranges = getAllRanges(sortedTokens);
        return constructRangeToEndpointMap(keyspace, ranges);
    }


    public List<String> describeRingJMX(String keyspace) throws IOException
    {
        return describeRingJMX(keyspace, false);
    }

    public List<String> describeRingWithPortJMX(String keyspace) throws IOException
    {
        return describeRingJMX(keyspace,true);
    }

    /**
     * The same as {@code describeRing(String)} but converts TokenRange to the String for JMX compatibility
     *
     * @param keyspace The keyspace to fetch information about
     *
     * @return a List of TokenRange(s) converted to String for the given keyspace
     */
    private List<String> describeRingJMX(String keyspace, boolean withPort) throws IOException
    {
        List<TokenRange> tokenRanges;
        try
        {
            tokenRanges = describeRing(keyspace, false, withPort);
        }
        catch (InvalidRequestException e)
        {
            throw new IOException(e.getMessage());
        }
        List<String> result = new ArrayList<>(tokenRanges.size());

        for (TokenRange tokenRange : tokenRanges)
            result.add(tokenRange.toString(withPort));

        return result;
    }

    /**
     * The TokenRange for a given keyspace.
     *
     * @param keyspace The keyspace to fetch information about
     *
     * @return a List of TokenRange(s) for the given keyspace
     *
     * @throws InvalidRequestException if there is no ring information available about keyspace
     */
    public List<TokenRange> describeRing(String keyspace) throws InvalidRequestException
    {
        return describeRing(keyspace, false, false);
    }

    /**
     * The same as {@code describeRing(String)} but considers only the part of the ring formed by nodes in the local DC.
     */
    public List<TokenRange> describeLocalRing(String keyspace) throws InvalidRequestException
    {
        return describeRing(keyspace, true, false);
    }

    private List<TokenRange> describeRing(String keyspace, boolean includeOnlyLocalDC, boolean withPort) throws InvalidRequestException
    {
        if (!Schema.instance.getKeyspaces().contains(keyspace))
            throw new InvalidRequestException("No such keyspace: " + keyspace);

        if (keyspace == null || Keyspace.open(keyspace).getReplicationStrategy() instanceof LocalStrategy)
            throw new InvalidRequestException("There is no ring for the keyspace: " + keyspace);

        List<TokenRange> ranges = new ArrayList<>();
        Token.TokenFactory tf = getTokenFactory();

        EndpointsByRange rangeToAddressMap =
                includeOnlyLocalDC
                        ? getRangeToAddressMapInLocalDC(keyspace)
                        : getRangeToAddressMap(keyspace);

        for (Map.Entry<Range<Token>, EndpointsForRange> entry : rangeToAddressMap.entrySet())
            ranges.add(TokenRange.create(tf, entry.getKey(), ImmutableList.copyOf(entry.getValue().endpoints()), withPort));

        return ranges;
    }

    public Map<String, String> getTokenToEndpointMap()
    {
        return getTokenToEndpointMap(false);
    }

    public Map<String, String> getTokenToEndpointWithPortMap()
    {
        return getTokenToEndpointMap(true);
    }

    private Map<String, String> getTokenToEndpointMap(boolean withPort)
    {
        Map<Token, InetAddressAndPort> mapInetAddress = tokenMetadata.getNormalAndBootstrappingTokenToEndpointMap();
        // in order to preserve tokens in ascending order, we use LinkedHashMap here
        Map<String, String> mapString = new LinkedHashMap<>(mapInetAddress.size());
        List<Token> tokens = new ArrayList<>(mapInetAddress.keySet());
        Collections.sort(tokens);
        for (Token token : tokens)
        {
            mapString.put(token.toString(), mapInetAddress.get(token).getHostAddress(withPort));
        }
        return mapString;
    }

    public String getLocalHostId()
    {
        return getTokenMetadata().getHostId(FBUtilities.getBroadcastAddressAndPort()).toString();
    }

    public UUID getLocalHostUUID()
    {
        return getTokenMetadata().getHostId(FBUtilities.getBroadcastAddressAndPort());
    }

    public Map<String, String> getHostIdMap()
    {
        return getEndpointToHostId();
    }


    public Map<String, String> getEndpointToHostId()
    {
        return getEndpointToHostId(false);
    }

    public Map<String, String> getEndpointWithPortToHostId()
    {
        return getEndpointToHostId(true);
    }

    private  Map<String, String> getEndpointToHostId(boolean withPort)
    {
        Map<String, String> mapOut = new HashMap<>();
        for (Map.Entry<InetAddressAndPort, UUID> entry : getTokenMetadata().getEndpointToHostIdMapForReading().entrySet())
            mapOut.put(entry.getKey().getHostAddress(withPort), entry.getValue().toString());
        return mapOut;
    }

    public Map<String, String> getHostIdToEndpoint()
    {
        return getHostIdToEndpoint(false);
    }

    public Map<String, String> getHostIdToEndpointWithPort()
    {
        return getHostIdToEndpoint(true);
    }

    private Map<String, String> getHostIdToEndpoint(boolean withPort)
    {
        Map<String, String> mapOut = new HashMap<>();
        for (Map.Entry<InetAddressAndPort, UUID> entry : getTokenMetadata().getEndpointToHostIdMapForReading().entrySet())
            mapOut.put(entry.getValue().toString(), entry.getKey().getHostAddress(withPort));
        return mapOut;
    }

    /**
     * Construct the range to endpoint mapping based on the true view
     * of the world.
     * @param ranges
     * @return mapping of ranges to the replicas responsible for them.
    */
    private EndpointsByRange constructRangeToEndpointMap(String keyspace, List<Range<Token>> ranges)
    {
        AbstractReplicationStrategy strategy = Keyspace.open(keyspace).getReplicationStrategy();
        Map<Range<Token>, EndpointsForRange> rangeToEndpointMap = new HashMap<>(ranges.size());
        for (Range<Token> range : ranges)
            rangeToEndpointMap.put(range, strategy.getNaturalReplicas(range.right));
        return new EndpointsByRange(rangeToEndpointMap);
    }

    public void beforeChange(InetAddressAndPort endpoint, EndpointState currentState, ApplicationState newStateKey, VersionedValue newValue)
    {
        // no-op
    }

    /*
     * Handle the reception of a new particular ApplicationState for a particular endpoint. Note that the value of the
     * ApplicationState has not necessarily "changed" since the last known value, if we already received the same update
     * from somewhere else.
     *
     * onChange only ever sees one ApplicationState piece change at a time (even if many ApplicationState updates were
     * received at the same time), so we perform a kind of state machine here. We are concerned with two events: knowing
     * the token associated with an endpoint, and knowing its operation mode. Nodes can start in either bootstrap or
     * normal mode, and from bootstrap mode can change mode to normal. A node in bootstrap mode needs to have
     * pendingranges set in TokenMetadata; a node in normal mode should instead be part of the token ring.
     *
     * Normal progression of ApplicationState.STATUS values for a node should be like this:
     * STATUS_BOOTSTRAPPING,token
     *   if bootstrapping. stays this way until all files are received.
     * STATUS_NORMAL,token
     *   ready to serve reads and writes.
     * STATUS_LEAVING,token
     *   get ready to leave the cluster as part of a decommission
     * STATUS_LEFT,token
     *   set after decommission is completed.
     *
     * Other STATUS values that may be seen (possibly anywhere in the normal progression):
     * STATUS_MOVING,newtoken
     *   set if node is currently moving to a new token in the ring
     * REMOVING_TOKEN,deadtoken
     *   set if the node is dead and is being removed by its REMOVAL_COORDINATOR
     * REMOVED_TOKEN,deadtoken
     *   set if the node is dead and has been removed by its REMOVAL_COORDINATOR
     *
     * Note: Any time a node state changes from STATUS_NORMAL, it will not be visible to new nodes. So it follows that
     * you should never bootstrap a new node during a removenode, decommission or move.
     */
    public void onChange(InetAddressAndPort endpoint, ApplicationState state, VersionedValue value)
    {
        if (state == ApplicationState.STATUS || state == ApplicationState.STATUS_WITH_PORT)
        {
            String[] pieces = splitValue(value);
            assert (pieces.length > 0);

            String moveName = pieces[0];

            switch (moveName)
            {
                case VersionedValue.STATUS_BOOTSTRAPPING_REPLACE:
                    handleStateBootreplacing(endpoint, pieces);
                    break;
                case VersionedValue.STATUS_BOOTSTRAPPING:
                    handleStateBootstrap(endpoint);
                    break;
                case VersionedValue.STATUS_NORMAL:
                    handleStateNormal(endpoint, VersionedValue.STATUS_NORMAL);
                    break;
                case VersionedValue.SHUTDOWN:
                    handleStateNormal(endpoint, VersionedValue.SHUTDOWN);
                    break;
                case VersionedValue.REMOVING_TOKEN:
                case VersionedValue.REMOVED_TOKEN:
                    handleStateRemoving(endpoint, pieces);
                    break;
                case VersionedValue.STATUS_LEAVING:
                    handleStateLeaving(endpoint);
                    break;
                case VersionedValue.STATUS_LEFT:
                    handleStateLeft(endpoint, pieces);
                    break;
                case VersionedValue.STATUS_MOVING:
                    handleStateMoving(endpoint, pieces);
                    break;
            }
        }
        else
        {
            EndpointState epState = Gossiper.instance.getEndpointStateForEndpoint(endpoint);
            if (epState == null || Gossiper.instance.isDeadState(epState))
            {
                logger.debug("Ignoring state change for dead or unknown endpoint: {}", endpoint);
                return;
            }

            if (getTokenMetadata().isMember(endpoint))
            {
                switch (state)
                {
                    case RELEASE_VERSION:
                        SystemKeyspace.updatePeerInfo(endpoint, "release_version", value.value);
                        break;
                    case DC:
                        updateTopology(endpoint);
                        SystemKeyspace.updatePeerInfo(endpoint, "data_center", value.value);
                        break;
                    case RACK:
                        updateTopology(endpoint);
                        SystemKeyspace.updatePeerInfo(endpoint, "rack", value.value);
                        break;
                    case RPC_ADDRESS:
                        try
                        {
                            SystemKeyspace.updatePeerInfo(endpoint, "rpc_address", InetAddress.getByName(value.value));
                        }
                        catch (UnknownHostException e)
                        {
                            throw new RuntimeException(e);
                        }
                        break;
                    case NATIVE_ADDRESS_AND_PORT:
                        try
                        {
                            InetAddressAndPort address = InetAddressAndPort.getByName(value.value);
                            SystemKeyspace.updatePeerNativeAddress(endpoint, address);
                        }
                        catch (UnknownHostException e)
                        {
                            throw new RuntimeException(e);
                        }
                        break;
                    case SCHEMA:
                        SystemKeyspace.updatePeerInfo(endpoint, "schema_version", UUID.fromString(value.value));
                        MigrationManager.instance.scheduleSchemaPull(endpoint, epState);
                        break;
                    case HOST_ID:
                        SystemKeyspace.updatePeerInfo(endpoint, "host_id", UUID.fromString(value.value));
                        break;
                    case RPC_READY:
                        notifyRpcChange(endpoint, epState.isRpcReady());
                        break;
                    case NET_VERSION:
                        updateNetVersion(endpoint, value);
                        break;
                }
            }
        }
    }

    private static String[] splitValue(VersionedValue value)
    {
        return value.value.split(VersionedValue.DELIMITER_STR, -1);
    }

    private void updateNetVersion(InetAddressAndPort endpoint, VersionedValue value)
    {
        try
        {
            MessagingService.instance().versions.set(endpoint, Integer.parseInt(value.value));
        }
        catch (NumberFormatException e)
        {
            throw new AssertionError("Got invalid value for NET_VERSION application state: " + value.value);
        }
    }

    public void updateTopology(InetAddressAndPort endpoint)
    {
        if (getTokenMetadata().isMember(endpoint))
        {
            getTokenMetadata().updateTopology(endpoint);
        }
    }

    public void updateTopology()
    {
        getTokenMetadata().updateTopology();
    }

    private void updatePeerInfo(InetAddressAndPort endpoint)
    {
        EndpointState epState = Gossiper.instance.getEndpointStateForEndpoint(endpoint);
        InetAddress native_address = null;
        int native_port = DatabaseDescriptor.getNativeTransportPort();

        for (Map.Entry<ApplicationState, VersionedValue> entry : epState.states())
        {
            switch (entry.getKey())
            {
                case RELEASE_VERSION:
                    SystemKeyspace.updatePeerInfo(endpoint, "release_version", entry.getValue().value);
                    break;
                case DC:
                    SystemKeyspace.updatePeerInfo(endpoint, "data_center", entry.getValue().value);
                    break;
                case RACK:
                    SystemKeyspace.updatePeerInfo(endpoint, "rack", entry.getValue().value);
                    break;
                case RPC_ADDRESS:
                    try
                    {
                        native_address = InetAddress.getByName(entry.getValue().value);
                    }
                    catch (UnknownHostException e)
                    {
                        throw new RuntimeException(e);
                    }
                    break;
                case NATIVE_ADDRESS_AND_PORT:
                    try
                    {
                        InetAddressAndPort address = InetAddressAndPort.getByName(entry.getValue().value);
                        native_address = address.address;
                        native_port = address.port;
                    }
                    catch (UnknownHostException e)
                    {
                        throw new RuntimeException(e);
                    }
                    break;
                case SCHEMA:
                    SystemKeyspace.updatePeerInfo(endpoint, "schema_version", UUID.fromString(entry.getValue().value));
                    break;
                case HOST_ID:
                    SystemKeyspace.updatePeerInfo(endpoint, "host_id", UUID.fromString(entry.getValue().value));
                    break;
            }
        }

        //Some tests won't set all the states
        if (native_address != null)
        {
            SystemKeyspace.updatePeerNativeAddress(endpoint,
                                                   InetAddressAndPort.getByAddressOverrideDefaults(native_address,
                                                                                                   native_port));
        }
    }

    private void notifyRpcChange(InetAddressAndPort endpoint, boolean ready)
    {
        if (ready)
            notifyUp(endpoint);
        else
            notifyDown(endpoint);
    }

    private void notifyUp(InetAddressAndPort endpoint)
    {
        if (!isRpcReady(endpoint) || !Gossiper.instance.isAlive(endpoint))
            return;

        for (IEndpointLifecycleSubscriber subscriber : lifecycleSubscribers)
            subscriber.onUp(endpoint);
    }

    private void notifyDown(InetAddressAndPort endpoint)
    {
        for (IEndpointLifecycleSubscriber subscriber : lifecycleSubscribers)
            subscriber.onDown(endpoint);
    }

    private void notifyJoined(InetAddressAndPort endpoint)
    {
        if (!isStatus(endpoint, VersionedValue.STATUS_NORMAL))
            return;

        for (IEndpointLifecycleSubscriber subscriber : lifecycleSubscribers)
            subscriber.onJoinCluster(endpoint);
    }

    private void notifyMoved(InetAddressAndPort endpoint)
    {
        for (IEndpointLifecycleSubscriber subscriber : lifecycleSubscribers)
            subscriber.onMove(endpoint);
    }

    private void notifyLeft(InetAddressAndPort endpoint)
    {
        for (IEndpointLifecycleSubscriber subscriber : lifecycleSubscribers)
            subscriber.onLeaveCluster(endpoint);
    }

    private boolean isStatus(InetAddressAndPort endpoint, String status)
    {
        EndpointState state = Gossiper.instance.getEndpointStateForEndpoint(endpoint);
        return state != null && state.getStatus().equals(status);
    }

    public boolean isRpcReady(InetAddressAndPort endpoint)
    {
        EndpointState state = Gossiper.instance.getEndpointStateForEndpoint(endpoint);
        return state != null && state.isRpcReady();
    }

    /**
     * Set the RPC status. Because when draining a node we need to set the RPC
     * status to not ready, and drain is called by the shutdown hook, it may be that value is false
     * and there is no local endpoint state. In this case it's OK to just do nothing. Therefore,
     * we assert that the local endpoint state is not null only when value is true.
     *
     * @param value - true indicates that RPC is ready, false indicates the opposite.
     */
    public void setRpcReady(boolean value)
    {
        EndpointState state = Gossiper.instance.getEndpointStateForEndpoint(FBUtilities.getBroadcastAddressAndPort());
        // if value is false we're OK with a null state, if it is true we are not.
        assert !value || state != null;

        if (state != null)
            Gossiper.instance.addLocalApplicationState(ApplicationState.RPC_READY, valueFactory.rpcReady(value));
    }

    private Collection<Token> getTokensFor(InetAddressAndPort endpoint)
    {
        try
        {
            EndpointState state = Gossiper.instance.getEndpointStateForEndpoint(endpoint);
            if (state == null)
                return Collections.emptyList();

            VersionedValue versionedValue = state.getApplicationState(ApplicationState.TOKENS);
            if (versionedValue == null)
                return Collections.emptyList();

            return TokenSerializer.deserialize(tokenMetadata.partitioner, new DataInputStream(new ByteArrayInputStream(versionedValue.toBytes())));
        }
        catch (IOException e)
        {
            throw new RuntimeException(e);
        }
    }

    /**
     * Handle node bootstrap
     *
     * @param endpoint bootstrapping node
     */
    private void handleStateBootstrap(InetAddressAndPort endpoint)
    {
        Collection<Token> tokens;
        // explicitly check for TOKENS, because a bootstrapping node might be bootstrapping in legacy mode; that is, not using vnodes and no token specified
        tokens = getTokensFor(endpoint);

        if (logger.isDebugEnabled())
            logger.debug("Node {} state bootstrapping, token {}", endpoint, tokens);

        // if this node is present in token metadata, either we have missed intermediate states
        // or the node had crashed. Print warning if needed, clear obsolete stuff and
        // continue.
        if (tokenMetadata.isMember(endpoint))
        {
            // If isLeaving is false, we have missed both LEAVING and LEFT. However, if
            // isLeaving is true, we have only missed LEFT. Waiting time between completing
            // leave operation and rebootstrapping is relatively short, so the latter is quite
            // common (not enough time for gossip to spread). Therefore we report only the
            // former in the log.
            if (!tokenMetadata.isLeaving(endpoint))
                logger.info("Node {} state jump to bootstrap", endpoint);
            tokenMetadata.removeEndpoint(endpoint);
        }

        tokenMetadata.addBootstrapTokens(tokens, endpoint);
        PendingRangeCalculatorService.instance.update();

        tokenMetadata.updateHostId(Gossiper.instance.getHostId(endpoint), endpoint);
    }

    private void handleStateBootreplacing(InetAddressAndPort newNode, String[] pieces)
    {
        InetAddressAndPort oldNode;
        try
        {
            oldNode = InetAddressAndPort.getByName(pieces[1]);
        }
        catch (Exception e)
        {
            logger.error("Node {} tried to replace malformed endpoint {}.", newNode, pieces[1], e);
            return;
        }

        if (FailureDetector.instance.isAlive(oldNode))
        {
            throw new RuntimeException(String.format("Node %s is trying to replace alive node %s.", newNode, oldNode));
        }

        Optional<InetAddressAndPort> replacingNode = tokenMetadata.getReplacingNode(newNode);
        if (replacingNode.isPresent() && !replacingNode.get().equals(oldNode))
        {
            throw new RuntimeException(String.format("Node %s is already replacing %s but is trying to replace %s.",
                                                     newNode, replacingNode.get(), oldNode));
        }

        Collection<Token> tokens = getTokensFor(newNode);

        if (logger.isDebugEnabled())
            logger.debug("Node {} is replacing {}, tokens {}", newNode, oldNode, tokens);

        tokenMetadata.addReplaceTokens(tokens, newNode, oldNode);
        PendingRangeCalculatorService.instance.update();

        tokenMetadata.updateHostId(Gossiper.instance.getHostId(newNode), newNode);
    }

    private void ensureUpToDateTokenMetadata(String status, InetAddressAndPort endpoint)
    {
        Set<Token> tokens = new TreeSet<>(getTokensFor(endpoint));

        if (logger.isDebugEnabled())
            logger.debug("Node {} state {}, tokens {}", endpoint, status, tokens);

        // If the node is previously unknown or tokens do not match, update tokenmetadata to
        // have this node as 'normal' (it must have been using this token before the
        // leave). This way we'll get pending ranges right.
        if (!tokenMetadata.isMember(endpoint))
        {
            logger.info("Node {} state jump to {}", endpoint, status);
            updateTokenMetadata(endpoint, tokens);
        }
        else if (!tokens.equals(new TreeSet<>(tokenMetadata.getTokens(endpoint))))
        {
            logger.warn("Node {} '{}' token mismatch. Long network partition?", endpoint, status);
            updateTokenMetadata(endpoint, tokens);
        }
    }

    private void updateTokenMetadata(InetAddressAndPort endpoint, Iterable<Token> tokens)
    {
        updateTokenMetadata(endpoint, tokens, new HashSet<>());
    }

    private void updateTokenMetadata(InetAddressAndPort endpoint, Iterable<Token> tokens, Set<InetAddressAndPort> endpointsToRemove)
    {
        Set<Token> tokensToUpdateInMetadata = new HashSet<>();
        Set<Token> tokensToUpdateInSystemKeyspace = new HashSet<>();

        for (final Token token : tokens)
        {
            // we don't want to update if this node is responsible for the token and it has a later startup time than endpoint.
            InetAddressAndPort currentOwner = tokenMetadata.getEndpoint(token);
            if (currentOwner == null)
            {
                logger.debug("New node {} at token {}", endpoint, token);
                tokensToUpdateInMetadata.add(token);
                tokensToUpdateInSystemKeyspace.add(token);
            }
            else if (endpoint.equals(currentOwner))
            {
                // set state back to normal, since the node may have tried to leave, but failed and is now back up
                tokensToUpdateInMetadata.add(token);
                tokensToUpdateInSystemKeyspace.add(token);
            }
            else if (Gossiper.instance.compareEndpointStartup(endpoint, currentOwner) > 0)
            {
                tokensToUpdateInMetadata.add(token);
                tokensToUpdateInSystemKeyspace.add(token);

                // currentOwner is no longer current, endpoint is.  Keep track of these moves, because when
                // a host no longer has any tokens, we'll want to remove it.
                Multimap<InetAddressAndPort, Token> epToTokenCopy = getTokenMetadata().getEndpointToTokenMapForReading();
                epToTokenCopy.get(currentOwner).remove(token);
                if (epToTokenCopy.get(currentOwner).isEmpty())
                    endpointsToRemove.add(currentOwner);

                logger.info("Nodes {} and {} have the same token {}. {} is the new owner", endpoint, currentOwner, token, endpoint);
            }
            else
            {
                logger.info("Nodes () and {} have the same token {}.  Ignoring {}", endpoint, currentOwner, token, endpoint);
            }
        }

        tokenMetadata.updateNormalTokens(tokensToUpdateInMetadata, endpoint);
        for (InetAddressAndPort ep : endpointsToRemove)
        {
            removeEndpoint(ep);
            if (replacing && ep.equals(DatabaseDescriptor.getReplaceAddress()))
                Gossiper.instance.replacementQuarantine(ep); // quarantine locally longer than normally; see CASSANDRA-8260
        }
        if (!tokensToUpdateInSystemKeyspace.isEmpty())
            SystemKeyspace.updateTokens(endpoint, tokensToUpdateInSystemKeyspace);
    }
    /**
     * Handle node move to normal state. That is, node is entering token ring and participating
     * in reads.
     *
     * @param endpoint node
     */
    private void handleStateNormal(final InetAddressAndPort endpoint, final String status)
    {
        Collection<Token> tokens = getTokensFor(endpoint);
        Set<InetAddressAndPort> endpointsToRemove = new HashSet<>();

        if (logger.isDebugEnabled())
            logger.debug("Node {} state {}, token {}", endpoint, status, tokens);

        if (tokenMetadata.isMember(endpoint))
            logger.info("Node {} state jump to {}", endpoint, status);

        if (tokens.isEmpty() && status.equals(VersionedValue.STATUS_NORMAL))
            logger.error("Node {} is in state normal but it has no tokens, state: {}",
                         endpoint,
                         Gossiper.instance.getEndpointStateForEndpoint(endpoint));

        Optional<InetAddressAndPort> replacingNode = tokenMetadata.getReplacingNode(endpoint);
        if (replacingNode.isPresent())
        {
            assert !endpoint.equals(replacingNode.get()) : "Pending replacement endpoint with same address is not supported";
            logger.info("Node {} will complete replacement of {} for tokens {}", endpoint, replacingNode.get(), tokens);
            if (FailureDetector.instance.isAlive(replacingNode.get()))
            {
                logger.error("Node {} cannot complete replacement of alive node {}.", endpoint, replacingNode.get());
                return;
            }
            endpointsToRemove.add(replacingNode.get());
        }

        Optional<InetAddressAndPort> replacementNode = tokenMetadata.getReplacementNode(endpoint);
        if (replacementNode.isPresent())
        {
            logger.warn("Node {} is currently being replaced by node {}.", endpoint, replacementNode.get());
        }

        updatePeerInfo(endpoint);
        // Order Matters, TM.updateHostID() should be called before TM.updateNormalToken(), (see CASSANDRA-4300).
        UUID hostId = Gossiper.instance.getHostId(endpoint);
        InetAddressAndPort existing = tokenMetadata.getEndpointForHostId(hostId);
        if (replacing && isReplacingSameAddress() && Gossiper.instance.getEndpointStateForEndpoint(DatabaseDescriptor.getReplaceAddress()) != null
            && (hostId.equals(Gossiper.instance.getHostId(DatabaseDescriptor.getReplaceAddress()))))
            logger.warn("Not updating token metadata for {} because I am replacing it", endpoint);
        else
        {
            if (existing != null && !existing.equals(endpoint))
            {
                if (existing.equals(FBUtilities.getBroadcastAddressAndPort()))
                {
                    logger.warn("Not updating host ID {} for {} because it's mine", hostId, endpoint);
                    tokenMetadata.removeEndpoint(endpoint);
                    endpointsToRemove.add(endpoint);
                }
                else if (Gossiper.instance.compareEndpointStartup(endpoint, existing) > 0)
                {
                    logger.warn("Host ID collision for {} between {} and {}; {} is the new owner", hostId, existing, endpoint, endpoint);
                    tokenMetadata.removeEndpoint(existing);
                    endpointsToRemove.add(existing);
                    tokenMetadata.updateHostId(hostId, endpoint);
                }
                else
                {
                    logger.warn("Host ID collision for {} between {} and {}; ignored {}", hostId, existing, endpoint, endpoint);
                    tokenMetadata.removeEndpoint(endpoint);
                    endpointsToRemove.add(endpoint);
                }
            }
            else
                tokenMetadata.updateHostId(hostId, endpoint);
        }

        // capture because updateNormalTokens clears moving and member status
        boolean isMember = tokenMetadata.isMember(endpoint);
        boolean isMoving = tokenMetadata.isMoving(endpoint);

        updateTokenMetadata(endpoint, tokens, endpointsToRemove);

        if (isMoving || operationMode == Mode.MOVING)
        {
            tokenMetadata.removeFromMoving(endpoint);
            notifyMoved(endpoint);
        }
        else if (!isMember) // prior to this, the node was not a member
        {
            notifyJoined(endpoint);
        }

        PendingRangeCalculatorService.instance.update();
    }

    /**
     * Handle node preparing to leave the ring
     *
     * @param endpoint node
     */
    private void handleStateLeaving(InetAddressAndPort endpoint)
    {
        // If the node is previously unknown or tokens do not match, update tokenmetadata to
        // have this node as 'normal' (it must have been using this token before the
        // leave). This way we'll get pending ranges right.

        ensureUpToDateTokenMetadata(VersionedValue.STATUS_LEAVING, endpoint);

        // at this point the endpoint is certainly a member with this token, so let's proceed
        // normally
        tokenMetadata.addLeavingEndpoint(endpoint);
        PendingRangeCalculatorService.instance.update();
    }

    /**
     * Handle node leaving the ring. This will happen when a node is decommissioned
     *
     * @param endpoint If reason for leaving is decommission, endpoint is the leaving node.
     * @param pieces STATE_LEFT,token
     */
    private void handleStateLeft(InetAddressAndPort endpoint, String[] pieces)
    {
        assert pieces.length >= 2;
        Collection<Token> tokens = getTokensFor(endpoint);

        if (logger.isDebugEnabled())
            logger.debug("Node {} state left, tokens {}", endpoint, tokens);

        excise(tokens, endpoint, extractExpireTime(pieces));
    }

    /**
     * Handle node moving inside the ring.
     *
     * @param endpoint moving endpoint address
     * @param pieces STATE_MOVING, token
     */
    private void handleStateMoving(InetAddressAndPort endpoint, String[] pieces)
    {
        ensureUpToDateTokenMetadata(VersionedValue.STATUS_MOVING, endpoint);

        assert pieces.length >= 2;
        Token token = getTokenFactory().fromString(pieces[1]);

        if (logger.isDebugEnabled())
            logger.debug("Node {} state moving, new token {}", endpoint, token);

        tokenMetadata.addMovingEndpoint(token, endpoint);

        PendingRangeCalculatorService.instance.update();
    }

    /**
     * Handle notification that a node being actively removed from the ring via 'removenode'
     *
     * @param endpoint node
     * @param pieces either REMOVED_TOKEN (node is gone) or REMOVING_TOKEN (replicas need to be restored)
     */
    private void handleStateRemoving(InetAddressAndPort endpoint, String[] pieces)
    {
        assert (pieces.length > 0);

        if (endpoint.equals(FBUtilities.getBroadcastAddressAndPort()))
        {
            logger.info("Received removenode gossip about myself. Is this node rejoining after an explicit removenode?");
            try
            {
                drain();
            }
            catch (Exception e)
            {
                throw new RuntimeException(e);
            }
            return;
        }
        if (tokenMetadata.isMember(endpoint))
        {
            String state = pieces[0];
            Collection<Token> removeTokens = tokenMetadata.getTokens(endpoint);

            if (VersionedValue.REMOVED_TOKEN.equals(state))
            {
                excise(removeTokens, endpoint, extractExpireTime(pieces));
            }
            else if (VersionedValue.REMOVING_TOKEN.equals(state))
            {
                ensureUpToDateTokenMetadata(state, endpoint);

                if (logger.isDebugEnabled())
                    logger.debug("Tokens {} removed manually (endpoint was {})", removeTokens, endpoint);

                // Note that the endpoint is being removed
                tokenMetadata.addLeavingEndpoint(endpoint);
                PendingRangeCalculatorService.instance.update();

                // find the endpoint coordinating this removal that we need to notify when we're done
                String[] coordinator = splitValue(Gossiper.instance.getEndpointStateForEndpoint(endpoint).getApplicationState(ApplicationState.REMOVAL_COORDINATOR));
                UUID hostId = UUID.fromString(coordinator[1]);
                // grab any data we are now responsible for and notify responsible node
                restoreReplicaCount(endpoint, tokenMetadata.getEndpointForHostId(hostId));
            }
        }
        else // now that the gossiper has told us about this nonexistent member, notify the gossiper to remove it
        {
            if (VersionedValue.REMOVED_TOKEN.equals(pieces[0]))
                addExpireTimeIfFound(endpoint, extractExpireTime(pieces));
            removeEndpoint(endpoint);
        }
    }

    private void excise(Collection<Token> tokens, InetAddressAndPort endpoint)
    {
        logger.info("Removing tokens {} for {}", tokens, endpoint);

        UUID hostId = tokenMetadata.getHostId(endpoint);
        if (hostId != null && tokenMetadata.isMember(endpoint))
        {
            // enough time for writes to expire and MessagingService timeout reporter callback to fire, which is where
            // hints are mostly written from - using getMinRpcTimeout() / 2 for the interval.
            long delay = DatabaseDescriptor.getMinRpcTimeout(MILLISECONDS) + DatabaseDescriptor.getWriteRpcTimeout(MILLISECONDS);
            ScheduledExecutors.optionalTasks.schedule(() -> HintsService.instance.excise(hostId), delay, MILLISECONDS);
        }

        removeEndpoint(endpoint);
        tokenMetadata.removeEndpoint(endpoint);
        if (!tokens.isEmpty())
            tokenMetadata.removeBootstrapTokens(tokens);
        notifyLeft(endpoint);
        PendingRangeCalculatorService.instance.update();
    }

    private void excise(Collection<Token> tokens, InetAddressAndPort endpoint, long expireTime)
    {
        addExpireTimeIfFound(endpoint, expireTime);
        excise(tokens, endpoint);
    }

    /** unlike excise we just need this endpoint gone without going through any notifications **/
    private void removeEndpoint(InetAddressAndPort endpoint)
    {
        Gossiper.runInGossipStageBlocking(() -> Gossiper.instance.removeEndpoint(endpoint));
        SystemKeyspace.removeEndpoint(endpoint);
    }

    protected void addExpireTimeIfFound(InetAddressAndPort endpoint, long expireTime)
    {
        if (expireTime != 0L)
        {
            Gossiper.instance.addExpireTimeForEndpoint(endpoint, expireTime);
        }
    }

    protected long extractExpireTime(String[] pieces)
    {
        return Long.parseLong(pieces[2]);
    }

    /**
     * Finds living endpoints responsible for the given ranges
     *
     * @param keyspaceName the keyspace ranges belong to
     * @param leavingReplicas the ranges to find sources for
     * @return multimap of addresses to ranges the address is responsible for
     */
    private Multimap<InetAddressAndPort, FetchReplica> getNewSourceReplicas(String keyspaceName, Set<LeavingReplica> leavingReplicas)
    {
        InetAddressAndPort myAddress = FBUtilities.getBroadcastAddressAndPort();
        EndpointsByRange rangeReplicas = Keyspace.open(keyspaceName).getReplicationStrategy().getRangeAddresses(tokenMetadata.cloneOnlyTokenMap());
        Multimap<InetAddressAndPort, FetchReplica> sourceRanges = HashMultimap.create();
        IFailureDetector failureDetector = FailureDetector.instance;

        logger.debug("Getting new source replicas for {}", leavingReplicas);

        // find alive sources for our new ranges
        for (LeavingReplica leaver : leavingReplicas)
        {
            //We need this to find the replicas from before leaving to supply the data
            Replica leavingReplica = leaver.leavingReplica;
            //We need this to know what to fetch and what the transient status is
            Replica ourReplica = leaver.ourReplica;
            //If we are going to be a full replica only consider full replicas
            Predicate<Replica> replicaFilter = ourReplica.isFull() ? Replica::isFull : Predicates.alwaysTrue();
            Predicate<Replica> notSelf = replica -> !replica.endpoint().equals(myAddress);
            EndpointsForRange possibleReplicas = rangeReplicas.get(leavingReplica.range());
            logger.info("Possible replicas for newReplica {} are {}", ourReplica, possibleReplicas);
            IEndpointSnitch snitch = DatabaseDescriptor.getEndpointSnitch();
            EndpointsForRange sortedPossibleReplicas = snitch.sortedByProximity(myAddress, possibleReplicas);
            logger.info("Sorted possible replicas starts as {}", sortedPossibleReplicas);
            Optional<Replica> myCurrentReplica = tryFind(possibleReplicas, replica -> replica.endpoint().equals(myAddress)).toJavaUtil();

            boolean transientToFull = myCurrentReplica.isPresent() && myCurrentReplica.get().isTransient() && ourReplica.isFull();
            assert !sortedPossibleReplicas.endpoints().contains(myAddress) || transientToFull : String.format("My address %s, sortedPossibleReplicas %s, myCurrentReplica %s, myNewReplica %s", myAddress, sortedPossibleReplicas, myCurrentReplica, ourReplica);

            //Originally this didn't log if it couldn't restore replication and that seems wrong
            boolean foundLiveReplica = false;
            for (Replica possibleReplica : sortedPossibleReplicas.filter(Predicates.and(replicaFilter, notSelf)))
            {
                if (failureDetector.isAlive(possibleReplica.endpoint()))
                {
                    foundLiveReplica = true;
                    sourceRanges.put(possibleReplica.endpoint(), new FetchReplica(ourReplica, possibleReplica));
                    break;
                }
                else
                {
                    logger.debug("Skipping down replica {}", possibleReplica);
                }
            }
            if (!foundLiveReplica)
            {
                logger.warn("Didn't find live replica to restore replication for " + ourReplica);
            }
        }
        return sourceRanges;
    }

    /**
     * Sends a notification to a node indicating we have finished replicating data.
     *
     * @param remote node to send notification to
     */
    private void sendReplicationNotification(InetAddressAndPort remote)
    {
        // notify the remote token
        Message msg = Message.out(REPLICATION_DONE_REQ, noPayload);
        IFailureDetector failureDetector = FailureDetector.instance;
        if (logger.isDebugEnabled())
            logger.debug("Notifying {} of replication completion\n", remote);
        while (failureDetector.isAlive(remote))
        {
            AsyncOneResponse ior = new AsyncOneResponse();
            MessagingService.instance().sendWithCallback(msg, remote, ior);

            if (!ior.awaitUninterruptibly(DatabaseDescriptor.getRpcTimeout(NANOSECONDS), NANOSECONDS))
                continue; // try again if we timeout

            if (!ior.isSuccess())
                throw new AssertionError(ior.cause());

            return;
        }
    }

    private static class LeavingReplica
    {
        //The node that is leaving
        private final Replica leavingReplica;

        //Our range and transient status
        private final Replica ourReplica;

        public LeavingReplica(Replica leavingReplica, Replica ourReplica)
        {
            Preconditions.checkNotNull(leavingReplica);
            Preconditions.checkNotNull(ourReplica);
            this.leavingReplica = leavingReplica;
            this.ourReplica = ourReplica;
        }

        public boolean equals(Object o)
        {
            if (this == o) return true;
            if (o == null || getClass() != o.getClass()) return false;

            LeavingReplica that = (LeavingReplica) o;

            if (!leavingReplica.equals(that.leavingReplica)) return false;
            return ourReplica.equals(that.ourReplica);
        }

        public int hashCode()
        {
            int result = leavingReplica.hashCode();
            result = 31 * result + ourReplica.hashCode();
            return result;
        }

        public String toString()
        {
            return "LeavingReplica{" +
                   "leavingReplica=" + leavingReplica +
                   ", ourReplica=" + ourReplica +
                   '}';
        }
    }

    /**
     * Called when an endpoint is removed from the ring. This function checks
     * whether this node becomes responsible for new ranges as a
     * consequence and streams data if needed.
     *
     * This is rather ineffective, but it does not matter so much
     * since this is called very seldom
     *
     * @param endpoint the node that left
     */
    private void restoreReplicaCount(InetAddressAndPort endpoint, final InetAddressAndPort notifyEndpoint)
    {
        Map<String, Multimap<InetAddressAndPort, FetchReplica>> replicasToFetch = new HashMap<>();

        InetAddressAndPort myAddress = FBUtilities.getBroadcastAddressAndPort();

        for (String keyspaceName : Schema.instance.getNonLocalStrategyKeyspaces())
        {
            logger.debug("Restoring replica count for keyspace {}", keyspaceName);
            EndpointsByReplica changedReplicas = getChangedReplicasForLeaving(keyspaceName, endpoint, tokenMetadata, Keyspace.open(keyspaceName).getReplicationStrategy());
            Set<LeavingReplica> myNewReplicas = new HashSet<>();
            for (Map.Entry<Replica, Replica> entry : changedReplicas.flattenEntries())
            {
                Replica replica = entry.getValue();
                if (replica.endpoint().equals(myAddress))
                {
                    //Maybe we don't technically need to fetch transient data from somewhere
                    //but it's probably not a lot and it probably makes things a hair more resilient to people
                    //not running repair when they should.
                    myNewReplicas.add(new LeavingReplica(entry.getKey(), entry.getValue()));
                }
            }
            logger.debug("Changed replicas for leaving {}, myNewReplicas {}", changedReplicas, myNewReplicas);
            replicasToFetch.put(keyspaceName, getNewSourceReplicas(keyspaceName, myNewReplicas));
        }

        StreamPlan stream = new StreamPlan(StreamOperation.RESTORE_REPLICA_COUNT);
        replicasToFetch.forEach((keyspaceName, sources) -> {
            logger.debug("Requesting keyspace {} sources", keyspaceName);
            sources.asMap().forEach((sourceAddress, fetchReplicas) -> {
                logger.debug("Source and our replicas are {}", fetchReplicas);
                //Remember whether this node is providing the full or transient replicas for this range. We are going
                //to pass streaming the local instance of Replica for the range which doesn't tell us anything about the source
                //By encoding it as two separate sets we retain this information about the source.
                RangesAtEndpoint full = fetchReplicas.stream()
                                                             .filter(f -> f.remote.isFull())
                                                             .map(f -> f.local)
                                                             .collect(RangesAtEndpoint.collector(myAddress));
                RangesAtEndpoint transientReplicas = fetchReplicas.stream()
                                                                  .filter(f -> f.remote.isTransient())
                                                                  .map(f -> f.local)
                                                                  .collect(RangesAtEndpoint.collector(myAddress));
                if (logger.isDebugEnabled())
                    logger.debug("Requesting from {} full replicas {} transient replicas {}", sourceAddress, StringUtils.join(full, ", "), StringUtils.join(transientReplicas, ", "));

                stream.requestRanges(sourceAddress, keyspaceName, full, transientReplicas);
            });
        });
        StreamResultFuture future = stream.execute();
        Futures.addCallback(future, new FutureCallback<StreamState>()
        {
            public void onSuccess(StreamState finalState)
            {
                sendReplicationNotification(notifyEndpoint);
            }

            public void onFailure(Throwable t)
            {
                logger.warn("Streaming to restore replica count failed", t);
                // We still want to send the notification
                sendReplicationNotification(notifyEndpoint);
            }
        }, MoreExecutors.directExecutor());
    }

    /**
     * This is used in three contexts, graceful decomission, and restoreReplicaCount/removeNode.
     * Graceful decomission should never lose data and it's going to be important that transient data
     * is streamed to at least one other node from this one for each range.
     *
     * For ranges this node replicates its removal should cause a new replica to be selected either as transient or full
     * for every range. So I believe the current code doesn't have to do anything special because it will engage in streaming
     * for every range it replicates to at least one other node and that should propagate the transient data that was here.
     * When I graphed this out on paper the result of removal looked correct and there are no issues such as
     * this node needing to create a full replica for a range it transiently replicates because what is created is just another
     * transient replica to replace this node.
     * @param keyspaceName
     * @param endpoint
     * @return
     */
    // needs to be modified to accept either a keyspace or ARS.
    static EndpointsByReplica getChangedReplicasForLeaving(String keyspaceName, InetAddressAndPort endpoint, TokenMetadata tokenMetadata, AbstractReplicationStrategy strat)
    {
        // First get all ranges the leaving endpoint is responsible for
        RangesAtEndpoint replicas = strat.getAddressReplicas(endpoint);

        if (logger.isDebugEnabled())
            logger.debug("Node {} replicas [{}]", endpoint, StringUtils.join(replicas, ", "));

        Map<Replica, EndpointsForRange> currentReplicaEndpoints = Maps.newHashMapWithExpectedSize(replicas.size());

        // Find (for each range) all nodes that store replicas for these ranges as well
        TokenMetadata metadata = tokenMetadata.cloneOnlyTokenMap(); // don't do this in the loop! #7758
        for (Replica replica : replicas)
            currentReplicaEndpoints.put(replica, strat.calculateNaturalReplicas(replica.range().right, metadata));

        TokenMetadata temp = tokenMetadata.cloneAfterAllLeft();

        // endpoint might or might not be 'leaving'. If it was not leaving (that is, removenode
        // command was used), it is still present in temp and must be removed.
        if (temp.isMember(endpoint))
            temp.removeEndpoint(endpoint);

        EndpointsByReplica.Builder changedRanges = new EndpointsByReplica.Builder();

        // Go through the ranges and for each range check who will be
        // storing replicas for these ranges when the leaving endpoint
        // is gone. Whoever is present in newReplicaEndpoints list, but
        // not in the currentReplicaEndpoints list, will be needing the
        // range.
        for (Replica replica : replicas)
        {
            EndpointsForRange newReplicaEndpoints = strat.calculateNaturalReplicas(replica.range().right, temp);
            newReplicaEndpoints = newReplicaEndpoints.filter(newReplica -> {
                Optional<Replica> currentReplicaOptional =
                    tryFind(currentReplicaEndpoints.get(replica),
                            currentReplica -> newReplica.endpoint().equals(currentReplica.endpoint())
                    ).toJavaUtil();
                //If it is newly replicating then yes we must do something to get the data there
                if (!currentReplicaOptional.isPresent())
                    return true;

                Replica currentReplica = currentReplicaOptional.get();
                //This transition requires streaming to occur
                //Full -> transient is handled by nodetool cleanup
                //transient -> transient and full -> full don't require any action
                if (currentReplica.isTransient() && newReplica.isFull())
                    return true;
                return false;
            });

            if (logger.isDebugEnabled())
                if (newReplicaEndpoints.isEmpty())
                    logger.debug("Replica {} already in all replicas", replica);
                else
                    logger.debug("Replica {} will be responsibility of {}", replica, StringUtils.join(newReplicaEndpoints, ", "));
            changedRanges.putAll(replica, newReplicaEndpoints, Conflict.NONE);
        }

        return changedRanges.build();
    }

    public void onJoin(InetAddressAndPort endpoint, EndpointState epState)
    {
        for (Map.Entry<ApplicationState, VersionedValue> entry : epState.states())
        {
            onChange(endpoint, entry.getKey(), entry.getValue());
        }
        MigrationManager.instance.scheduleSchemaPull(endpoint, epState);
    }

    public void onAlive(InetAddressAndPort endpoint, EndpointState state)
    {
        MigrationManager.instance.scheduleSchemaPull(endpoint, state);

        if (tokenMetadata.isMember(endpoint))
            notifyUp(endpoint);
    }

    public void onRemove(InetAddressAndPort endpoint)
    {
        tokenMetadata.removeEndpoint(endpoint);
        PendingRangeCalculatorService.instance.update();
    }

    public void onDead(InetAddressAndPort endpoint, EndpointState state)
    {
        // interrupt any outbound connection; if the node is failing and we cannot reconnect,
        // this will rapidly lower the number of bytes we are willing to queue to the node
        MessagingService.instance().interruptOutbound(endpoint);
        notifyDown(endpoint);
    }

    public void onRestart(InetAddressAndPort endpoint, EndpointState state)
    {
        // If we have restarted before the node was even marked down, we need to reset the connection pool
        if (state.isAlive())
            onDead(endpoint, state);

        // Then, the node may have been upgraded and changed its messaging protocol version. If so, we
        // want to update that before we mark the node live again to avoid problems like CASSANDRA-11128.
        VersionedValue netVersion = state.getApplicationState(ApplicationState.NET_VERSION);
        if (netVersion != null)
            updateNetVersion(endpoint, netVersion);
    }


    public String getLoadString()
    {
        return FileUtils.stringifyFileSize(StorageMetrics.load.getCount());
    }

    public Map<String, String> getLoadMapWithPort()
    {
        return getLoadMap(true);
    }

    public Map<String, String> getLoadMap()
    {
        return getLoadMap(false);
    }

    private Map<String, String> getLoadMap(boolean withPort)
    {
        Map<String, String> map = new HashMap<>();
        for (Map.Entry<InetAddressAndPort,Double> entry : LoadBroadcaster.instance.getLoadInfo().entrySet())
        {
            map.put(entry.getKey().getHostAddress(withPort), FileUtils.stringifyFileSize(entry.getValue()));
        }
        // gossiper doesn't see its own updates, so we need to special-case the local node
        map.put(withPort ? FBUtilities.getJustBroadcastAddress().getHostAddress() : FBUtilities.getBroadcastAddressAndPort().toString(), getLoadString());
        return map;
    }

    // TODO
    public final void deliverHints(String host)
    {
        throw new UnsupportedOperationException();
    }

    public Collection<Token> getLocalTokens()
    {
        Collection<Token> tokens = SystemKeyspace.getSavedTokens();
        assert tokens != null && !tokens.isEmpty(); // should not be called before initServer sets this
        return tokens;
    }

    @Nullable
    public InetAddressAndPort getEndpointForHostId(UUID hostId)
    {
        return tokenMetadata.getEndpointForHostId(hostId);
    }

    @Nullable
    public UUID getHostIdForEndpoint(InetAddressAndPort address)
    {
        return tokenMetadata.getHostId(address);
    }

    /* These methods belong to the MBean interface */

    public List<String> getTokens()
    {
        return getTokens(FBUtilities.getBroadcastAddressAndPort());
    }

    public List<String> getTokens(String endpoint) throws UnknownHostException
    {
        return getTokens(InetAddressAndPort.getByName(endpoint));
    }

    private List<String> getTokens(InetAddressAndPort endpoint)
    {
        List<String> strTokens = new ArrayList<>();
        for (Token tok : getTokenMetadata().getTokens(endpoint))
            strTokens.add(tok.toString());
        return strTokens;
    }

    public String getReleaseVersion()
    {
        return FBUtilities.getReleaseVersionString();
    }

    public String getSchemaVersion()
    {
        return Schema.instance.getVersion().toString();
    }

    public String getKeyspaceReplicationInfo(String keyspaceName)
    {
        Keyspace keyspaceInstance = Schema.instance.getKeyspaceInstance(keyspaceName);
        if (keyspaceInstance == null)
            throw new IllegalArgumentException(); // ideally should never happen
        ReplicationParams replicationParams = keyspaceInstance.getMetadata().params.replication;
        String replicationInfo = replicationParams.klass.getSimpleName() + " " + replicationParams.options.toString();
        return replicationInfo;
    }

    @Deprecated
    public List<String> getLeavingNodes()
    {
        return stringify(tokenMetadata.getLeavingEndpoints(), false);
    }

    public List<String> getLeavingNodesWithPort()
    {
        return stringify(tokenMetadata.getLeavingEndpoints(), true);
    }

    @Deprecated
    public List<String> getMovingNodes()
    {
        List<String> endpoints = new ArrayList<>();

        for (Pair<Token, InetAddressAndPort> node : tokenMetadata.getMovingEndpoints())
        {
            endpoints.add(node.right.address.getHostAddress());
        }

        return endpoints;
    }

    public List<String> getMovingNodesWithPort()
    {
        List<String> endpoints = new ArrayList<>();

        for (Pair<Token, InetAddressAndPort> node : tokenMetadata.getMovingEndpoints())
        {
            endpoints.add(node.right.toString());
        }

        return endpoints;
    }


    public List<String> getJoiningNodes()
    {
        return stringify(tokenMetadata.getBootstrapTokens().valueSet(), false);
    }

    @Deprecated
    public List<String> getJoiningNodesWithPort()
    {
        return stringify(tokenMetadata.getBootstrapTokens().valueSet(), true);
    }

    public List<String> getLiveNodes()
    {
        return stringify(Gossiper.instance.getLiveMembers(), false);
    }

    @Deprecated
    public List<String> getLiveNodesWithPort()
    {
        return stringify(Gossiper.instance.getLiveMembers(), true);
    }

    public Set<InetAddressAndPort> getLiveRingMembers()
    {
        return getLiveRingMembers(false);
    }

    public Set<InetAddressAndPort> getLiveRingMembers(boolean excludeDeadStates)
    {
        Set<InetAddressAndPort> ret = new HashSet<>();
        for (InetAddressAndPort ep : Gossiper.instance.getLiveMembers())
        {
            if (excludeDeadStates)
            {
                EndpointState epState = Gossiper.instance.getEndpointStateForEndpoint(ep);
                if (epState == null || Gossiper.instance.isDeadState(epState))
                    continue;
            }

            if (tokenMetadata.isMember(ep))
                ret.add(ep);
        }
        return ret;
    }


    @Deprecated
    public List<String> getUnreachableNodes()
    {
        return stringify(Gossiper.instance.getUnreachableMembers(), false);
    }

    public List<String> getUnreachableNodesWithPort()
    {
        return stringify(Gossiper.instance.getUnreachableMembers(), true);
    }

    public String[] getAllDataFileLocations()
    {
        String[] locations = DatabaseDescriptor.getAllDataFileLocations();
        for (int i = 0; i < locations.length; i++)
            locations[i] = FileUtils.getCanonicalPath(locations[i]);
        return locations;
    }

    public String getCommitLogLocation()
    {
        return FileUtils.getCanonicalPath(DatabaseDescriptor.getCommitLogLocation());
    }

    public String getSavedCachesLocation()
    {
        return FileUtils.getCanonicalPath(DatabaseDescriptor.getSavedCachesLocation());
    }

    private List<String> stringify(Iterable<InetAddressAndPort> endpoints, boolean withPort)
    {
        List<String> stringEndpoints = new ArrayList<>();
        for (InetAddressAndPort ep : endpoints)
        {
            stringEndpoints.add(ep.getHostAddress(withPort));
        }
        return stringEndpoints;
    }

    public int getCurrentGenerationNumber()
    {
        return Gossiper.instance.getCurrentGenerationNumber(FBUtilities.getBroadcastAddressAndPort());
    }

    public int forceKeyspaceCleanup(String keyspaceName, String... tables) throws IOException, ExecutionException, InterruptedException
    {
        return forceKeyspaceCleanup(0, keyspaceName, tables);
    }

    public int forceKeyspaceCleanup(int jobs, String keyspaceName, String... tables) throws IOException, ExecutionException, InterruptedException
    {
        if (SchemaConstants.isLocalSystemKeyspace(keyspaceName))
            throw new RuntimeException("Cleanup of the system keyspace is neither necessary nor wise");

        CompactionManager.AllSSTableOpStatus status = CompactionManager.AllSSTableOpStatus.SUCCESSFUL;
        for (ColumnFamilyStore cfStore : getValidColumnFamilies(false, false, keyspaceName, tables))
        {
            CompactionManager.AllSSTableOpStatus oneStatus = cfStore.forceCleanup(jobs);
            if (oneStatus != CompactionManager.AllSSTableOpStatus.SUCCESSFUL)
                status = oneStatus;
        }
        return status.statusCode;
    }

    public int scrub(boolean disableSnapshot, boolean skipCorrupted, String keyspaceName, String... tables) throws IOException, ExecutionException, InterruptedException
    {
        return scrub(disableSnapshot, skipCorrupted, true, 0, keyspaceName, tables);
    }

    public int scrub(boolean disableSnapshot, boolean skipCorrupted, boolean checkData, String keyspaceName, String... tables) throws IOException, ExecutionException, InterruptedException
    {
        return scrub(disableSnapshot, skipCorrupted, checkData, 0, keyspaceName, tables);
    }

    public int scrub(boolean disableSnapshot, boolean skipCorrupted, boolean checkData, int jobs, String keyspaceName, String... tables) throws IOException, ExecutionException, InterruptedException
    {
        return scrub(disableSnapshot, skipCorrupted, checkData, false, jobs, keyspaceName, tables);
    }

    public int scrub(boolean disableSnapshot, boolean skipCorrupted, boolean checkData, boolean reinsertOverflowedTTL, int jobs, String keyspaceName, String... tables) throws IOException, ExecutionException, InterruptedException
    {
        CompactionManager.AllSSTableOpStatus status = CompactionManager.AllSSTableOpStatus.SUCCESSFUL;
        for (ColumnFamilyStore cfStore : getValidColumnFamilies(true, false, keyspaceName, tables))
        {
            CompactionManager.AllSSTableOpStatus oneStatus = cfStore.scrub(disableSnapshot, skipCorrupted, reinsertOverflowedTTL, checkData, jobs);
            if (oneStatus != CompactionManager.AllSSTableOpStatus.SUCCESSFUL)
                status = oneStatus;
        }
        return status.statusCode;
    }

    @Deprecated
    public int verify(boolean extendedVerify, String keyspaceName, String... tableNames) throws IOException, ExecutionException, InterruptedException
    {
        return verify(extendedVerify, false, false, false, false, false, keyspaceName, tableNames);
    }

    public int verify(boolean extendedVerify, boolean checkVersion, boolean diskFailurePolicy, boolean mutateRepairStatus, boolean checkOwnsTokens, boolean quick, String keyspaceName, String... tableNames) throws IOException, ExecutionException, InterruptedException
    {
        CompactionManager.AllSSTableOpStatus status = CompactionManager.AllSSTableOpStatus.SUCCESSFUL;
        Verifier.Options options = Verifier.options().invokeDiskFailurePolicy(diskFailurePolicy)
                                                     .extendedVerification(extendedVerify)
                                                     .checkVersion(checkVersion)
                                                     .mutateRepairStatus(mutateRepairStatus)
                                                     .checkOwnsTokens(checkOwnsTokens)
                                                     .quick(quick).build();
        logger.info("Verifying {}.{} with options = {}", keyspaceName, Arrays.toString(tableNames), options);
        for (ColumnFamilyStore cfStore : getValidColumnFamilies(false, false, keyspaceName, tableNames))
        {
            CompactionManager.AllSSTableOpStatus oneStatus = cfStore.verify(options);
            if (oneStatus != CompactionManager.AllSSTableOpStatus.SUCCESSFUL)
                status = oneStatus;
        }
        return status.statusCode;
    }

    public int upgradeSSTables(String keyspaceName, boolean excludeCurrentVersion, String... tableNames) throws IOException, ExecutionException, InterruptedException
    {
        return upgradeSSTables(keyspaceName, excludeCurrentVersion, 0, tableNames);
    }

    public int upgradeSSTables(String keyspaceName, boolean excludeCurrentVersion, int jobs, String... tableNames) throws IOException, ExecutionException, InterruptedException
    {
        CompactionManager.AllSSTableOpStatus status = CompactionManager.AllSSTableOpStatus.SUCCESSFUL;
        for (ColumnFamilyStore cfStore : getValidColumnFamilies(true, true, keyspaceName, tableNames))
        {
            CompactionManager.AllSSTableOpStatus oneStatus = cfStore.sstablesRewrite(excludeCurrentVersion, jobs);
            if (oneStatus != CompactionManager.AllSSTableOpStatus.SUCCESSFUL)
                status = oneStatus;
        }
        return status.statusCode;
    }

    public void forceKeyspaceCompaction(boolean splitOutput, String keyspaceName, String... tableNames) throws IOException, ExecutionException, InterruptedException
    {
        for (ColumnFamilyStore cfStore : getValidColumnFamilies(true, false, keyspaceName, tableNames))
        {
            cfStore.forceMajorCompaction(splitOutput);
        }
    }

    public int relocateSSTables(String keyspaceName, String ... columnFamilies) throws IOException, ExecutionException, InterruptedException
    {
        return relocateSSTables(0, keyspaceName, columnFamilies);
    }

    public int relocateSSTables(int jobs, String keyspaceName, String ... columnFamilies) throws IOException, ExecutionException, InterruptedException
    {
        CompactionManager.AllSSTableOpStatus status = CompactionManager.AllSSTableOpStatus.SUCCESSFUL;
        for (ColumnFamilyStore cfs : getValidColumnFamilies(false, false, keyspaceName, columnFamilies))
        {
            CompactionManager.AllSSTableOpStatus oneStatus = cfs.relocateSSTables(jobs);
            if (oneStatus != CompactionManager.AllSSTableOpStatus.SUCCESSFUL)
                status = oneStatus;
        }
        return status.statusCode;
    }

    public int garbageCollect(String tombstoneOptionString, int jobs, String keyspaceName, String ... columnFamilies) throws IOException, ExecutionException, InterruptedException
    {
        TombstoneOption tombstoneOption = TombstoneOption.valueOf(tombstoneOptionString);
        CompactionManager.AllSSTableOpStatus status = CompactionManager.AllSSTableOpStatus.SUCCESSFUL;
        for (ColumnFamilyStore cfs : getValidColumnFamilies(false, false, keyspaceName, columnFamilies))
        {
            CompactionManager.AllSSTableOpStatus oneStatus = cfs.garbageCollect(tombstoneOption, jobs);
            if (oneStatus != CompactionManager.AllSSTableOpStatus.SUCCESSFUL)
                status = oneStatus;
        }
        return status.statusCode;
    }

    /**
     * Takes the snapshot of a multiple column family from different keyspaces. A snapshot name must be specified.
     *
     * @param tag
     *            the tag given to the snapshot; may not be null or empty
     * @param options
     *            Map of options (skipFlush is the only supported option for now)
     * @param entities
     *            list of keyspaces / tables in the form of empty | ks1 ks2 ... | ks1.cf1,ks2.cf2,...
     */
    @Override
    public void takeSnapshot(String tag, Map<String, String> options, String... entities) throws IOException
    {
        boolean skipFlush = Boolean.parseBoolean(options.getOrDefault("skipFlush", "false"));

        if (entities != null && entities.length > 0 && entities[0].contains("."))
        {
            takeMultipleTableSnapshot(tag, skipFlush, entities);
        }
        else
        {
            takeSnapshot(tag, skipFlush, entities);
        }
    }

    /**
     * Takes the snapshot of a specific table. A snapshot name must be
     * specified.
     *
     * @param keyspaceName
     *            the keyspace which holds the specified table
     * @param tableName
     *            the table to snapshot
     * @param tag
     *            the tag given to the snapshot; may not be null or empty
     */
    public void takeTableSnapshot(String keyspaceName, String tableName, String tag)
            throws IOException
    {
        takeMultipleTableSnapshot(tag, false, keyspaceName + "." + tableName);
    }

    public void forceKeyspaceCompactionForTokenRange(String keyspaceName, String startToken, String endToken, String... tableNames) throws IOException, ExecutionException, InterruptedException
    {
        Collection<Range<Token>> tokenRanges = createRepairRangeFrom(startToken, endToken);

        for (ColumnFamilyStore cfStore : getValidColumnFamilies(true, false, keyspaceName, tableNames))
        {
            cfStore.forceCompactionForTokenRange(tokenRanges);
        }
    }

    /**
     * Takes the snapshot for the given keyspaces. A snapshot name must be specified.
     *
     * @param tag the tag given to the snapshot; may not be null or empty
     * @param keyspaceNames the names of the keyspaces to snapshot; empty means "all."
     */
    public void takeSnapshot(String tag, String... keyspaceNames) throws IOException
    {
        takeSnapshot(tag, false, keyspaceNames);
    }

    /**
     * Takes the snapshot of a multiple column family from different keyspaces. A snapshot name must be specified.
     *
     * @param tag
     *            the tag given to the snapshot; may not be null or empty
     * @param tableList
     *            list of tables from different keyspace in the form of ks1.cf1 ks2.cf2
     */
    public void takeMultipleTableSnapshot(String tag, String... tableList)
            throws IOException
    {
        takeMultipleTableSnapshot(tag, false, tableList);
    }

    /**
     * Takes the snapshot for the given keyspaces. A snapshot name must be specified.
     *
     * @param tag the tag given to the snapshot; may not be null or empty
     * @param skipFlush Skip blocking flush of memtable
     * @param keyspaceNames the names of the keyspaces to snapshot; empty means "all."
     */
    private void takeSnapshot(String tag, boolean skipFlush, String... keyspaceNames) throws IOException
    {
        if (operationMode == Mode.JOINING)
            throw new IOException("Cannot snapshot until bootstrap completes");
        if (tag == null || tag.equals(""))
            throw new IOException("You must supply a snapshot name.");

        Iterable<Keyspace> keyspaces;
        if (keyspaceNames.length == 0)
        {
            keyspaces = Keyspace.all();
        }
        else
        {
            ArrayList<Keyspace> t = new ArrayList<>(keyspaceNames.length);
            for (String keyspaceName : keyspaceNames)
                t.add(getValidKeyspace(keyspaceName));
            keyspaces = t;
        }

        // Do a check to see if this snapshot exists before we actually snapshot
        for (Keyspace keyspace : keyspaces)
            if (keyspace.snapshotExists(tag))
                throw new IOException("Snapshot " + tag + " already exists.");


        for (Keyspace keyspace : keyspaces)
            keyspace.snapshot(tag, null, skipFlush);
    }

    /**
     * Takes the snapshot of a multiple column family from different keyspaces. A snapshot name must be specified.
     *
     *
     * @param tag
     *            the tag given to the snapshot; may not be null or empty
     * @param skipFlush
     *            Skip blocking flush of memtable
     * @param tableList
     *            list of tables from different keyspace in the form of ks1.cf1 ks2.cf2
     */
    private void takeMultipleTableSnapshot(String tag, boolean skipFlush, String... tableList)
            throws IOException
    {
        Map<Keyspace, List<String>> keyspaceColumnfamily = new HashMap<Keyspace, List<String>>();
        for (String table : tableList)
        {
            String splittedString[] = StringUtils.split(table, '.');
            if (splittedString.length == 2)
            {
                String keyspaceName = splittedString[0];
                String tableName = splittedString[1];

                if (keyspaceName == null)
                    throw new IOException("You must supply a keyspace name");
                if (operationMode.equals(Mode.JOINING))
                    throw new IOException("Cannot snapshot until bootstrap completes");

                if (tableName == null)
                    throw new IOException("You must supply a table name");
                if (tag == null || tag.equals(""))
                    throw new IOException("You must supply a snapshot name.");

                Keyspace keyspace = getValidKeyspace(keyspaceName);
                ColumnFamilyStore columnFamilyStore = keyspace.getColumnFamilyStore(tableName);
                // As there can be multiple column family from same keyspace check if snapshot exist for that specific
                // columnfamily and not for whole keyspace

                if (columnFamilyStore.snapshotExists(tag))
                    throw new IOException("Snapshot " + tag + " already exists.");
                if (!keyspaceColumnfamily.containsKey(keyspace))
                {
                    keyspaceColumnfamily.put(keyspace, new ArrayList<String>());
                }

                // Add Keyspace columnfamily to map in order to support atomicity for snapshot process.
                // So no snapshot should happen if any one of the above conditions fail for any keyspace or columnfamily
                keyspaceColumnfamily.get(keyspace).add(tableName);

            }
            else
            {
                throw new IllegalArgumentException(
                        "Cannot take a snapshot on secondary index or invalid column family name. You must supply a column family name in the form of keyspace.columnfamily");
            }
        }

        for (Entry<Keyspace, List<String>> entry : keyspaceColumnfamily.entrySet())
        {
            for (String table : entry.getValue())
                entry.getKey().snapshot(tag, table, skipFlush);
        }

    }

    private void verifyKeyspaceIsValid(String keyspaceName)
    {
        if (null != VirtualKeyspaceRegistry.instance.getKeyspaceNullable(keyspaceName))
            throw new IllegalArgumentException("Cannot perform any operations against virtual keyspace " + keyspaceName);

        if (!Schema.instance.getKeyspaces().contains(keyspaceName))
            throw new IllegalArgumentException("Keyspace " + keyspaceName + " does not exist");
    }

    private Keyspace getValidKeyspace(String keyspaceName)
    {
        verifyKeyspaceIsValid(keyspaceName);
        return Keyspace.open(keyspaceName);
    }

    /**
     * Remove the snapshot with the given name from the given keyspaces.
     * If no tag is specified we will remove all snapshots.
     */
    public void clearSnapshot(String tag, String... keyspaceNames) throws IOException
    {
        if(tag == null)
            tag = "";

        Set<String> keyspaces = new HashSet<>();
        for (String dataDir : DatabaseDescriptor.getAllDataFileLocations())
        {
            for(String keyspaceDir : new File(dataDir).list())
            {
                // Only add a ks if it has been specified as a param, assuming params were actually provided.
                if (keyspaceNames.length > 0 && !Arrays.asList(keyspaceNames).contains(keyspaceDir))
                    continue;
                keyspaces.add(keyspaceDir);
            }
        }

        for (String keyspace : keyspaces)
            Keyspace.clearSnapshot(tag, keyspace);

        if (logger.isDebugEnabled())
            logger.debug("Cleared out snapshot directories");
    }

    public Map<String, TabularData> getSnapshotDetails()
    {
        Map<String, TabularData> snapshotMap = new HashMap<>();
        for (Keyspace keyspace : Keyspace.all())
        {
            for (ColumnFamilyStore cfStore : keyspace.getColumnFamilyStores())
            {
                for (Map.Entry<String, Directories.SnapshotSizeDetails> snapshotDetail : cfStore.getSnapshotDetails().entrySet())
                {
                    TabularDataSupport data = (TabularDataSupport)snapshotMap.get(snapshotDetail.getKey());
                    if (data == null)
                    {
                        data = new TabularDataSupport(SnapshotDetailsTabularData.TABULAR_TYPE);
                        snapshotMap.put(snapshotDetail.getKey(), data);
                    }

                    SnapshotDetailsTabularData.from(snapshotDetail.getKey(), keyspace.getName(), cfStore.getTableName(), snapshotDetail, data);
                }
            }
        }
        return snapshotMap;
    }

    public long trueSnapshotsSize()
    {
        long total = 0;
        for (Keyspace keyspace : Keyspace.all())
        {
            if (SchemaConstants.isLocalSystemKeyspace(keyspace.getName()))
                continue;

            for (ColumnFamilyStore cfStore : keyspace.getColumnFamilyStores())
            {
                total += cfStore.trueSnapshotsSize();
            }
        }

        return total;
    }

    public void refreshSizeEstimates() throws ExecutionException
    {
        cleanupSizeEstimates();
        FBUtilities.waitOnFuture(ScheduledExecutors.optionalTasks.submit(SizeEstimatesRecorder.instance));
    }

    public void cleanupSizeEstimates()
    {
        SetMultimap<String, String> sizeEstimates = SystemKeyspace.getTablesWithSizeEstimates();

        for (Entry<String, Collection<String>> tablesByKeyspace : sizeEstimates.asMap().entrySet())
        {
            String keyspace = tablesByKeyspace.getKey();
            if (!Schema.instance.getKeyspaces().contains(keyspace))
            {
                SystemKeyspace.clearSizeEstimates(keyspace);
            }
            else
            {
                for (String table : tablesByKeyspace.getValue())
                {
                    if (Schema.instance.getTableMetadataRef(keyspace, table) == null)
                        SystemKeyspace.clearSizeEstimates(keyspace, table);
                }
            }
        }
    }

    /**
     * @param allowIndexes Allow index CF names to be passed in
     * @param autoAddIndexes Automatically add secondary indexes if a CF has them
     * @param keyspaceName keyspace
     * @param cfNames CFs
     * @throws java.lang.IllegalArgumentException when given CF name does not exist
     */
    public Iterable<ColumnFamilyStore> getValidColumnFamilies(boolean allowIndexes, boolean autoAddIndexes, String keyspaceName, String... cfNames) throws IOException
    {
        Keyspace keyspace = getValidKeyspace(keyspaceName);
        return keyspace.getValidColumnFamilies(allowIndexes, autoAddIndexes, cfNames);
    }

    /**
     * Flush all memtables for a keyspace and column families.
     * @param keyspaceName
     * @param tableNames
     * @throws IOException
     */
    public void forceKeyspaceFlush(String keyspaceName, String... tableNames) throws IOException
    {
        for (ColumnFamilyStore cfStore : getValidColumnFamilies(true, false, keyspaceName, tableNames))
        {
            logger.debug("Forcing flush on keyspace {}, CF {}", keyspaceName, cfStore.name);
            cfStore.forceBlockingFlush();
        }
    }

    public int repairAsync(String keyspace, Map<String, String> repairSpec)
    {
        return repair(keyspace, repairSpec, Collections.emptyList()).left;
    }

    public Pair<Integer, Future<?>> repair(String keyspace, Map<String, String> repairSpec, List<ProgressListener> listeners)
    {
        RepairOption option = RepairOption.parse(repairSpec, tokenMetadata.partitioner);
        // if ranges are not specified
        if (option.getRanges().isEmpty())
        {
            if (option.isPrimaryRange())
            {
                // when repairing only primary range, neither dataCenters nor hosts can be set
                if (option.getDataCenters().isEmpty() && option.getHosts().isEmpty())
                    option.getRanges().addAll(getPrimaryRanges(keyspace));
                    // except dataCenters only contain local DC (i.e. -local)
                else if (option.isInLocalDCOnly())
                    option.getRanges().addAll(getPrimaryRangesWithinDC(keyspace));
                else
                    throw new IllegalArgumentException("You need to run primary range repair on all nodes in the cluster.");
            }
            else
            {
                Iterables.addAll(option.getRanges(), getLocalReplicas(keyspace).onlyFull().ranges());
            }
        }
        if (option.getRanges().isEmpty() || Keyspace.open(keyspace).getReplicationStrategy().getReplicationFactor().allReplicas < 2)
            return Pair.create(0, Futures.immediateFuture(null));

        int cmd = nextRepairCommand.incrementAndGet();
        return Pair.create(cmd, ActiveRepairService.repairCommandExecutor.submit(createRepairTask(cmd, keyspace, option, listeners)));
    }

    /**
     * Create collection of ranges that match ring layout from given tokens.
     *
     * @param beginToken beginning token of the range
     * @param endToken end token of the range
     * @return collection of ranges that match ring layout in TokenMetadata
     */
    @VisibleForTesting
    Collection<Range<Token>> createRepairRangeFrom(String beginToken, String endToken)
    {
        Token parsedBeginToken = getTokenFactory().fromString(beginToken);
        Token parsedEndToken = getTokenFactory().fromString(endToken);

        // Break up given range to match ring layout in TokenMetadata
        ArrayList<Range<Token>> repairingRange = new ArrayList<>();

        ArrayList<Token> tokens = new ArrayList<>(tokenMetadata.sortedTokens());
        if (!tokens.contains(parsedBeginToken))
        {
            tokens.add(parsedBeginToken);
        }
        if (!tokens.contains(parsedEndToken))
        {
            tokens.add(parsedEndToken);
        }
        // tokens now contain all tokens including our endpoints
        Collections.sort(tokens);

        int start = tokens.indexOf(parsedBeginToken), end = tokens.indexOf(parsedEndToken);
        for (int i = start; i != end; i = (i+1) % tokens.size())
        {
            Range<Token> range = new Range<>(tokens.get(i), tokens.get((i+1) % tokens.size()));
            repairingRange.add(range);
        }

        return repairingRange;
    }

    public TokenFactory getTokenFactory()
    {
        return tokenMetadata.partitioner.getTokenFactory();
    }

    private FutureTask<Object> createRepairTask(final int cmd, final String keyspace, final RepairOption options, List<ProgressListener> listeners)
    {
        if (!options.getDataCenters().isEmpty() && !options.getDataCenters().contains(DatabaseDescriptor.getLocalDataCenter()))
        {
            throw new IllegalArgumentException("the local data center must be part of the repair");
        }

        RepairRunnable task = new RepairRunnable(this, cmd, options, keyspace);
        task.addProgressListener(progressSupport);
        for (ProgressListener listener : listeners)
            task.addProgressListener(listener);

        if (options.isTraced())
        {
            Runnable r = () ->
            {
                try
                {
                    task.run();
                }
                finally
                {
                    ExecutorLocals.set(null);
                }
            };
            return new FutureTask<>(r, null);
        }
        return new FutureTask<>(task, null);
    }

    public void forceTerminateAllRepairSessions()
    {
        ActiveRepairService.instance.terminateSessions();
    }

    @Nullable
    public List<String> getParentRepairStatus(int cmd)
    {
        Pair<ActiveRepairService.ParentRepairStatus, List<String>> pair = ActiveRepairService.instance.getRepairStatus(cmd);
        return pair == null ? null :
               ImmutableList.<String>builder().add(pair.left.name()).addAll(pair.right).build();
    }

    public void setRepairSessionMaxTreeDepth(int depth)
    {
        DatabaseDescriptor.setRepairSessionMaxTreeDepth(depth);
    }

    public int getRepairSessionMaxTreeDepth()
    {
        return DatabaseDescriptor.getRepairSessionMaxTreeDepth();
    }

    /* End of MBean interface methods */

    /**
     * Get the "primary ranges" for the specified keyspace and endpoint.
     * "Primary ranges" are the ranges that the node is responsible for storing replica primarily.
     * The node that stores replica primarily is defined as the first node returned
     * by {@link AbstractReplicationStrategy#calculateNaturalReplicas}.
     *
     * @param keyspace Keyspace name to check primary ranges
     * @param ep endpoint we are interested in.
     * @return primary ranges for the specified endpoint.
     */
    public Collection<Range<Token>> getPrimaryRangesForEndpoint(String keyspace, InetAddressAndPort ep)
    {
        AbstractReplicationStrategy strategy = Keyspace.open(keyspace).getReplicationStrategy();
        Collection<Range<Token>> primaryRanges = new HashSet<>();
        TokenMetadata metadata = tokenMetadata.cloneOnlyTokenMap();
        for (Token token : metadata.sortedTokens())
        {
            EndpointsForRange replicas = strategy.calculateNaturalReplicas(token, metadata);
            if (replicas.size() > 0 && replicas.get(0).endpoint().equals(ep))
            {
                Preconditions.checkState(replicas.get(0).isFull());
                primaryRanges.add(new Range<>(metadata.getPredecessor(token), token));
            }
        }
        return primaryRanges;
    }

    /**
     * Get the "primary ranges" within local DC for the specified keyspace and endpoint.
     *
     * @see #getPrimaryRangesForEndpoint(String, InetAddressAndPort)
     * @param keyspace Keyspace name to check primary ranges
     * @param referenceEndpoint endpoint we are interested in.
     * @return primary ranges within local DC for the specified endpoint.
     */
    public Collection<Range<Token>> getPrimaryRangeForEndpointWithinDC(String keyspace, InetAddressAndPort referenceEndpoint)
    {
        TokenMetadata metadata = tokenMetadata.cloneOnlyTokenMap();
        String localDC = DatabaseDescriptor.getEndpointSnitch().getDatacenter(referenceEndpoint);
        Collection<InetAddressAndPort> localDcNodes = metadata.getTopology().getDatacenterEndpoints().get(localDC);
        AbstractReplicationStrategy strategy = Keyspace.open(keyspace).getReplicationStrategy();

        Collection<Range<Token>> localDCPrimaryRanges = new HashSet<>();
        for (Token token : metadata.sortedTokens())
        {
            EndpointsForRange replicas = strategy.calculateNaturalReplicas(token, metadata);
            for (Replica replica : replicas)
            {
                if (localDcNodes.contains(replica.endpoint()))
                {
                    if (replica.endpoint().equals(referenceEndpoint))
                    {
                        localDCPrimaryRanges.add(new Range<>(metadata.getPredecessor(token), token));
                    }
                    break;
                }
            }
        }

        return localDCPrimaryRanges;
    }

    /**
     * Get all ranges that span the ring given a set
     * of tokens. All ranges are in sorted order of
     * ranges.
     * @return ranges in sorted order
    */
    public List<Range<Token>> getAllRanges(List<Token> sortedTokens)
    {
        if (logger.isTraceEnabled())
            logger.trace("computing ranges for {}", StringUtils.join(sortedTokens, ", "));

        if (sortedTokens.isEmpty())
            return Collections.emptyList();
        int size = sortedTokens.size();
        List<Range<Token>> ranges = new ArrayList<>(size + 1);
        for (int i = 1; i < size; ++i)
        {
            Range<Token> range = new Range<>(sortedTokens.get(i - 1), sortedTokens.get(i));
            ranges.add(range);
        }
        Range<Token> range = new Range<>(sortedTokens.get(size - 1), sortedTokens.get(0));
        ranges.add(range);

        return ranges;
    }

    /**
     * This method returns the N endpoints that are responsible for storing the
     * specified key i.e for replication.
     *
     * @param keyspaceName keyspace name also known as keyspace
     * @param cf Column family name
     * @param key key for which we need to find the endpoint
     * @return the endpoint responsible for this key
     */
    @Deprecated
    public List<InetAddress> getNaturalEndpoints(String keyspaceName, String cf, String key)
    {
        EndpointsForToken replicas = getNaturalReplicasForToken(keyspaceName, cf, key);
        List<InetAddress> inetList = new ArrayList<>(replicas.size());
        replicas.forEach(r -> inetList.add(r.endpoint().address));
        return inetList;
    }

    public List<String> getNaturalEndpointsWithPort(String keyspaceName, String cf, String key)
    {
        return Replicas.stringify(getNaturalReplicasForToken(keyspaceName, cf, key), true);
    }

    @Deprecated
    public List<InetAddress> getNaturalEndpoints(String keyspaceName, ByteBuffer key)
    {
        EndpointsForToken replicas = getNaturalReplicasForToken(keyspaceName, key);
        List<InetAddress> inetList = new ArrayList<>(replicas.size());
        replicas.forEach(r -> inetList.add(r.endpoint().address));
        return inetList;
    }

    public List<String> getNaturalEndpointsWithPort(String keyspaceName, ByteBuffer key)
    {
        EndpointsForToken replicas = getNaturalReplicasForToken(keyspaceName, key);
        return Replicas.stringify(replicas, true);
    }

    public List<String> getReplicas(String keyspaceName, String cf, String key)
    {
        List<String> res = new ArrayList<>();
        for (Replica replica : getNaturalReplicasForToken(keyspaceName, cf, key))
        {
            res.add(replica.toString());
        }
        return res;
    }

    public EndpointsForToken getNaturalReplicasForToken(String keyspaceName, String cf, String key)
    {
        KeyspaceMetadata ksMetaData = Schema.instance.getKeyspaceMetadata(keyspaceName);
        if (ksMetaData == null)
            throw new IllegalArgumentException("Unknown keyspace '" + keyspaceName + "'");

        TableMetadata metadata = ksMetaData.getTableOrViewNullable(cf);
        if (metadata == null)
            throw new IllegalArgumentException("Unknown table '" + cf + "' in keyspace '" + keyspaceName + "'");

        return getNaturalReplicasForToken(keyspaceName, metadata.partitionKeyType.fromString(key));
    }

    public EndpointsForToken getNaturalReplicasForToken(String keyspaceName, ByteBuffer key)
    {
        Token token = tokenMetadata.partitioner.getToken(key);
        return Keyspace.open(keyspaceName).getReplicationStrategy().getNaturalReplicasForToken(token);
    }

    public void setLoggingLevel(String classQualifier, String rawLevel) throws Exception
    {
        LoggingSupportFactory.getLoggingSupport().setLoggingLevel(classQualifier, rawLevel);
    }

    /**
     * @return the runtime logging levels for all the configured loggers
     */
    @Override
    public Map<String,String> getLoggingLevels()
    {
        return LoggingSupportFactory.getLoggingSupport().getLoggingLevels();
    }

    /**
     * @return list of Token ranges (_not_ keys!) together with estimated key count,
     *      breaking up the data this node is responsible for into pieces of roughly keysPerSplit
     */
    public List<Pair<Range<Token>, Long>> getSplits(String keyspaceName, String cfName, Range<Token> range, int keysPerSplit)
    {
        Keyspace t = Keyspace.open(keyspaceName);
        ColumnFamilyStore cfs = t.getColumnFamilyStore(cfName);
        List<DecoratedKey> keys = keySamples(Collections.singleton(cfs), range);

        long totalRowCountEstimate = cfs.estimatedKeysForRange(range);

        // splitCount should be much smaller than number of key samples, to avoid huge sampling error
        int minSamplesPerSplit = 4;
        int maxSplitCount = keys.size() / minSamplesPerSplit + 1;
        int splitCount = Math.max(1, Math.min(maxSplitCount, (int)(totalRowCountEstimate / keysPerSplit)));

        List<Token> tokens = keysToTokens(range, keys);
        return getSplits(tokens, splitCount, cfs);
    }

    private List<Pair<Range<Token>, Long>> getSplits(List<Token> tokens, int splitCount, ColumnFamilyStore cfs)
    {
        double step = (double) (tokens.size() - 1) / splitCount;
        Token prevToken = tokens.get(0);
        List<Pair<Range<Token>, Long>> splits = Lists.newArrayListWithExpectedSize(splitCount);
        for (int i = 1; i <= splitCount; i++)
        {
            int index = (int) Math.round(i * step);
            Token token = tokens.get(index);
            Range<Token> range = new Range<>(prevToken, token);
            // always return an estimate > 0 (see CASSANDRA-7322)
            splits.add(Pair.create(range, Math.max(cfs.metadata().params.minIndexInterval, cfs.estimatedKeysForRange(range))));
            prevToken = token;
        }
        return splits;
    }

    private List<Token> keysToTokens(Range<Token> range, List<DecoratedKey> keys)
    {
        List<Token> tokens = Lists.newArrayListWithExpectedSize(keys.size() + 2);
        tokens.add(range.left);
        for (DecoratedKey key : keys)
            tokens.add(key.getToken());
        tokens.add(range.right);
        return tokens;
    }

    private List<DecoratedKey> keySamples(Iterable<ColumnFamilyStore> cfses, Range<Token> range)
    {
        List<DecoratedKey> keys = new ArrayList<>();
        for (ColumnFamilyStore cfs : cfses)
            Iterables.addAll(keys, cfs.keySamples(range));
        FBUtilities.sortSampledKeys(keys, range);
        return keys;
    }

    /**
     * Broadcast leaving status and update local tokenMetadata accordingly
     */
    private void startLeaving()
    {
        Gossiper.instance.addLocalApplicationState(ApplicationState.STATUS_WITH_PORT, valueFactory.leaving(getLocalTokens()));
        Gossiper.instance.addLocalApplicationState(ApplicationState.STATUS, valueFactory.leaving(getLocalTokens()));
        tokenMetadata.addLeavingEndpoint(FBUtilities.getBroadcastAddressAndPort());
        PendingRangeCalculatorService.instance.update();
    }

    public void decommission(boolean force) throws InterruptedException
    {
        TokenMetadata metadata = tokenMetadata.cloneAfterAllLeft();
        if (operationMode != Mode.LEAVING)
        {
            if (!tokenMetadata.isMember(FBUtilities.getBroadcastAddressAndPort()))
                throw new UnsupportedOperationException("local node is not a member of the token ring yet");
            if (metadata.getAllEndpoints().size() < 2)
                    throw new UnsupportedOperationException("no other normal nodes in the ring; decommission would be pointless");
            if (operationMode != Mode.NORMAL)
                throw new UnsupportedOperationException("Node in " + operationMode + " state; wait for status to become normal or restart");
        }
        if (!isDecommissioning.compareAndSet(false, true))
            throw new IllegalStateException("Node is still decommissioning. Check nodetool netstats.");

        if (logger.isDebugEnabled())
            logger.debug("DECOMMISSIONING");

        try
        {
            PendingRangeCalculatorService.instance.blockUntilFinished();

            String dc = DatabaseDescriptor.getEndpointSnitch().getLocalDatacenter();

            if (operationMode != Mode.LEAVING) // If we're already decommissioning there is no point checking RF/pending ranges
            {
                int rf, numNodes;
                for (String keyspaceName : Schema.instance.getNonLocalStrategyKeyspaces())
                {
                    if (!force)
                    {
                        Keyspace keyspace = Keyspace.open(keyspaceName);
                        if (keyspace.getReplicationStrategy() instanceof NetworkTopologyStrategy)
                        {
                            NetworkTopologyStrategy strategy = (NetworkTopologyStrategy) keyspace.getReplicationStrategy();
                            rf = strategy.getReplicationFactor(dc).allReplicas;
                            numNodes = metadata.getTopology().getDatacenterEndpoints().get(dc).size();
                        }
                        else
                        {
                            numNodes = metadata.getAllEndpoints().size();
                            rf = keyspace.getReplicationStrategy().getReplicationFactor().allReplicas;
                        }

                        if (numNodes <= rf)
                            throw new UnsupportedOperationException("Not enough live nodes to maintain replication factor in keyspace "
                                                                    + keyspaceName + " (RF = " + rf + ", N = " + numNodes + ")."
                                                                    + " Perform a forceful decommission to ignore.");
                    }
                    // TODO: do we care about fixing transient/full self-movements here? probably
                    if (tokenMetadata.getPendingRanges(keyspaceName, FBUtilities.getBroadcastAddressAndPort()).size() > 0)
                        throw new UnsupportedOperationException("data is currently moving to this node; unable to leave the ring");
                }
            }

            startLeaving();
            long timeout = Math.max(RING_DELAY, BatchlogManager.instance.getBatchlogTimeout());
            setMode(Mode.LEAVING, "sleeping " + timeout + " ms for batch processing and pending range setup", true);
            Thread.sleep(timeout);

            Runnable finishLeaving = new Runnable()
            {
                public void run()
                {
                    shutdownClientServers();
                    Gossiper.instance.stop();
                    try
                    {
                        MessagingService.instance().shutdown();
                    }
                    catch (IOError ioe)
                    {
                        logger.info("failed to shutdown message service: {}", ioe);
                    }
                    Stage.shutdownNow();
                    SystemKeyspace.setBootstrapState(SystemKeyspace.BootstrapState.DECOMMISSIONED);
                    setMode(Mode.DECOMMISSIONED, true);
                    // let op be responsible for killing the process
                }
            };
            unbootstrap(finishLeaving);
        }
        catch (InterruptedException e)
        {
            throw new RuntimeException("Node interrupted while decommissioning");
        }
        catch (ExecutionException e)
        {
            logger.error("Error while decommissioning node ", e.getCause());
            throw new RuntimeException("Error while decommissioning node: " + e.getCause().getMessage());
        }
        finally
        {
            isDecommissioning.set(false);
        }
    }

    private void leaveRing()
    {
        SystemKeyspace.setBootstrapState(SystemKeyspace.BootstrapState.NEEDS_BOOTSTRAP);
        tokenMetadata.removeEndpoint(FBUtilities.getBroadcastAddressAndPort());
        PendingRangeCalculatorService.instance.update();

        Gossiper.instance.addLocalApplicationState(ApplicationState.STATUS_WITH_PORT, valueFactory.left(getLocalTokens(),Gossiper.computeExpireTime()));
        Gossiper.instance.addLocalApplicationState(ApplicationState.STATUS, valueFactory.left(getLocalTokens(),Gossiper.computeExpireTime()));
        int delay = Math.max(RING_DELAY, Gossiper.intervalInMillis * 2);
        logger.info("Announcing that I have left the ring for {}ms", delay);
        Uninterruptibles.sleepUninterruptibly(delay, MILLISECONDS);
    }

    private void unbootstrap(Runnable onFinish) throws ExecutionException, InterruptedException
    {
        Map<String, EndpointsByReplica> rangesToStream = new HashMap<>();

        for (String keyspaceName : Schema.instance.getNonLocalStrategyKeyspaces())
        {
            EndpointsByReplica rangesMM = getChangedReplicasForLeaving(keyspaceName, FBUtilities.getBroadcastAddressAndPort(), tokenMetadata, Keyspace.open(keyspaceName).getReplicationStrategy());

            if (logger.isDebugEnabled())
                logger.debug("Ranges needing transfer are [{}]", StringUtils.join(rangesMM.keySet(), ","));

            rangesToStream.put(keyspaceName, rangesMM);
        }

        setMode(Mode.LEAVING, "replaying batch log and streaming data to other nodes", true);

        // Start with BatchLog replay, which may create hints but no writes since this is no longer a valid endpoint.
        Future<?> batchlogReplay = BatchlogManager.instance.startBatchlogReplay();
        Future<StreamState> streamSuccess = streamRanges(rangesToStream);

        // Wait for batch log to complete before streaming hints.
        logger.debug("waiting for batch log processing.");
        batchlogReplay.get();

        setMode(Mode.LEAVING, "streaming hints to other nodes", true);

        Future hintsSuccess = streamHints();

        // wait for the transfer runnables to signal the latch.
        logger.debug("waiting for stream acks.");
        streamSuccess.get();
        hintsSuccess.get();
        logger.debug("stream acks all received.");
        leaveRing();
        onFinish.run();
    }

    private Future streamHints()
    {
        return HintsService.instance.transferHints(this::getPreferredHintsStreamTarget);
    }

    private static EndpointsForRange getStreamCandidates(Collection<InetAddressAndPort> endpoints)
    {
        endpoints = endpoints.stream()
                             .filter(endpoint -> FailureDetector.instance.isAlive(endpoint) && !FBUtilities.getBroadcastAddressAndPort().equals(endpoint))
                             .collect(Collectors.toList());

        return SystemReplicas.getSystemReplicas(endpoints);
    }
    /**
     * Find the best target to stream hints to. Currently the closest peer according to the snitch
     */
    private UUID getPreferredHintsStreamTarget()
    {
        Set<InetAddressAndPort> endpoints = StorageService.instance.getTokenMetadata().cloneAfterAllLeft().getAllEndpoints();

        EndpointsForRange candidates = getStreamCandidates(endpoints);
        if (candidates.isEmpty())
        {
            logger.warn("Unable to stream hints since no live endpoints seen");
            throw new RuntimeException("Unable to stream hints since no live endpoints seen");
        }
        else
        {
            // stream to the closest peer as chosen by the snitch
            candidates = DatabaseDescriptor.getEndpointSnitch().sortedByProximity(FBUtilities.getBroadcastAddressAndPort(), candidates);
            InetAddressAndPort hintsDestinationHost = candidates.get(0).endpoint();
            return tokenMetadata.getHostId(hintsDestinationHost);
        }
    }

    public void move(String newToken) throws IOException
    {
        try
        {
            getTokenFactory().validate(newToken);
        }
        catch (ConfigurationException e)
        {
            throw new IOException(e.getMessage());
        }
        move(getTokenFactory().fromString(newToken));
    }

    /**
     * move the node to new token or find a new token to boot to according to load
     *
     * @param newToken new token to boot to, or if null, find balanced token to boot to
     *
     * @throws IOException on any I/O operation error
     */
    private void move(Token newToken) throws IOException
    {
        if (newToken == null)
            throw new IOException("Can't move to the undefined (null) token.");

        if (tokenMetadata.sortedTokens().contains(newToken))
            throw new IOException("target token " + newToken + " is already owned by another node.");

        // address of the current node
        InetAddressAndPort localAddress = FBUtilities.getBroadcastAddressAndPort();

        // This doesn't make any sense in a vnodes environment.
        if (getTokenMetadata().getTokens(localAddress).size() > 1)
        {
            logger.error("Invalid request to move(Token); This node has more than one token and cannot be moved thusly.");
            throw new UnsupportedOperationException("This node has more than one token and cannot be moved thusly.");
        }

        List<String> keyspacesToProcess = Schema.instance.getNonLocalStrategyKeyspaces();

        PendingRangeCalculatorService.instance.blockUntilFinished();
        // checking if data is moving to this node
        for (String keyspaceName : keyspacesToProcess)
        {
            // TODO: do we care about fixing transient/full self-movements here?
            if (tokenMetadata.getPendingRanges(keyspaceName, localAddress).size() > 0)
                throw new UnsupportedOperationException("data is currently moving to this node; unable to leave the ring");
        }

        Gossiper.instance.addLocalApplicationState(ApplicationState.STATUS_WITH_PORT, valueFactory.moving(newToken));
        Gossiper.instance.addLocalApplicationState(ApplicationState.STATUS, valueFactory.moving(newToken));
        setMode(Mode.MOVING, String.format("Moving %s from %s to %s.", localAddress, getLocalTokens().iterator().next(), newToken), true);

        setMode(Mode.MOVING, String.format("Sleeping %s ms before start streaming/fetching ranges", RING_DELAY), true);
        Uninterruptibles.sleepUninterruptibly(RING_DELAY, MILLISECONDS);

        RangeRelocator relocator = new RangeRelocator(Collections.singleton(newToken), keyspacesToProcess, tokenMetadata);
        relocator.calculateToFromStreams();

        if (relocator.streamsNeeded())
        {
            setMode(Mode.MOVING, "fetching new ranges and streaming old ranges", true);
            try
            {
                relocator.stream().get();
            }
            catch (ExecutionException | InterruptedException e)
            {
                throw new RuntimeException("Interrupted while waiting for stream/fetch ranges to finish: " + e.getMessage());
            }
        }
        else
        {
            setMode(Mode.MOVING, "No ranges to fetch/stream", true);
        }

        setTokens(Collections.singleton(newToken)); // setting new token as we have everything settled

        if (logger.isDebugEnabled())
            logger.debug("Successfully moved to new token {}", getLocalTokens().iterator().next());
    }

    public String getRemovalStatus()
    {
        return getRemovalStatus(false);
    }

    public String getRemovalStatusWithPort()
    {
        return getRemovalStatus(true);
    }

    /**
     * Get the status of a token removal.
     */
    private String getRemovalStatus(boolean withPort)
    {
        if (removingNode == null)
        {
            return "No token removals in process.";
        }

        Collection toFormat = replicatingNodes;
        if (!withPort)
        {
            toFormat = new ArrayList(replicatingNodes.size());
            for (InetAddressAndPort node : replicatingNodes)
            {
                toFormat.add(node.toString(false));
            }
        }

        return String.format("Removing token (%s). Waiting for replication confirmation from [%s].",
                             tokenMetadata.getToken(removingNode),
                             StringUtils.join(toFormat, ","));
    }

    /**
     * Force a remove operation to complete. This may be necessary if a remove operation
     * blocks forever due to node/stream failure. removeNode() must be called
     * first, this is a last resort measure.  No further attempt will be made to restore replicas.
     */
    public void forceRemoveCompletion()
    {
        if (!replicatingNodes.isEmpty()  || tokenMetadata.getSizeOfLeavingEndpoints() > 0)
        {
            logger.warn("Removal not confirmed for for {}", StringUtils.join(this.replicatingNodes, ","));
            for (InetAddressAndPort endpoint : tokenMetadata.getLeavingEndpoints())
            {
                UUID hostId = tokenMetadata.getHostId(endpoint);
                Gossiper.instance.advertiseTokenRemoved(endpoint, hostId);
                excise(tokenMetadata.getTokens(endpoint), endpoint);
            }
            replicatingNodes.clear();
            removingNode = null;
        }
        else
        {
            logger.warn("No nodes to force removal on, call 'removenode' first");
        }
    }

    /**
     * Remove a node that has died, attempting to restore the replica count.
     * If the node is alive, decommission should be attempted.  If decommission
     * fails, then removeNode should be called.  If we fail while trying to
     * restore the replica count, finally forceRemoveCompleteion should be
     * called to forcibly remove the node without regard to replica count.
     *
     * @param hostIdString Host ID for the node
     */
    public void removeNode(String hostIdString)
    {
        InetAddressAndPort myAddress = FBUtilities.getBroadcastAddressAndPort();
        UUID localHostId = tokenMetadata.getHostId(myAddress);
        UUID hostId = UUID.fromString(hostIdString);
        InetAddressAndPort endpoint = tokenMetadata.getEndpointForHostId(hostId);

        if (endpoint == null)
            throw new UnsupportedOperationException("Host ID not found.");

        if (!tokenMetadata.isMember(endpoint))
            throw new UnsupportedOperationException("Node to be removed is not a member of the token ring");

        if (endpoint.equals(myAddress))
             throw new UnsupportedOperationException("Cannot remove self");

        if (Gossiper.instance.getLiveMembers().contains(endpoint))
            throw new UnsupportedOperationException("Node " + endpoint + " is alive and owns this ID. Use decommission command to remove it from the ring");

        // A leaving endpoint that is dead is already being removed.
        if (tokenMetadata.isLeaving(endpoint))
            logger.warn("Node {} is already being removed, continuing removal anyway", endpoint);

        if (!replicatingNodes.isEmpty())
            throw new UnsupportedOperationException("This node is already processing a removal. Wait for it to complete, or use 'removenode force' if this has failed.");

        Collection<Token> tokens = tokenMetadata.getTokens(endpoint);

        // Find the endpoints that are going to become responsible for data
        for (String keyspaceName : Schema.instance.getNonLocalStrategyKeyspaces())
        {
            // if the replication factor is 1 the data is lost so we shouldn't wait for confirmation
            if (Keyspace.open(keyspaceName).getReplicationStrategy().getReplicationFactor().allReplicas == 1)
                continue;

            // get all ranges that change ownership (that is, a node needs
            // to take responsibility for new range)
            EndpointsByReplica changedRanges = getChangedReplicasForLeaving(keyspaceName, endpoint, tokenMetadata, Keyspace.open(keyspaceName).getReplicationStrategy());
            IFailureDetector failureDetector = FailureDetector.instance;
            for (InetAddressAndPort ep : transform(changedRanges.flattenValues(), Replica::endpoint))
            {
                if (failureDetector.isAlive(ep))
                    replicatingNodes.add(ep);
                else
                    logger.warn("Endpoint {} is down and will not receive data for re-replication of {}", ep, endpoint);
            }
        }
        removingNode = endpoint;

        tokenMetadata.addLeavingEndpoint(endpoint);
        PendingRangeCalculatorService.instance.update();

        // the gossiper will handle spoofing this node's state to REMOVING_TOKEN for us
        // we add our own token so other nodes to let us know when they're done
        Gossiper.instance.advertiseRemoving(endpoint, hostId, localHostId);

        // kick off streaming commands
        restoreReplicaCount(endpoint, myAddress);

        // wait for ReplicationDoneVerbHandler to signal we're done
        while (!replicatingNodes.isEmpty())
        {
            Uninterruptibles.sleepUninterruptibly(100, MILLISECONDS);
        }

        excise(tokens, endpoint);

        // gossiper will indicate the token has left
        Gossiper.instance.advertiseTokenRemoved(endpoint, hostId);

        replicatingNodes.clear();
        removingNode = null;
    }

    public void confirmReplication(InetAddressAndPort node)
    {
        // replicatingNodes can be empty in the case where this node used to be a removal coordinator,
        // but restarted before all 'replication finished' messages arrived. In that case, we'll
        // still go ahead and acknowledge it.
        if (!replicatingNodes.isEmpty())
        {
            replicatingNodes.remove(node);
        }
        else
        {
            logger.info("Received unexpected REPLICATION_FINISHED message from {}. Was this node recently a removal coordinator?", node);
        }
    }

    public String getOperationMode()
    {
        return operationMode.toString();
    }

    public boolean isStarting()
    {
        return operationMode == Mode.STARTING;
    }

    public boolean isMoving()
    {
        return operationMode == Mode.MOVING;
    }

    public boolean isJoining()
    {
        return operationMode == Mode.JOINING;
    }

    public boolean isDrained()
    {
        return operationMode == Mode.DRAINED;
    }

    public boolean isDraining()
    {
        return operationMode == Mode.DRAINING;
    }

    public String getDrainProgress()
    {
        return String.format("Drained %s/%s ColumnFamilies", remainingCFs, totalCFs);
    }

    /**
     * Shuts node off to writes, empties memtables and the commit log.
     */
    public synchronized void drain() throws IOException, InterruptedException, ExecutionException
    {
        drain(false);
    }

    protected synchronized void drain(boolean isFinalShutdown) throws IOException, InterruptedException, ExecutionException
    {
        ExecutorService counterMutationStage = Stage.COUNTER_MUTATION.executor();
        ExecutorService viewMutationStage = Stage.VIEW_MUTATION.executor();
        ExecutorService mutationStage = Stage.MUTATION.executor();

        if (mutationStage.isTerminated()
            && counterMutationStage.isTerminated()
            && viewMutationStage.isTerminated())
        {
            if (!isFinalShutdown)
                logger.warn("Cannot drain node (did it already happen?)");
            return;
        }

        assert !isShutdown;
        isShutdown = true;

        Throwable preShutdownHookThrowable = Throwables.perform(null, preShutdownHooks.stream().map(h -> h::run));
        if (preShutdownHookThrowable != null)
            logger.error("Attempting to continue draining after pre-shutdown hooks returned exception", preShutdownHookThrowable);

        try
        {
            setMode(Mode.DRAINING, "starting drain process", !isFinalShutdown);

            try
            {
                /* not clear this is reasonable time, but propagated from prior embedded behaviour */
                BatchlogManager.instance.shutdownAndWait(1L, MINUTES);
            }
            catch (TimeoutException t)
            {
                logger.error("Batchlog manager timed out shutting down", t);
            }

            HintsService.instance.pauseDispatch();

            if (daemon != null)
                shutdownClientServers();
            ScheduledExecutors.optionalTasks.shutdown();
            Gossiper.instance.stop();

            if (!isFinalShutdown)
                setMode(Mode.DRAINING, "shutting down MessageService", false);

            // In-progress writes originating here could generate hints to be written, so shut down MessagingService
            // before mutation stage, so we can get all the hints saved before shutting down
            MessagingService.instance().shutdown();

            if (!isFinalShutdown)
                setMode(Mode.DRAINING, "clearing mutation stage", false);
            viewMutationStage.shutdown();
            counterMutationStage.shutdown();
            mutationStage.shutdown();
            viewMutationStage.awaitTermination(3600, TimeUnit.SECONDS);
            counterMutationStage.awaitTermination(3600, TimeUnit.SECONDS);
            mutationStage.awaitTermination(3600, TimeUnit.SECONDS);

            StorageProxy.instance.verifyNoHintsInProgress();

            if (!isFinalShutdown)
                setMode(Mode.DRAINING, "flushing column families", false);

            // disable autocompaction - we don't want to start any new compactions while we are draining
            for (Keyspace keyspace : Keyspace.all())
                for (ColumnFamilyStore cfs : keyspace.getColumnFamilyStores())
                    cfs.disableAutoCompaction();

            // count CFs first, since forceFlush could block for the flushWriter to get a queue slot empty
            totalCFs = 0;
            for (Keyspace keyspace : Keyspace.nonSystem())
                totalCFs += keyspace.getColumnFamilyStores().size();
            remainingCFs = totalCFs;
            // flush
            List<Future<?>> flushes = new ArrayList<>();
            for (Keyspace keyspace : Keyspace.nonSystem())
            {
                for (ColumnFamilyStore cfs : keyspace.getColumnFamilyStores())
                    flushes.add(cfs.forceFlush());
            }
            // wait for the flushes.
            // TODO this is a godawful way to track progress, since they flush in parallel.  a long one could
            // thus make several short ones "instant" if we wait for them later.
            for (Future f : flushes)
            {
                try
                {
                    FBUtilities.waitOnFuture(f);
                }
                catch (Throwable t)
                {
                    JVMStabilityInspector.inspectThrowable(t);
                    // don't let this stop us from shutting down the commitlog and other thread pools
                    logger.warn("Caught exception while waiting for memtable flushes during shutdown hook", t);
                }

                remainingCFs--;
            }

            // Interrupt ongoing compactions and shutdown CM to prevent further compactions.
            CompactionManager.instance.forceShutdown();
            // Flush the system tables after all other tables are flushed, just in case flushing modifies any system state
            // like CASSANDRA-5151. Don't bother with progress tracking since system data is tiny.
            // Flush system tables after stopping compactions since they modify
            // system tables (for example compactions can obsolete sstables and the tidiers in SSTableReader update
            // system tables, see SSTableReader.GlobalTidy)
            flushes.clear();
            for (Keyspace keyspace : Keyspace.system())
            {
                for (ColumnFamilyStore cfs : keyspace.getColumnFamilyStores())
                    flushes.add(cfs.forceFlush());
            }
            FBUtilities.waitOnFutures(flushes);

            HintsService.instance.shutdownBlocking();

            // Interrupt ongoing compactions and shutdown CM to prevent further compactions.
            CompactionManager.instance.forceShutdown();

            // whilst we've flushed all the CFs, which will have recycled all completed segments, we want to ensure
            // there are no segments to replay, so we force the recycling of any remaining (should be at most one)
            CommitLog.instance.forceRecycleAllSegments();

            CommitLog.instance.shutdownBlocking();

            // wait for miscellaneous tasks like sstable and commitlog segment deletion
            ScheduledExecutors.nonPeriodicTasks.shutdown();
            if (!ScheduledExecutors.nonPeriodicTasks.awaitTermination(1, MINUTES))
                logger.warn("Failed to wait for non periodic tasks to shutdown");

            ColumnFamilyStore.shutdownPostFlushExecutor();
            setMode(Mode.DRAINED, !isFinalShutdown);
        }
        catch (Throwable t)
        {
            logger.error("Caught an exception while draining ", t);
        }
        finally
        {
            Throwable postShutdownHookThrowable = Throwables.perform(null, postShutdownHooks.stream().map(h -> h::run));
            if (postShutdownHookThrowable != null)
                logger.error("Post-shutdown hooks returned exception", postShutdownHookThrowable);
        }
    }

    /**
     * Add a runnable which will be called before shut down or drain. This is useful for other
     * applications running in the same JVM which may want to shut down first rather than time
     * out attempting to use Cassandra calls which will no longer work.
     * @param hook: the code to run
     * @return true on success, false if Cassandra is already shutting down, in which case the runnable
     * has NOT been added.
     */
    public synchronized boolean addPreShutdownHook(Runnable hook)
    {
        if (!isDraining() && !isDrained())
            return preShutdownHooks.add(hook);

        return false;
    }

    /**
     * Remove a preshutdown hook
     */
    public synchronized boolean removePreShutdownHook(Runnable hook)
    {
        return preShutdownHooks.remove(hook);
    }

    /**
     * Add a runnable which will be called after shutdown or drain. This is useful for other applications
     * running in the same JVM that Cassandra needs to work and should shut down later.
     * @param hook: the code to run
     * @return true on success, false if Cassandra is already shutting down, in which case the runnable has NOT been
     * added.
     */
    public synchronized boolean addPostShutdownHook(Runnable hook)
    {
        if (!isDraining() && !isDrained())
            return postShutdownHooks.add(hook);

        return false;
    }

    /**
     * Remove a postshutdownhook
     */
    public synchronized boolean removePostShutdownHook(Runnable hook)
    {
        return postShutdownHooks.remove(hook);
    }

    /**
     * Some services are shutdown during draining and we should not attempt to start them again.
     *
     * @param service - the name of the service we are trying to start.
     * @throws IllegalStateException - an exception that nodetool is able to convert into a message to display to the user
     */
    synchronized void checkServiceAllowedToStart(String service)
    {
        if (isDraining()) // when draining isShutdown is also true, so we check first to return a more accurate message
            throw new IllegalStateException(String.format("Unable to start %s because the node is draining.", service));

        if (isShutdown()) // do not rely on operationMode in case it gets changed to decomissioned or other
            throw new IllegalStateException(String.format("Unable to start %s because the node was drained.", service));
    }

    // Never ever do this at home. Used by tests.
    @VisibleForTesting
    public IPartitioner setPartitionerUnsafe(IPartitioner newPartitioner)
    {
        IPartitioner oldPartitioner = DatabaseDescriptor.setPartitionerUnsafe(newPartitioner);
        tokenMetadata = tokenMetadata.cloneWithNewPartitioner(newPartitioner);
        valueFactory = new VersionedValue.VersionedValueFactory(newPartitioner);
        return oldPartitioner;
    }

    TokenMetadata setTokenMetadataUnsafe(TokenMetadata tmd)
    {
        TokenMetadata old = tokenMetadata;
        tokenMetadata = tmd;
        return old;
    }

    public void truncate(String keyspace, String table) throws TimeoutException, IOException
    {
        verifyKeyspaceIsValid(keyspace);

        try
        {
            StorageProxy.truncateBlocking(keyspace, table);
        }
        catch (UnavailableException e)
        {
            throw new IOException(e.getMessage());
        }
    }

    public Map<InetAddress, Float> getOwnership()
    {
        List<Token> sortedTokens = tokenMetadata.sortedTokens();
        // describeOwnership returns tokens in an unspecified order, let's re-order them
        Map<Token, Float> tokenMap = new TreeMap<Token, Float>(tokenMetadata.partitioner.describeOwnership(sortedTokens));
        Map<InetAddress, Float> nodeMap = new LinkedHashMap<>();
        for (Map.Entry<Token, Float> entry : tokenMap.entrySet())
        {
            InetAddressAndPort endpoint = tokenMetadata.getEndpoint(entry.getKey());
            Float tokenOwnership = entry.getValue();
            if (nodeMap.containsKey(endpoint.address))
                nodeMap.put(endpoint.address, nodeMap.get(endpoint.address) + tokenOwnership);
            else
                nodeMap.put(endpoint.address, tokenOwnership);
        }
        return nodeMap;
    }

    public Map<String, Float> getOwnershipWithPort()
    {
        List<Token> sortedTokens = tokenMetadata.sortedTokens();
        // describeOwnership returns tokens in an unspecified order, let's re-order them
        Map<Token, Float> tokenMap = new TreeMap<Token, Float>(tokenMetadata.partitioner.describeOwnership(sortedTokens));
        Map<String, Float> nodeMap = new LinkedHashMap<>();
        for (Map.Entry<Token, Float> entry : tokenMap.entrySet())
        {
            InetAddressAndPort endpoint = tokenMetadata.getEndpoint(entry.getKey());
            Float tokenOwnership = entry.getValue();
            if (nodeMap.containsKey(endpoint.toString()))
                nodeMap.put(endpoint.toString(), nodeMap.get(endpoint.toString()) + tokenOwnership);
            else
                nodeMap.put(endpoint.toString(), tokenOwnership);
        }
        return nodeMap;
    }

    /**
     * Calculates ownership. If there are multiple DC's and the replication strategy is DC aware then ownership will be
     * calculated per dc, i.e. each DC will have total ring ownership divided amongst its nodes. Without replication
     * total ownership will be a multiple of the number of DC's and this value will then go up within each DC depending
     * on the number of replicas within itself. For DC unaware replication strategies, ownership without replication
     * will be 100%.
     *
     * @throws IllegalStateException when node is not configured properly.
     */
    private LinkedHashMap<InetAddressAndPort, Float> getEffectiveOwnership(String keyspace)
    {
        AbstractReplicationStrategy strategy;
        if (keyspace != null)
        {
            Keyspace keyspaceInstance = Schema.instance.getKeyspaceInstance(keyspace);
            if (keyspaceInstance == null)
                throw new IllegalArgumentException("The keyspace " + keyspace + ", does not exist");

            if (keyspaceInstance.getReplicationStrategy() instanceof LocalStrategy)
                throw new IllegalStateException("Ownership values for keyspaces with LocalStrategy are meaningless");
            strategy = keyspaceInstance.getReplicationStrategy();
        }
        else
        {
            List<String> userKeyspaces = Schema.instance.getUserKeyspaces();

            if (userKeyspaces.size() > 0)
            {
                keyspace = userKeyspaces.get(0);
                AbstractReplicationStrategy replicationStrategy = Schema.instance.getKeyspaceInstance(keyspace).getReplicationStrategy();
                for (String keyspaceName : userKeyspaces)
                {
                    if (!Schema.instance.getKeyspaceInstance(keyspaceName).getReplicationStrategy().hasSameSettings(replicationStrategy))
                        throw new IllegalStateException("Non-system keyspaces don't have the same replication settings, effective ownership information is meaningless");
                }
            }
            else
            {
                keyspace = "system_traces";
            }

            Keyspace keyspaceInstance = Schema.instance.getKeyspaceInstance(keyspace);
            if (keyspaceInstance == null)
                throw new IllegalArgumentException("The node does not have " + keyspace + " yet, probably still bootstrapping");
            strategy = keyspaceInstance.getReplicationStrategy();
        }

        TokenMetadata metadata = tokenMetadata.cloneOnlyTokenMap();

        Collection<Collection<InetAddressAndPort>> endpointsGroupedByDc = new ArrayList<>();
        // mapping of dc's to nodes, use sorted map so that we get dcs sorted
        SortedMap<String, Collection<InetAddressAndPort>> sortedDcsToEndpoints = new TreeMap<>(metadata.getTopology().getDatacenterEndpoints().asMap());
        for (Collection<InetAddressAndPort> endpoints : sortedDcsToEndpoints.values())
            endpointsGroupedByDc.add(endpoints);

        Map<Token, Float> tokenOwnership = tokenMetadata.partitioner.describeOwnership(tokenMetadata.sortedTokens());
        LinkedHashMap<InetAddressAndPort, Float> finalOwnership = Maps.newLinkedHashMap();

        RangesByEndpoint endpointToRanges = strategy.getAddressReplicas();
        // calculate ownership per dc
        for (Collection<InetAddressAndPort> endpoints : endpointsGroupedByDc)
        {
            // calculate the ownership with replication and add the endpoint to the final ownership map
            for (InetAddressAndPort endpoint : endpoints)
            {
                float ownership = 0.0f;
                for (Replica replica : endpointToRanges.get(endpoint))
                {
                    if (tokenOwnership.containsKey(replica.range().right))
                        ownership += tokenOwnership.get(replica.range().right);
                }
                finalOwnership.put(endpoint, ownership);
            }
        }
        return finalOwnership;
    }

    public LinkedHashMap<InetAddress, Float> effectiveOwnership(String keyspace) throws IllegalStateException
    {
        LinkedHashMap<InetAddressAndPort, Float> result = getEffectiveOwnership(keyspace);
        LinkedHashMap<InetAddress, Float> asInets = new LinkedHashMap<>();
        result.entrySet().stream().forEachOrdered(entry -> asInets.put(entry.getKey().address, entry.getValue()));
        return asInets;
    }

    public LinkedHashMap<String, Float> effectiveOwnershipWithPort(String keyspace) throws IllegalStateException
    {
        LinkedHashMap<InetAddressAndPort, Float> result = getEffectiveOwnership(keyspace);
        LinkedHashMap<String, Float> asStrings = new LinkedHashMap<>();
        result.entrySet().stream().forEachOrdered(entry -> asStrings.put(entry.getKey().toString(), entry.getValue()));
        return asStrings;
    }

    public List<String> getKeyspaces()
    {
        List<String> keyspaceNamesList = new ArrayList<>(Schema.instance.getKeyspaces());
        return Collections.unmodifiableList(keyspaceNamesList);
    }

    public List<String> getNonSystemKeyspaces()
    {
        List<String> nonKeyspaceNamesList = new ArrayList<>(Schema.instance.getNonSystemKeyspaces());
        return Collections.unmodifiableList(nonKeyspaceNamesList);
    }

    public List<String> getNonLocalStrategyKeyspaces()
    {
        return Collections.unmodifiableList(Schema.instance.getNonLocalStrategyKeyspaces());
    }

    public Map<String, String> getViewBuildStatuses(String keyspace, String view, boolean withPort)
    {
        Map<UUID, String> coreViewStatus = SystemDistributedKeyspace.viewStatus(keyspace, view);
        Map<InetAddressAndPort, UUID> hostIdToEndpoint = tokenMetadata.getEndpointToHostIdMapForReading();
        Map<String, String> result = new HashMap<>();

        for (Map.Entry<InetAddressAndPort, UUID> entry : hostIdToEndpoint.entrySet())
        {
            UUID hostId = entry.getValue();
            InetAddressAndPort endpoint = entry.getKey();
            result.put(endpoint.toString(withPort),
                       coreViewStatus.getOrDefault(hostId, "UNKNOWN"));
        }

        return Collections.unmodifiableMap(result);
    }

    public Map<String, String> getViewBuildStatuses(String keyspace, String view)
    {
        return getViewBuildStatuses(keyspace, view, false);
    }

    public Map<String, String> getViewBuildStatusesWithPort(String keyspace, String view)
    {
        return getViewBuildStatuses(keyspace, view, true);
    }

    public void setDynamicUpdateInterval(int dynamicUpdateInterval)
    {
        if (DatabaseDescriptor.getEndpointSnitch() instanceof DynamicEndpointSnitch)
        {

            try
            {
                updateSnitch(null, true, dynamicUpdateInterval, null, null);
            }
            catch (ClassNotFoundException e)
            {
                throw new RuntimeException(e);
            }
        }
    }

    public int getDynamicUpdateInterval()
    {
        return DatabaseDescriptor.getDynamicUpdateInterval();
    }

    public void updateSnitch(String epSnitchClassName, Boolean dynamic, Integer dynamicUpdateInterval, Integer dynamicResetInterval, Double dynamicBadnessThreshold) throws ClassNotFoundException
    {
        // apply dynamic snitch configuration
        if (dynamicUpdateInterval != null)
            DatabaseDescriptor.setDynamicUpdateInterval(dynamicUpdateInterval);
        if (dynamicResetInterval != null)
            DatabaseDescriptor.setDynamicResetInterval(dynamicResetInterval);
        if (dynamicBadnessThreshold != null)
            DatabaseDescriptor.setDynamicBadnessThreshold(dynamicBadnessThreshold);

        IEndpointSnitch oldSnitch = DatabaseDescriptor.getEndpointSnitch();

        // new snitch registers mbean during construction
        if(epSnitchClassName != null)
        {

            // need to unregister the mbean _before_ the new dynamic snitch is instantiated (and implicitly initialized
            // and its mbean registered)
            if (oldSnitch instanceof DynamicEndpointSnitch)
                ((DynamicEndpointSnitch)oldSnitch).close();

            IEndpointSnitch newSnitch;
            try
            {
                newSnitch = DatabaseDescriptor.createEndpointSnitch(dynamic != null && dynamic, epSnitchClassName);
            }
            catch (ConfigurationException e)
            {
                throw new ClassNotFoundException(e.getMessage());
            }

            if (newSnitch instanceof DynamicEndpointSnitch)
            {
                logger.info("Created new dynamic snitch {} with update-interval={}, reset-interval={}, badness-threshold={}",
                            ((DynamicEndpointSnitch)newSnitch).subsnitch.getClass().getName(), DatabaseDescriptor.getDynamicUpdateInterval(),
                            DatabaseDescriptor.getDynamicResetInterval(), DatabaseDescriptor.getDynamicBadnessThreshold());
            }
            else
            {
                logger.info("Created new non-dynamic snitch {}", newSnitch.getClass().getName());
            }

            // point snitch references to the new instance
            DatabaseDescriptor.setEndpointSnitch(newSnitch);
            for (String ks : Schema.instance.getKeyspaces())
            {
                Keyspace.open(ks).getReplicationStrategy().snitch = newSnitch;
            }
        }
        else
        {
            if (oldSnitch instanceof DynamicEndpointSnitch)
            {
                logger.info("Applying config change to dynamic snitch {} with update-interval={}, reset-interval={}, badness-threshold={}",
                            ((DynamicEndpointSnitch)oldSnitch).subsnitch.getClass().getName(), DatabaseDescriptor.getDynamicUpdateInterval(),
                            DatabaseDescriptor.getDynamicResetInterval(), DatabaseDescriptor.getDynamicBadnessThreshold());

                DynamicEndpointSnitch snitch = (DynamicEndpointSnitch)oldSnitch;
                snitch.applyConfigChanges();
            }
        }

        updateTopology();
    }

    /**
     * Send data to the endpoints that will be responsible for it in the future
     *
     * @param rangesToStreamByKeyspace keyspaces and data ranges with endpoints included for each
     * @return async Future for whether stream was success
     */
    private Future<StreamState> streamRanges(Map<String, EndpointsByReplica> rangesToStreamByKeyspace)
    {
        // First, we build a list of ranges to stream to each host, per table
        Map<String, RangesByEndpoint> sessionsToStreamByKeyspace = new HashMap<>();

        for (Map.Entry<String, EndpointsByReplica> entry : rangesToStreamByKeyspace.entrySet())
        {
            String keyspace = entry.getKey();
            EndpointsByReplica rangesWithEndpoints = entry.getValue();

            if (rangesWithEndpoints.isEmpty())
                continue;

            //Description is always Unbootstrap? Is that right?
            Map<InetAddressAndPort, Set<Range<Token>>> transferredRangePerKeyspace = SystemKeyspace.getTransferredRanges("Unbootstrap",
                                                                                                                         keyspace,
                                                                                                                         StorageService.instance.getTokenMetadata().partitioner);
            RangesByEndpoint.Builder replicasPerEndpoint = new RangesByEndpoint.Builder();
            for (Map.Entry<Replica, Replica> endPointEntry : rangesWithEndpoints.flattenEntries())
            {
                Replica local = endPointEntry.getKey();
                Replica remote = endPointEntry.getValue();
                Set<Range<Token>> transferredRanges = transferredRangePerKeyspace.get(remote.endpoint());
                if (transferredRanges != null && transferredRanges.contains(local.range()))
                {
                    logger.debug("Skipping transferred range {} of keyspace {}, endpoint {}", local, keyspace, remote);
                    continue;
                }

                replicasPerEndpoint.put(remote.endpoint(), remote.decorateSubrange(local.range()));
            }

            sessionsToStreamByKeyspace.put(keyspace, replicasPerEndpoint.build());
        }

        StreamPlan streamPlan = new StreamPlan(StreamOperation.DECOMMISSION);

        // Vinculate StreamStateStore to current StreamPlan to update transferred rangeas per StreamSession
        streamPlan.listeners(streamStateStore);

        for (Map.Entry<String, RangesByEndpoint> entry : sessionsToStreamByKeyspace.entrySet())
        {
            String keyspaceName = entry.getKey();
            RangesByEndpoint replicasPerEndpoint = entry.getValue();

            for (Map.Entry<InetAddressAndPort, RangesAtEndpoint> rangesEntry : replicasPerEndpoint.asMap().entrySet())
            {
                RangesAtEndpoint replicas = rangesEntry.getValue();
                InetAddressAndPort newEndpoint = rangesEntry.getKey();

                // TODO each call to transferRanges re-flushes, this is potentially a lot of waste
                streamPlan.transferRanges(newEndpoint, keyspaceName, replicas);
            }
        }
        return streamPlan.execute();
    }

    public void bulkLoad(String directory)
    {
        try
        {
            bulkLoadInternal(directory).get();
        }
        catch (Exception e)
        {
            throw new RuntimeException(e);
        }
    }

    public String bulkLoadAsync(String directory)
    {
        return bulkLoadInternal(directory).planId.toString();
    }

    private StreamResultFuture bulkLoadInternal(String directory)
    {
        File dir = new File(directory);

        if (!dir.exists() || !dir.isDirectory())
            throw new IllegalArgumentException("Invalid directory " + directory);

        SSTableLoader.Client client = new SSTableLoader.Client()
        {
            private String keyspace;

            public void init(String keyspace)
            {
                this.keyspace = keyspace;
                try
                {
                    for (Map.Entry<Range<Token>, EndpointsForRange> entry : StorageService.instance.getRangeToAddressMap(keyspace).entrySet())
                    {
                        Range<Token> range = entry.getKey();
                        EndpointsForRange replicas = entry.getValue();
                        Replicas.temporaryAssertFull(replicas);
                        for (InetAddressAndPort endpoint : replicas.endpoints())
                            addRangeForEndpoint(range, endpoint);
                    }
                }
                catch (Exception e)
                {
                    throw new RuntimeException(e);
                }
            }

            public TableMetadataRef getTableMetadata(String tableName)
            {
                return Schema.instance.getTableMetadataRef(keyspace, tableName);
            }
        };

        return new SSTableLoader(dir, client, new OutputHandler.LogOutput()).stream();
    }

    public void rescheduleFailedDeletions()
    {
        LifecycleTransaction.rescheduleFailedDeletions();
    }

    /**
     * #{@inheritDoc}
     */
    @Deprecated
    public void loadNewSSTables(String ksName, String cfName)
    {
        if (!isInitialized())
            throw new RuntimeException("Not yet initialized, can't load new sstables");
        verifyKeyspaceIsValid(ksName);
        ColumnFamilyStore.loadNewSSTables(ksName, cfName);
    }

    /**
     * #{@inheritDoc}
     */
    public List<String> sampleKeyRange() // do not rename to getter - see CASSANDRA-4452 for details
    {
        List<DecoratedKey> keys = new ArrayList<>();
        for (Keyspace keyspace : Keyspace.nonLocalStrategy())
        {
            for (Range<Token> range : getPrimaryRangesForEndpoint(keyspace.getName(), FBUtilities.getBroadcastAddressAndPort()))
                keys.addAll(keySamples(keyspace.getColumnFamilyStores(), range));
        }

        List<String> sampledKeys = new ArrayList<>(keys.size());
        for (DecoratedKey key : keys)
            sampledKeys.add(key.getToken().toString());
        return sampledKeys;
    }

    /*
     * { "sampler_name": [ {table: "", count: i, error: i, value: ""}, ... ] }
     */
    @Override
    public Map<String, List<CompositeData>> samplePartitions(int durationMillis, int capacity, int count,
            List<String> samplers) throws OpenDataException
    {
        ConcurrentHashMap<String, List<CompositeData>> result = new ConcurrentHashMap<>();
        for (String sampler : samplers)
        {
            for (ColumnFamilyStore table : ColumnFamilyStore.all())
            {
                table.beginLocalSampling(sampler, capacity, durationMillis);
            }
        }
        Uninterruptibles.sleepUninterruptibly(durationMillis, MILLISECONDS);

        for (String sampler : samplers)
        {
            List<CompositeData> topk = new ArrayList<>();
            for (ColumnFamilyStore table : ColumnFamilyStore.all())
            {
                topk.addAll(table.finishLocalSampling(sampler, count));
            }
            Collections.sort(topk, new Ordering<CompositeData>()
            {
                public int compare(CompositeData left, CompositeData right)
                {
                    return Long.compare((long) right.get("count"), (long) left.get("count"));
                }
            });
            // sublist is not serializable for jmx
            topk = new ArrayList<>(topk.subList(0, Math.min(topk.size(), count)));
            result.put(sampler, topk);
        }
        return result;
    }

    public void rebuildSecondaryIndex(String ksName, String cfName, String... idxNames)
    {
        String[] indices = asList(idxNames).stream()
                                           .map(p -> isIndexColumnFamily(p) ? getIndexName(p) : p)
                                           .collect(toList())
                                           .toArray(new String[idxNames.length]);

        ColumnFamilyStore.rebuildSecondaryIndex(ksName, cfName, indices);
    }

    public void resetLocalSchema() throws IOException
    {
        MigrationManager.resetLocalSchema();
    }

    public void reloadLocalSchema()
    {
        Schema.instance.reloadSchemaAndAnnounceVersion();
    }

    public void setTraceProbability(double probability)
    {
        this.traceProbability = probability;
    }

    public double getTraceProbability()
    {
        return traceProbability;
    }

    public boolean shouldTraceProbablistically()
    {
        return traceProbability != 0 && ThreadLocalRandom.current().nextDouble() < traceProbability;
    }

    public void disableAutoCompaction(String ks, String... tables) throws IOException
    {
        for (ColumnFamilyStore cfs : getValidColumnFamilies(true, true, ks, tables))
        {
            cfs.disableAutoCompaction();
        }
    }

    public synchronized void enableAutoCompaction(String ks, String... tables) throws IOException
    {
        checkServiceAllowedToStart("auto compaction");

        for (ColumnFamilyStore cfs : getValidColumnFamilies(true, true, ks, tables))
        {
            cfs.enableAutoCompaction();
        }
    }

    public Map<String, Boolean> getAutoCompactionStatus(String ks, String... tables) throws IOException
    {
        Map<String, Boolean> status = new HashMap<String, Boolean>();
        for (ColumnFamilyStore cfs : getValidColumnFamilies(true, true, ks, tables))
            status.put(cfs.getTableName(), cfs.isAutoCompactionDisabled());
        return status;
    }

    /** Returns the name of the cluster */
    public String getClusterName()
    {
        return DatabaseDescriptor.getClusterName();
    }

    /** Returns the cluster partitioner */
    public String getPartitionerName()
    {
        return DatabaseDescriptor.getPartitionerName();
    }

    public void setSSTablePreemptiveOpenIntervalInMB(int intervalInMB)
    {
        DatabaseDescriptor.setSSTablePreemptiveOpenIntervalInMB(intervalInMB);
    }

    public int getSSTablePreemptiveOpenIntervalInMB()
    {
        return DatabaseDescriptor.getSSTablePreemptiveOpenIntervalInMB();
    }

    public boolean getMigrateKeycacheOnCompaction()
    {
        return DatabaseDescriptor.shouldMigrateKeycacheOnCompaction();
    }

    public void setMigrateKeycacheOnCompaction(boolean invalidateKeyCacheOnCompaction)
    {
        DatabaseDescriptor.setMigrateKeycacheOnCompaction(invalidateKeyCacheOnCompaction);
    }

    public int getTombstoneWarnThreshold()
    {
        return DatabaseDescriptor.getTombstoneWarnThreshold();
    }

    public void setTombstoneWarnThreshold(int threshold)
    {
        DatabaseDescriptor.setTombstoneWarnThreshold(threshold);
    }

    public int getTombstoneFailureThreshold()
    {
        return DatabaseDescriptor.getTombstoneFailureThreshold();
    }

    public void setTombstoneFailureThreshold(int threshold)
    {
        DatabaseDescriptor.setTombstoneFailureThreshold(threshold);
    }

    public int getBatchSizeFailureThreshold()
    {
        return DatabaseDescriptor.getBatchSizeFailThresholdInKB();
    }

    public void setBatchSizeFailureThreshold(int threshold)
    {
        DatabaseDescriptor.setBatchSizeFailThresholdInKB(threshold);
        logger.info("Updated batch_size_fail_threshold_in_kb to {}", threshold);
    }

    public int getBatchSizeWarnThreshold()
    {
        return DatabaseDescriptor.getBatchSizeWarnThresholdInKB();
    }

    public void setBatchSizeWarnThreshold(int threshold)
    {
        DatabaseDescriptor.setBatchSizeWarnThresholdInKB(threshold);
        logger.info("Updated batch_size_warn_threshold_in_kb to {}", threshold);
    }

    public void setHintedHandoffThrottleInKB(int throttleInKB)
    {
        DatabaseDescriptor.setHintedHandoffThrottleInKB(throttleInKB);
        logger.info("Updated hinted_handoff_throttle_in_kb to {}", throttleInKB);
    }

    @Override
    public void clearConnectionHistory()
    {
        daemon.clearConnectionHistory();
        logger.info("Cleared connection history");
    }
    public void disableAuditLog()
    {
        AuditLogManager.getInstance().disableAuditLog();
        logger.info("Auditlog is disabled");
    }

    public void enableAuditLog(String loggerName, String includedKeyspaces, String excludedKeyspaces, String includedCategories, String excludedCategories,
                               String includedUsers, String excludedUsers) throws ConfigurationException, IllegalStateException
    {
        loggerName = loggerName != null ? loggerName : DatabaseDescriptor.getAuditLoggingOptions().logger;

        Preconditions.checkNotNull(loggerName, "cassandra.yaml did not have logger in audit_logging_option and not set as parameter");
        Preconditions.checkState(FBUtilities.isAuditLoggerClassExists(loggerName), "Unable to find AuditLogger class: "+loggerName);

        AuditLogOptions auditLogOptions = new AuditLogOptions();
        auditLogOptions.enabled = true;
        auditLogOptions.logger = loggerName;
        auditLogOptions.included_keyspaces = includedKeyspaces != null ? includedKeyspaces : DatabaseDescriptor.getAuditLoggingOptions().included_keyspaces;
        auditLogOptions.excluded_keyspaces = excludedKeyspaces != null ? excludedKeyspaces : DatabaseDescriptor.getAuditLoggingOptions().excluded_keyspaces;
        auditLogOptions.included_categories = includedCategories != null ? includedCategories : DatabaseDescriptor.getAuditLoggingOptions().included_categories;
        auditLogOptions.excluded_categories = excludedCategories != null ? excludedCategories : DatabaseDescriptor.getAuditLoggingOptions().excluded_categories;
        auditLogOptions.included_users = includedUsers != null ? includedUsers : DatabaseDescriptor.getAuditLoggingOptions().included_users;
        auditLogOptions.excluded_users = excludedUsers != null ? excludedUsers : DatabaseDescriptor.getAuditLoggingOptions().excluded_users;

        AuditLogManager.getInstance().enableAuditLog(auditLogOptions);

        logger.info("AuditLog is enabled with logger: [{}], included_keyspaces: [{}], excluded_keyspaces: [{}], " +
                    "included_categories: [{}], excluded_categories: [{}], included_users: [{}], "
                    + "excluded_users: [{}], archive_command: [{}]", loggerName, auditLogOptions.included_keyspaces, auditLogOptions.excluded_keyspaces,
                    auditLogOptions.included_categories, auditLogOptions.excluded_categories, auditLogOptions.included_users, auditLogOptions.excluded_users,
                    auditLogOptions.archive_command);

    }

    public boolean isAuditLogEnabled()
    {
        return AuditLogManager.getInstance().isAuditingEnabled();
    }

    public String getCorruptedTombstoneStrategy()
    {
        return DatabaseDescriptor.getCorruptedTombstoneStrategy().toString();
    }

    public void setCorruptedTombstoneStrategy(String strategy)
    {
        DatabaseDescriptor.setCorruptedTombstoneStrategy(Config.CorruptedTombstoneStrategy.valueOf(strategy));
        logger.info("Setting corrupted tombstone strategy to {}", strategy);
    }

    @VisibleForTesting
    public void shutdownServer()
    {
        if (drainOnShutdown != null)
        {
            Runtime.getRuntime().removeShutdownHook(drainOnShutdown);
        }
    }
}<|MERGE_RESOLUTION|>--- conflicted
+++ resolved
@@ -1535,24 +1535,6 @@
         BootStrapper bootstrapper = new BootStrapper(FBUtilities.getBroadcastAddressAndPort(), tokens, tokenMetadata);
         bootstrapper.addProgressListener(progressSupport);
         ListenableFuture<StreamState> bootstrapStream = bootstrapper.bootstrap(streamStateStore, useStrictConsistency && !replacing); // handles token update
-<<<<<<< HEAD
-        Futures.addCallback(bootstrapStream, new FutureCallback<StreamState>()
-        {
-            @Override
-            public void onSuccess(StreamState streamState)
-            {
-                bootstrapFinished();
-                logger.info("Bootstrap completed! for the tokens {}", tokens);
-            }
-
-            @Override
-            public void onFailure(Throwable e)
-            {
-                logger.warn("Error during bootstrap.", e);
-            }
-        }, MoreExecutors.directExecutor());
-=======
->>>>>>> 0953f77f
         try
         {
             bootstrapStream.get();
