--- conflicted
+++ resolved
@@ -326,12 +326,8 @@
             FailureDetector.instance.registerFailureDetectionEventListener(this);
             registeredForEndpointChanges = true;
         }
-<<<<<<< HEAD
-        cleanupOldParentRepairSessions();
+
         parentRepairSessions.put(parentRepairSession, new ParentRepairSession(coordinator, columnFamilyStores, ranges, isIncremental, timestamp, isGlobal));
-=======
-        parentRepairSessions.put(parentRepairSession, new ParentRepairSession(coordinator, columnFamilyStores, ranges, isIncremental, isGlobal, System.currentTimeMillis()));
->>>>>>> 178b3c3c
     }
 
     public Set<SSTableReader> currentlyRepairing(UUID cfId, UUID parentRepairSession)
@@ -464,14 +460,6 @@
 
         public ParentRepairSession(InetAddress coordinator, List<ColumnFamilyStore> columnFamilyStores, Collection<Range<Token>> ranges, boolean isIncremental, long repairedAt,  boolean isGlobal)
         {
-<<<<<<< HEAD
-            this(coordinator, columnFamilyStores, ranges, isIncremental, repairedAt, isGlobal, false);
-        }
-
-        public ParentRepairSession(InetAddress coordinator, List<ColumnFamilyStore> columnFamilyStores, Collection<Range<Token>> ranges, boolean isIncremental, long repairedAt, boolean isGlobal, boolean failed)
-        {
-=======
->>>>>>> 178b3c3c
             this.coordinator = coordinator;
             for (ColumnFamilyStore cfs : columnFamilyStores)
             {
@@ -481,11 +469,7 @@
             this.ranges = ranges;
             this.repairedAt = repairedAt;
             this.isIncremental = isIncremental;
-<<<<<<< HEAD
             this.isGlobal = isGlobal;
-            this.failed = failed;
-=======
->>>>>>> 178b3c3c
         }
 
         public void addSSTables(UUID cfId, Set<SSTableReader> sstables)
@@ -524,14 +508,6 @@
             return ActiveRepairService.UNREPAIRED_SSTABLE;
         }
 
-<<<<<<< HEAD
-        public ParentRepairSession asFailed()
-        {
-            return new ParentRepairSession(coordinator, Collections.<ColumnFamilyStore>emptyList(), Collections.<Range<Token>>emptyList(), isIncremental, System.currentTimeMillis(), isGlobal, true);
-        }
-
-=======
->>>>>>> 178b3c3c
         @Override
         public String toString()
         {
