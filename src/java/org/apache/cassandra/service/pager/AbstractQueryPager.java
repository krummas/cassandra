/*
 * Licensed to the Apache Software Foundation (ASF) under one
 * or more contributor license agreements.  See the NOTICE file
 * distributed with this work for additional information
 * regarding copyright ownership.  The ASF licenses this file
 * to you under the Apache License, Version 2.0 (the
 * "License"); you may not use this file except in compliance
 * with the License.  You may obtain a copy of the License at
 *
 *     http://www.apache.org/licenses/LICENSE-2.0
 *
 * Unless required by applicable law or agreed to in writing, software
 * distributed under the License is distributed on an "AS IS" BASIS,
 * WITHOUT WARRANTIES OR CONDITIONS OF ANY KIND, either express or implied.
 * See the License for the specific language governing permissions and
 * limitations under the License.
 */
package org.apache.cassandra.service.pager;

import org.apache.cassandra.db.*;
import org.apache.cassandra.db.rows.*;
import org.apache.cassandra.db.partitions.*;
import org.apache.cassandra.db.filter.DataLimits;
import org.apache.cassandra.db.transform.Transformation;
import org.apache.cassandra.schema.TableMetadata;
import org.apache.cassandra.service.ClientState;
import org.apache.cassandra.transport.ProtocolVersion;

abstract class AbstractQueryPager<T extends ReadQuery> implements QueryPager
{
    protected final T query;
    protected final DataLimits limits;
    protected final ProtocolVersion protocolVersion;
    private final boolean enforceStrictLiveness;

    private int remaining;

    // This is the last key we've been reading from (or can still be reading within). This the key for
    // which remainingInPartition makes sense: if we're starting another key, we should reset remainingInPartition
    // (and this is done in PagerIterator). This can be null (when we start).
    private DecoratedKey lastKey;
    private int remainingInPartition;

    private boolean exhausted;

    protected AbstractQueryPager(T query, ProtocolVersion protocolVersion)
    {
        this.query = query;
        this.protocolVersion = protocolVersion;
        this.limits = query.limits();
        this.enforceStrictLiveness = query.metadata().enforceStrictLiveness();

        this.remaining = limits.count();
        this.remainingInPartition = limits.perPartitionCount();
    }

    public ReadExecutionController executionController()
    {
        return query.executionController();
    }

    public PartitionIterator fetchPage(int pageSize, ConsistencyLevel consistency, ClientState clientState, long queryStartNanoTime)
    {
        if (isExhausted())
            return EmptyIterators.partition();

        pageSize = Math.min(pageSize, remaining);
<<<<<<< HEAD
        Pager pager = new RowPager(limits.forPaging(pageSize), query.nowInSec());
        return Transformation.apply(nextPageReadQuery(pageSize).execute(consistency, clientState, queryStartNanoTime), pager);
=======
        Pager pager = new RowPager(limits.forPaging(pageSize), command.nowInSec());
        ReadCommand readCommand = nextPageReadCommand(pageSize);
        if (readCommand == null)
        {
            exhausted = true;
            return EmptyIterators.partition();
        }
        return Transformation.apply(readCommand.execute(consistency, clientState, queryStartNanoTime), pager);
>>>>>>> 377ceb67
    }

    public PartitionIterator fetchPageInternal(int pageSize, ReadExecutionController executionController)
    {
        if (isExhausted())
            return EmptyIterators.partition();

        pageSize = Math.min(pageSize, remaining);
<<<<<<< HEAD
        RowPager pager = new RowPager(limits.forPaging(pageSize), query.nowInSec());
        return Transformation.apply(nextPageReadQuery(pageSize).executeInternal(executionController), pager);
=======
        RowPager pager = new RowPager(limits.forPaging(pageSize), command.nowInSec());
        ReadCommand readCommand = nextPageReadCommand(pageSize);
        if (readCommand == null)
        {
            exhausted = true;
            return EmptyIterators.partition();
        }
        return Transformation.apply(readCommand.executeInternal(executionController), pager);
>>>>>>> 377ceb67
    }

    public UnfilteredPartitionIterator fetchPageUnfiltered(TableMetadata metadata, int pageSize, ReadExecutionController executionController)
    {
        if (isExhausted())
            return EmptyIterators.unfilteredPartition(metadata);

        pageSize = Math.min(pageSize, remaining);
<<<<<<< HEAD
        UnfilteredPager pager = new UnfilteredPager(limits.forPaging(pageSize), query.nowInSec());

        return Transformation.apply(nextPageReadQuery(pageSize).executeLocally(executionController), pager);
=======
        UnfilteredPager pager = new UnfilteredPager(limits.forPaging(pageSize), command.nowInSec());
        ReadCommand readCommand = nextPageReadCommand(pageSize);
        if (readCommand == null)
        {
            exhausted = true;
            return EmptyIterators.unfilteredPartition(cfm, false);
        }
        return Transformation.apply(readCommand.executeLocally(executionController), pager);
>>>>>>> 377ceb67
    }

    private class UnfilteredPager extends Pager<Unfiltered>
    {

        private UnfilteredPager(DataLimits pageLimits, int nowInSec)
        {
            super(pageLimits, nowInSec);
        }

        protected BaseRowIterator<Unfiltered> apply(BaseRowIterator<Unfiltered> partition)
        {
            return Transformation.apply(counter.applyTo((UnfilteredRowIterator) partition), this);
        }
    }

    private class RowPager extends Pager<Row>
    {

        private RowPager(DataLimits pageLimits, int nowInSec)
        {
            super(pageLimits, nowInSec);
        }

        protected BaseRowIterator<Row> apply(BaseRowIterator<Row> partition)
        {
            return Transformation.apply(counter.applyTo((RowIterator) partition), this);
        }
    }

    private abstract class Pager<T extends Unfiltered> extends Transformation<BaseRowIterator<T>>
    {
        private final DataLimits pageLimits;
        protected final DataLimits.Counter counter;
        private DecoratedKey currentKey;
        private Row lastRow;
        private boolean isFirstPartition = true;

        private Pager(DataLimits pageLimits, int nowInSec)
        {
            this.counter = pageLimits.newCounter(nowInSec, true, query.selectsFullPartition(), enforceStrictLiveness);
            this.pageLimits = pageLimits;
        }

        @Override
        public BaseRowIterator<T> applyToPartition(BaseRowIterator<T> partition)
        {
            currentKey = partition.partitionKey();

            // If this is the first partition of this page, this could be the continuation of a partition we've started
            // on the previous page. In which case, we could have the problem that the partition has no more "regular"
            // rows (but the page size is such we didn't knew before) but it does has a static row. We should then skip
            // the partition as returning it would means to the upper layer that the partition has "only" static columns,
            // which is not the case (and we know the static results have been sent on the previous page).
            if (isFirstPartition)
            {
                isFirstPartition = false;
                if (isPreviouslyReturnedPartition(currentKey) && !partition.hasNext())
                {
                    partition.close();
                    return null;
                }
            }

            return apply(partition);
        }

        protected abstract BaseRowIterator<T> apply(BaseRowIterator<T> partition);

        @Override
        public void onClose()
        {
            // In some case like GROUP BY a counter need to know when the processing is completed.
            counter.onClose();

            recordLast(lastKey, lastRow);

            remaining -= counter.counted();
            // If the clustering of the last row returned is a static one, it means that the partition was only
            // containing data within the static columns. If the clustering of the last row returned is empty
            // it means that there is only one row per partition. Therefore, in both cases there are no data remaining
            // within the partition.
            if (lastRow != null && (lastRow.clustering() == Clustering.STATIC_CLUSTERING
                    || lastRow.clustering() == Clustering.EMPTY))
            {
                remainingInPartition = 0;
            }
            else
            {
                remainingInPartition -= counter.countedInCurrentPartition();
            }
            exhausted = pageLimits.isExhausted(counter);
        }

        public Row applyToStatic(Row row)
        {
            if (!row.isEmpty())
            {
                if (!currentKey.equals(lastKey))
                    remainingInPartition = limits.perPartitionCount();
                lastKey = currentKey;
                lastRow = row;
            }
            return row;
        }

        @Override
        public Row applyToRow(Row row)
        {
            if (!currentKey.equals(lastKey))
            {
                remainingInPartition = limits.perPartitionCount();
                lastKey = currentKey;
            }
            lastRow = row;
            return row;
        }
    }

    protected void restoreState(DecoratedKey lastKey, int remaining, int remainingInPartition)
    {
        this.lastKey = lastKey;
        this.remaining = remaining;
        this.remainingInPartition = remainingInPartition;
    }

    public boolean isExhausted()
    {
        return exhausted || remaining == 0 || ((this instanceof SinglePartitionPager) && remainingInPartition == 0);
    }

    public int maxRemaining()
    {
        return remaining;
    }

    protected int remainingInPartition()
    {
        return remainingInPartition;
    }

    protected abstract T nextPageReadQuery(int pageSize);
    protected abstract void recordLast(DecoratedKey key, Row row);
    protected abstract boolean isPreviouslyReturnedPartition(DecoratedKey key);
}<|MERGE_RESOLUTION|>--- conflicted
+++ resolved
@@ -65,19 +65,14 @@
             return EmptyIterators.partition();
 
         pageSize = Math.min(pageSize, remaining);
-<<<<<<< HEAD
         Pager pager = new RowPager(limits.forPaging(pageSize), query.nowInSec());
-        return Transformation.apply(nextPageReadQuery(pageSize).execute(consistency, clientState, queryStartNanoTime), pager);
-=======
-        Pager pager = new RowPager(limits.forPaging(pageSize), command.nowInSec());
-        ReadCommand readCommand = nextPageReadCommand(pageSize);
-        if (readCommand == null)
+        ReadQuery readQuery = nextPageReadQuery(pageSize);
+        if (readQuery == null)
         {
             exhausted = true;
             return EmptyIterators.partition();
         }
-        return Transformation.apply(readCommand.execute(consistency, clientState, queryStartNanoTime), pager);
->>>>>>> 377ceb67
+        return Transformation.apply(readQuery.execute(consistency, clientState, queryStartNanoTime), pager);
     }
 
     public PartitionIterator fetchPageInternal(int pageSize, ReadExecutionController executionController)
@@ -86,19 +81,14 @@
             return EmptyIterators.partition();
 
         pageSize = Math.min(pageSize, remaining);
-<<<<<<< HEAD
         RowPager pager = new RowPager(limits.forPaging(pageSize), query.nowInSec());
-        return Transformation.apply(nextPageReadQuery(pageSize).executeInternal(executionController), pager);
-=======
-        RowPager pager = new RowPager(limits.forPaging(pageSize), command.nowInSec());
-        ReadCommand readCommand = nextPageReadCommand(pageSize);
-        if (readCommand == null)
+        ReadQuery readQuery = nextPageReadQuery(pageSize);
+        if (readQuery == null)
         {
             exhausted = true;
             return EmptyIterators.partition();
         }
-        return Transformation.apply(readCommand.executeInternal(executionController), pager);
->>>>>>> 377ceb67
+        return Transformation.apply(readQuery.executeInternal(executionController), pager);
     }
 
     public UnfilteredPartitionIterator fetchPageUnfiltered(TableMetadata metadata, int pageSize, ReadExecutionController executionController)
@@ -107,20 +97,14 @@
             return EmptyIterators.unfilteredPartition(metadata);
 
         pageSize = Math.min(pageSize, remaining);
-<<<<<<< HEAD
         UnfilteredPager pager = new UnfilteredPager(limits.forPaging(pageSize), query.nowInSec());
-
-        return Transformation.apply(nextPageReadQuery(pageSize).executeLocally(executionController), pager);
-=======
-        UnfilteredPager pager = new UnfilteredPager(limits.forPaging(pageSize), command.nowInSec());
-        ReadCommand readCommand = nextPageReadCommand(pageSize);
-        if (readCommand == null)
+        ReadQuery readQuery = nextPageReadQuery(pageSize);
+        if (readQuery == null)
         {
             exhausted = true;
-            return EmptyIterators.unfilteredPartition(cfm, false);
-        }
-        return Transformation.apply(readCommand.executeLocally(executionController), pager);
->>>>>>> 377ceb67
+            return EmptyIterators.unfilteredPartition(metadata);
+        }
+        return Transformation.apply(readQuery.executeLocally(executionController), pager);
     }
 
     private class UnfilteredPager extends Pager<Unfiltered>
