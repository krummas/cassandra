--- conflicted
+++ resolved
@@ -539,28 +539,17 @@
 
     public int addCallback(IAsyncCallback cb, MessageOut message, InetAddress to, long timeout)
     {
-<<<<<<< HEAD
+        assert message.verb != Verb.MUTATION; // mutations need to call the overload with a ConsistencyLevel
         int messageId = nextId();
-        CallbackInfo previous;
-
-        // If HH is enabled and this is a mutation message => store the message to track for potential hints.
-        if (DatabaseDescriptor.hintedHandoffEnabled() && message.verb == Verb.MUTATION)
-            previous = callbacks.put(messageId, new CallbackInfo(to, cb, message, callbackDeserializers.get(message.verb)), timeout);
-        else
-            previous = callbacks.put(messageId, new CallbackInfo(to, cb, callbackDeserializers.get(message.verb)), timeout);
-=======
-        assert message.verb != Verb.MUTATION; // mutations need to call the overload with a ConsistencyLevel
-        String messageId = nextId();
         CallbackInfo previous = callbacks.put(messageId, new CallbackInfo(to, cb, callbackDeserializers.get(message.verb)), timeout);
         assert previous == null;
         return messageId;
     }
->>>>>>> 6b587450
-
-    public String addCallback(IMessageCallback cb, MessageOut message, InetAddress to, long timeout, ConsistencyLevel consistencyLevel)
+
+    public int addCallback(IAsyncCallback cb, MessageOut message, InetAddress to, long timeout, ConsistencyLevel consistencyLevel)
     {
         assert message.verb == Verb.MUTATION;
-        String messageId = nextId();
+        int messageId = nextId();
         CallbackInfo previous = callbacks.put(messageId, new WriteCallbackInfo(to, cb, message, callbackDeserializers.get(message.verb), consistencyLevel), timeout);
         assert previous == null;
         return messageId;
