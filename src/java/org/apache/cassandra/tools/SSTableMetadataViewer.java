/*
 * Licensed to the Apache Software Foundation (ASF) under one
 * or more contributor license agreements.  See the NOTICE file
 * distributed with this work for additional information
 * regarding copyright ownership.  The ASF licenses this file
 * to you under the Apache License, Version 2.0 (the
 * "License"); you may not use this file except in compliance
 * with the License.  You may obtain a copy of the License at
 *
 *     http://www.apache.org/licenses/LICENSE-2.0
 *
 * Unless required by applicable law or agreed to in writing, software
 * distributed under the License is distributed on an "AS IS" BASIS,
 * WITHOUT WARRANTIES OR CONDITIONS OF ANY KIND, either express or implied.
 * See the License for the specific language governing permissions and
 * limitations under the License.
 */
package org.apache.cassandra.tools;

import java.io.DataInputStream;
import java.io.File;
import java.io.FileInputStream;
import java.io.IOException;
import java.io.PrintStream;
import java.nio.ByteBuffer;
import java.util.Arrays;
import java.util.EnumSet;
import java.util.List;
import java.util.Map;
import java.util.stream.Collectors;

import org.apache.cassandra.db.DecoratedKey;
import org.apache.cassandra.db.SerializationHeader;
import org.apache.cassandra.db.marshal.AbstractType;
import org.apache.cassandra.db.marshal.UTF8Type;
import org.apache.cassandra.db.rows.EncodingStats;
import org.apache.cassandra.dht.IPartitioner;
import org.apache.cassandra.io.compress.CompressionMetadata;
import org.apache.cassandra.io.sstable.Component;
import org.apache.cassandra.io.sstable.Descriptor;
import org.apache.cassandra.io.sstable.IndexSummary;
import org.apache.cassandra.io.sstable.metadata.*;
import org.apache.cassandra.utils.FBUtilities;
import org.apache.cassandra.utils.Pair;

/**
 * Shows the contents of sstable metadata
 */
public class SSTableMetadataViewer
{
    /**
     * @param args a list of sstables whose metadata we're interested in
     */
    public static void main(String[] args) throws IOException
    {
        PrintStream out = System.out;
        if (args.length == 0)
        {
            out.println("Usage: sstablemetadata <sstable filenames>");
            System.exit(1);
        }

        Util.initDatabaseDescriptor();

        for (String fname : args)
        {
            if (new File(fname).exists())
            {
                Descriptor descriptor = Descriptor.fromFilename(fname);
                Map<MetadataType, MetadataComponent> metadata = descriptor.getMetadataSerializer().deserialize(descriptor, EnumSet.allOf(MetadataType.class));
                ValidationMetadata validation = (ValidationMetadata) metadata.get(MetadataType.VALIDATION);
                StatsMetadata stats = (StatsMetadata) metadata.get(MetadataType.STATS);
                CompactionMetadata compaction = (CompactionMetadata) metadata.get(MetadataType.COMPACTION);
                CompressionMetadata compression = null;
                File compressionFile = new File(descriptor.filenameFor(Component.COMPRESSION_INFO));
                if (compressionFile.exists())
                    compression = CompressionMetadata.create(fname);
                SerializationHeader.Component header = (SerializationHeader.Component) metadata.get(MetadataType.HEADER);

                out.printf("SSTable: %s%n", descriptor);
                if (validation != null)
                {
                    out.printf("Partitioner: %s%n", validation.partitioner);
                    out.printf("Bloom Filter FP chance: %f%n", validation.bloomFilterFPChance);
                }
                if (stats != null)
                {
                    out.printf("Minimum timestamp: %s%n", stats.minTimestamp);
                    out.printf("Maximum timestamp: %s%n", stats.maxTimestamp);
                    out.printf("SSTable min local deletion time: %s%n", stats.minLocalDeletionTime);
                    out.printf("SSTable max local deletion time: %s%n", stats.maxLocalDeletionTime);
                    out.printf("Compressor: %s%n", compression != null ? compression.compressor().getClass().getName() : "-");
                    if (compression != null)
                        out.printf("Compression ratio: %s%n", stats.compressionRatio);
                    out.printf("TTL min: %s%n", stats.minTTL);
                    out.printf("TTL max: %s%n", stats.maxTTL);

                    if (validation != null && header != null)
                        printMinMaxToken(descriptor, FBUtilities.newPartitioner(validation.partitioner), header.getKeyType(), out);

                    if (header != null && header.getClusteringTypes().size() == stats.minClusteringValues.size())
                    {
                        List<AbstractType<?>> clusteringTypes = header.getClusteringTypes();
                        List<ByteBuffer> minClusteringValues = stats.minClusteringValues;
                        List<ByteBuffer> maxClusteringValues = stats.maxClusteringValues;
                        String[] minValues = new String[clusteringTypes.size()];
                        String[] maxValues = new String[clusteringTypes.size()];
                        for (int i = 0; i < clusteringTypes.size(); i++)
                        {
                            minValues[i] = clusteringTypes.get(i).getString(minClusteringValues.get(i));
                            maxValues[i] = clusteringTypes.get(i).getString(maxClusteringValues.get(i));
                        }
                        out.printf("minClustringValues: %s%n", Arrays.toString(minValues));
                        out.printf("maxClustringValues: %s%n", Arrays.toString(maxValues));
                    }
                    out.printf("Estimated droppable tombstones: %s%n", stats.getEstimatedDroppableTombstoneRatio((int) (System.currentTimeMillis() / 1000)));
                    out.printf("SSTable Level: %d%n", stats.sstableLevel);
                    out.printf("Repaired at: %d%n", stats.repairedAt);
<<<<<<< HEAD
                    out.println(stats.replayPosition);
                    out.printf("totalColumnsSet: %s%n", stats.totalColumnsSet);
                    out.printf("totalRows: %s%n", stats.totalRows);
=======
                    out.printf("Minimum replay position: %s\n", stats.commitLogLowerBound);
                    out.printf("Maximum replay position: %s\n", stats.commitLogUpperBound);
>>>>>>> 78a3d2bb
                    out.println("Estimated tombstone drop times:");

                    for (Map.Entry<Double, Long> entry : stats.estimatedTombstoneDropTime.getAsMap().entrySet())
                    {
                        out.printf("%-10s:%10s%n",entry.getKey().intValue(), entry.getValue());
                    }
                    printHistograms(stats, out);
                }
                if (compaction != null)
                {
                    out.printf("Estimated cardinality: %s%n", compaction.cardinalityEstimator.cardinality());
                }
                if (header != null)
                {
                    EncodingStats encodingStats = header.getEncodingStats();
                    AbstractType<?> keyType = header.getKeyType();
                    List<AbstractType<?>> clusteringTypes = header.getClusteringTypes();
                    Map<ByteBuffer, AbstractType<?>> staticColumns = header.getStaticColumns();
                    Map<String, String> statics = staticColumns.entrySet().stream()
                                                               .collect(Collectors.toMap(
                                                                e -> UTF8Type.instance.getString(e.getKey()),
                                                                e -> e.getValue().toString()));
                    Map<ByteBuffer, AbstractType<?>> regularColumns = header.getRegularColumns();
                    Map<String, String> regulars = regularColumns.entrySet().stream()
                                                                 .collect(Collectors.toMap(
                                                                 e -> UTF8Type.instance.getString(e.getKey()),
                                                                 e -> e.getValue().toString()));

                    out.printf("EncodingStats minTTL: %s%n", encodingStats.minTTL);
                    out.printf("EncodingStats minLocalDeletionTime: %s%n", encodingStats.minLocalDeletionTime);
                    out.printf("EncodingStats minTimestamp: %s%n", encodingStats.minTimestamp);
                    out.printf("KeyType: %s%n", keyType.toString());
                    out.printf("ClusteringTypes: %s%n", clusteringTypes.toString());
                    out.printf("StaticColumns: {%s}%n", FBUtilities.toString(statics));
                    out.printf("RegularColumns: {%s}%n", FBUtilities.toString(regulars));
                }
            }
            else
            {
                out.println("No such file: " + fname);
            }
        }
    }

    private static void printHistograms(StatsMetadata metadata, PrintStream out)
    {
        long[] offsets = metadata.estimatedPartitionSize.getBucketOffsets();
        long[] ersh = metadata.estimatedPartitionSize.getBuckets(false);
        long[] ecch = metadata.estimatedColumnCount.getBuckets(false);

        out.println(String.format("%-10s%18s%18s",
                                  "Count", "Row Size", "Cell Count"));

        for (int i = 0; i < offsets.length; i++)
        {
            out.println(String.format("%-10d%18s%18s",
                                      offsets[i],
                                      (i < ersh.length ? ersh[i] : ""),
                                      (i < ecch.length ? ecch[i] : "")));
        }
    }

    private static void printMinMaxToken(Descriptor descriptor, IPartitioner partitioner, AbstractType<?> keyType, PrintStream out) throws IOException
    {
        File summariesFile = new File(descriptor.filenameFor(Component.SUMMARY));
        if (!summariesFile.exists())
            return;

        try (DataInputStream iStream = new DataInputStream(new FileInputStream(summariesFile)))
        {
            Pair<DecoratedKey, DecoratedKey> firstLast = new IndexSummary.IndexSummarySerializer().deserializeFirstLastKey(iStream, partitioner, descriptor.version.hasSamplingLevel());
            out.printf("First token: %s (key=%s)%n", firstLast.left.getToken(), keyType.getString(firstLast.left.getKey()));
            out.printf("Last token: %s (key=%s)%n", firstLast.right.getToken(), keyType.getString(firstLast.right.getKey()));
        }
    }

}<|MERGE_RESOLUTION|>--- conflicted
+++ resolved
@@ -116,14 +116,10 @@
                     out.printf("Estimated droppable tombstones: %s%n", stats.getEstimatedDroppableTombstoneRatio((int) (System.currentTimeMillis() / 1000)));
                     out.printf("SSTable Level: %d%n", stats.sstableLevel);
                     out.printf("Repaired at: %d%n", stats.repairedAt);
-<<<<<<< HEAD
-                    out.println(stats.replayPosition);
+                    out.printf("Minimum replay position: %s\n", stats.commitLogLowerBound);
+                    out.printf("Maximum replay position: %s\n", stats.commitLogUpperBound);
                     out.printf("totalColumnsSet: %s%n", stats.totalColumnsSet);
                     out.printf("totalRows: %s%n", stats.totalRows);
-=======
-                    out.printf("Minimum replay position: %s\n", stats.commitLogLowerBound);
-                    out.printf("Maximum replay position: %s\n", stats.commitLogUpperBound);
->>>>>>> 78a3d2bb
                     out.println("Estimated tombstone drop times:");
 
                     for (Map.Entry<Double, Long> entry : stats.estimatedTombstoneDropTime.getAsMap().entrySet())
