--- conflicted
+++ resolved
@@ -1,4 +1,3 @@
-<<<<<<< HEAD
 3.11.11
  * Fix LeveledCompactionStrategy compacts last level throw an ArrayIndexOutOfBoundsException (CASSANDRA-15669)
  * Maps $CASSANDRA_LOG_DIR to cassandra.logdir java property when executing nodetool (CASSANDRA-16199)
@@ -9,10 +8,7 @@
  * Make sure sstables with moved starts are removed correctly in LeveledGenerations (CASSANDRA-16552)
  * Upgrade jackson-databind to 2.9.10.8 (CASSANDRA-16462)
 Merged from 3.0:
-=======
-3.0.25:
  * Add flag to disable ALTER...DROP COMPACT STORAGE statements (CASSANDRA-16733)
->>>>>>> 9b6dd382
  * Clean transaction log leftovers at the beginning of sstablelevelreset and sstableofflinerelevel (CASSANDRA-12519)
  * CQL shell should prefer newer TLS version by default (CASSANDRA-16695)
  * Ensure that existing empty rows are properly returned (CASSANDRA-16671)
