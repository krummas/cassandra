--- conflicted
+++ resolved
@@ -1,4 +1,3 @@
-<<<<<<< HEAD
 2.1.2
  * Fix issues with CONTAINS (KEY) queries on secondary indexes
    (CASSANDRA-8147)
@@ -18,10 +17,7 @@
  * Fix CREATE TABLE for CQL2 (CASSANDRA-8144)
  * Avoid boxing in ColumnStats min/max trackers (CASSANDRA-8109)
 Merged from 2.0:
-=======
-2.0.12:
  * Correctly handle non-text column names in cql3 (CASSANDRA-8178)
->>>>>>> 11e65718
  * Fix deletion for indexes on primary key columns (CASSANDRA-8206)
  * Add 'nodetool statusgossip' (CASSANDRA-8125)
  * Improve client notification that nodes are ready for requests (CASSANDRA-7510)
