--- conflicted
+++ resolved
@@ -1,4 +1,3 @@
-<<<<<<< HEAD
 3.10
  * json/yaml output format for nodetool compactionhistory (CASSANDRA-12486)
  * Retry all internode messages once after a connection is
@@ -53,10 +52,7 @@
  * Remove compaction Severity from DynamicEndpointSnitch (CASSANDRA-11738)
  * Restore resumable hints delivery (CASSANDRA-11960)
 Merged from 3.0:
-=======
-3.0.9
  * Fix file system race condition that may cause LogAwareFileLister to fail to classify files (CASSANDRA-11889)
->>>>>>> 5cda140b
  * Fix file handle leaks due to simultaneous compaction/repair and
    listing snapshots, calculating snapshot sizes, or making schema
    changes (CASSANDRA-11594)
