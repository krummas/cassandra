--- conflicted
+++ resolved
@@ -1,4 +1,3 @@
-<<<<<<< HEAD
 3.0.16
  * Improve commit log chain marker updating (CASSANDRA-14108)
  * Extra range tombstone bound creates double rows (CASSANDRA-14008)
@@ -20,10 +19,7 @@
  * Mishandling of cells for removed/dropped columns when reading legacy files (CASSANDRA-13939)
  * Deserialise sstable metadata in nodetool verify (CASSANDRA-13922)
 Merged from 2.2:
-=======
-2.2.12
  * Fix the inspectJvmOptions startup check (CASSANDRA-14112)
->>>>>>> b800f3c7
  * Fix race that prevents submitting compaction for a table when executor is full (CASSANDRA-13801)
  * Rely on the JVM to handle OutOfMemoryErrors (CASSANDRA-13006)
  * Grab refs during scrub/index redistribution/cleanup (CASSANDRA-13873)
