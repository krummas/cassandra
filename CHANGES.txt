--- conflicted
+++ resolved
@@ -15,18 +15,6 @@
  * Fix potentially repairing with wrong nodes (CASSANDRA-6808)
  * Change caching option syntax (CASSANDRA-6745)
 Merged from 2.0:
- * Fix saving triggers to schema (CASSANDRA-6789)
- * Fix trigger mutations when base mutation list is immutable (CASSANDRA-6790)
- * Fix accounting in FileCacheService to allow re-using RAR (CASSANDRA-6838)
- * Fix static counter columns (CASSANDRA-6827)
- * Restore expiring->deleted (cell) compaction optimization (CASSANDRA-6844)
- * Fix CompactionManager.needsCleanup (CASSANDRA-6845)
-<<<<<<< HEAD
-=======
- * Correctly compare BooleanType values other than 0 and 1 (CASSANDRA-6779)
-
-2.0.6
->>>>>>> faffbf2f
  * Avoid race-prone second "scrub" of system keyspace (CASSANDRA-6797)
  * Pool CqlRecordWriter clients by inetaddress rather than Range 
    (CASSANDRA-6665)
@@ -67,6 +55,13 @@
  * Fix CQLSStableWriter.addRow(Map<String, Object>) (CASSANDRA-6526)
  * Fix HSHA server introducing corrupt data (CASSANDRA-6285)
  * Fix CAS conditions for COMPACT STORAGE tables (CASSANDRA-6813)
+ * Fix saving triggers to schema (CASSANDRA-6789)
+ * Fix trigger mutations when base mutation list is immutable (CASSANDRA-6790)
+ * Fix accounting in FileCacheService to allow re-using RAR (CASSANDRA-6838)
+ * Fix static counter columns (CASSANDRA-6827)
+ * Restore expiring->deleted (cell) compaction optimization (CASSANDRA-6844)
+ * Fix CompactionManager.needsCleanup (CASSANDRA-6845)
+ * Correctly compare BooleanType values other than 0 and 1 (CASSANDRA-6779)
 
 
 2.1.0-beta1
