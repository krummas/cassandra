0.8.1
 * add support for insert, delete in cql BATCH (CASSANDRA-2537)
 * add support for IN to cql SELECT, UPDATE (CASSANDRA-2553)
 * add timestamp support to cql INSERT, UPDATE, and BATCH (CASSANDRA-2555)
 * add support for comparator parameters and a generic ReverseType
   (CASSANDRA-2355)
 * add CompositeType and DynamicCompositeType (CASSANDRA-2231)
 * add CQL TTL support (CASSANDRA-2476)
 * optimize batches containing multiple updates to the same row
   (CASSANDRA-2583)
 * adjust hinted handoff page size to avoid OOM with large columns 
   (CASSANDRA-2652)
 * mark BRAF buffer invalid post-flush so we don't re-flush partial
   buffers again, especially on CL writes (CASSANDRA-2660)
 * add DROP INDEX support to CLI (CASSANDRA-2616)
 * don't perform HH to client-mode [storageproxy] nodes (CASSANDRA-2668)
<<<<<<< HEAD
 * Improve forceDeserialize/getCompactedRow encapsulation (CASSANDRA-2659)
 * Assert ranges are not overlapping in AB.normalize (CASSANDRA-2641)
 * Don't write CounterUpdateColumn to disk in tests (CASSANDRA-2650)
 * Add sstable bulk loading utility (CASSANDRA-1278)
=======
 * fix IntegerType.getString with direct buffers (CASSANDRA-2684)
 * avoid replaying hints to dropped columnfamilies (CASSANDRA-2685)
 * add placeholders for missing rows in range query pseudo-RR (CASSANDRA-2680)
>>>>>>> 9b5dc278


0.8.0-final
 * fix CQL grammar warning and cqlsh regression from CASSANDRA-2622
 * add ant generate-cql-html target (CASSANDRA-2526)
 * update CQL consistency levels (CASSANDRA-2566)
 * debian packaging fixes (CASSANDRA-2481, 2647)
 * fix UUIDType, IntegerType for direct buffers (CASSANDRA-2682, 2684)


0.8.0-rc1 
 * faster flushes and compaction from fixing excessively pessimistic 
   rebuffering in BRAF (CASSANDRA-2581)
 * fix returning null column values in the python cql driver (CASSANDRA-2593)
 * fix merkle tree splitting exiting early (CASSANDRA-2605)
 * snapshot_before_compaction directory name fix (CASSANDRA-2598)
 * Disable compaction throttling during bootstrap (CASSANDRA-2612) 
 * fix CQL treatment of > and < operators in range slices (CASSANDRA-2592)
 * fix potential double-application of counter updates on commitlog replay
   (CASSANDRA-2419)
 * JDBC CQL driver exposes getColumn for access to timestamp
 * JDBC ResultSetMetadata properties added to AbstractType
 * r/m clustertool (CASSANDRA-2607)
 * add support for presenting row key as a column in CQL result sets 
   (CASSANDRA-2622)
 * Don't allow {LOCAL|EACH}_QUORUM unless strategy is NTS (CASSANDRA-2627)
 * validate keyspace strategy_options during CQL create (CASSANDRA-2624)
 * fix empty Result with secondary index when limit=1 (CASSANDRA-2628)
 * Fix regression where bootstrapping a node with no schema fails
   (CASSANDRA-2625)
 * Allow removing LocationInfo sstables (CASSANDRA-2632)
 * avoid attempting to replay mutations from dropped keyspaces (CASSANDRA-2631)
 * avoid using cached position of a key when GT is requested (CASSANDRA-2633)
 * fix counting bloom filter true positives (CASSANDRA-2637)
 * initialize local ep state prior to gossip startup if needed (CASSANDRA-2638)
 * fix counter increment lost after restart (CASSANDRA-2642)
 * add quote-escaping via backslash to CLI (CASSANDRA-2623)
 * fix pig example script (CASSANDRA-2487)
 * fix dynamic snitch race in adding latencies (CASSANDRA-2618)
 * Start/stop cassandra after more important services such as mdadm in
   debian packaging (CASSANDRA-2481)


0.8.0-beta2
 * fix NPE compacting index CFs (CASSANDRA-2528)
 * Remove checking all column families on startup for compaction candidates 
   (CASSANDRA-2444)
 * validate CQL create keyspace options (CASSANDRA-2525)
 * fix nodetool setcompactionthroughput (CASSANDRA-2550)
 * move	gossip heartbeat back to its own thread (CASSANDRA-2554)
 * validate cql TRUNCATE columnfamily before truncating (CASSANDRA-2570)
 * fix batch_mutate for mixed standard-counter mutations (CASSANDRA-2457)
 * disallow making schema changes to system keyspace (CASSANDRA-2563)
 * fix sending mutation messages multiple times (CASSANDRA-2557)
 * fix incorrect use of NBHM.size in ReadCallback that could cause
   reads to time out even when responses were received (CASSAMDRA-2552)
 * trigger read repair correctly for LOCAL_QUORUM reads (CASSANDRA-2556)
 * Allow configuring the number of compaction thread (CASSANDRA-2558)
 * forceUserDefinedCompaction will attempt to compact what it is given
   even if the pessimistic estimate is that there is not enough disk space;
   automatic compactions will only compact 2 or more sstables (CASSANDRA-2575)
 * refuse to apply migrations with older timestamps than the current 
   schema (CASSANDRA-2536)
 * remove unframed Thrift transport option
 * include indexes in snapshots (CASSANDRA-2596)
 * improve ignoring of obsolete mutations in index maintenance (CASSANDRA-2401)
 * recognize attempt to drop just the index while leaving the column
   definition alone (CASSANDRA-2619)
  

0.8.0-beta1
 * remove Avro RPC support (CASSANDRA-926)
 * support for columns that act as incr/decr counters 
   (CASSANDRA-1072, 1937, 1944, 1936, 2101, 2093, 2288, 2105, 2384, 2236, 2342,
   2454)
 * CQL (CASSANDRA-1703, 1704, 1705, 1706, 1707, 1708, 1710, 1711, 1940, 
   2124, 2302, 2277, 2493)
 * avoid double RowMutation serialization on write path (CASSANDRA-1800)
 * make NetworkTopologyStrategy the default (CASSANDRA-1960)
 * configurable internode encryption (CASSANDRA-1567, 2152)
 * human readable column names in sstable2json output (CASSANDRA-1933)
 * change default JMX port to 7199 (CASSANDRA-2027)
 * backwards compatible internal messaging (CASSANDRA-1015)
 * atomic switch of memtables and sstables (CASSANDRA-2284)
 * add pluggable SeedProvider (CASSANDRA-1669)
 * Fix clustertool to not throw exception when calling get_endpoints (CASSANDRA-2437)
 * upgrade to thrift 0.6 (CASSANDRA-2412) 
 * repair works on a token range instead of full ring (CASSANDRA-2324)
 * purge tombstones from row cache (CASSANDRA-2305)
 * push replication_factor into strategy_options (CASSANDRA-1263)
 * give snapshots the same name on each node (CASSANDRA-1791)
 * remove "nodetool loadbalance" (CASSANDRA-2448)
 * multithreaded compaction (CASSANDRA-2191)
 * compaction throttling (CASSANDRA-2156)
 * add key type information and alias (CASSANDRA-2311, 2396)
 * cli no longer divides read_repair_chance by 100 (CASSANDRA-2458)
 * made CompactionInfo.getTaskType return an enum (CASSANDRA-2482)
 * add a server-wide cap on measured memtable memory usage (CASSANDRA-2006)
 * add unified UUIDType (CASSANDRA-2233)


0.7.5
 * improvements/fixes to PIG driver (CASSANDRA-1618, CASSANDRA-2387,
   CASSANDRA-2465, CASSANDRA-2484)
 * validate index names (CASSANDRA-1761)
 * reduce contention on Table.flusherLock (CASSANDRA-1954)
 * try harder to detect failures during streaming, cleaning up temporary
   files more reliably (CASSANDRA-2088)
 * shut down server for OOM on a Thrift thread (CASSANDRA-2269)
 * fix tombstone handling in repair and sstable2json (CASSANDRA-2279)
 * preserve version when streaming data from old sstables (CASSANDRA-2283)
 * don't start repair if a neighboring node is marked as dead (CASSANDRA-2290)
 * purge tombstones from row cache (CASSANDRA-2305)
 * Avoid seeking when sstable2json exports the entire file (CASSANDRA-2318)
 * clear Built flag in system table when dropping an index (CASSANDRA-2320)
 * don't allow arbitrary argument for stress.java (CASSANDRA-2323)
 * validate values for index predicates in get_indexed_slice (CASSANDRA-2328)
 * queue secondary indexes for flush before the parent (CASSANDRA-2330)
 * allow job configuration to set the CL used in Hadoop jobs (CASSANDRA-2331)
 * add memtable_flush_queue_size defaulting to 4 (CASSANDRA-2333)
 * Allow overriding of initial_token, storage_port and rpc_port from system
   properties (CASSANDRA-2343)
 * fix comparator used for non-indexed secondary expressions in index scan
   (CASSANDRA-2347)
 * ensure size calculation and write phase of large-row compaction use
   the same threshold for TTL expiration (CASSANDRA-2349)
 * fix race when iterating CFs during add/drop (CASSANDRA-2350)
 * add ConsistencyLevel command to CLI (CASSANDRA-2354)
 * allow negative numbers in the cli (CASSANDRA-2358)
 * hard code serialVersionUID for tokens class (CASSANDRA-2361)
 * fix potential infinite loop in ByteBufferUtil.inputStream (CASSANDRA-2365)
 * fix encoding bugs in HintedHandoffManager, SystemTable when default
   charset is not UTF8 (CASSANDRA-2367)
 * avoids having removed node reappearing in Gossip (CASSANDRA-2371)
 * fix incorrect truncation of long to int when reading columns via block
   index (CASSANDRA-2376)
 * fix NPE during stream session (CASSANDRA-2377)
 * fix race condition that could leave orphaned data files when dropping CF or
   KS (CASSANDRA-2381)
 * fsync statistics component on write (CASSANDRA-2382)
 * fix duplicate results from CFS.scan (CASSANDRA-2406)
 * add IntegerType to CLI help (CASSANDRA-2414)
 * avoid caching token-only decoratedkeys (CASSANDRA-2416)
 * convert mmap assertion to if/throw so scrub can catch it (CASSANDRA-2417)
 * don't overwrite gc log (CASSANDR-2418)
 * invalidate row cache for streamed row to avoid inconsitencies
   (CASSANDRA-2420)
 * avoid copies in range/index scans (CASSANDRA-2425)
 * make sure we don't wipe data during cleanup if the node has not join
   the ring (CASSANDRA-2428)
 * Try harder to close files after compaction (CASSANDRA-2431)
 * re-set bootstrapped flag after move finishes (CASSANDRA-2435)
 * display validation_class in CLI 'describe keyspace' (CASSANDRA-2442)
 * make cleanup compactions cleanup the row cache (CASSANDRA-2451)
 * add column fields validation to scrub (CASSANDRA-2460)
 * use 64KB flush buffer instead of in_memory_compaction_limit (CASSANDRA-2463)
 * fix backslash substitutions in CLI (CASSANDRA-2492)
 * disable cache saving for system CFS (CASSANDRA-2502)
 * fixes for verifying destination availability under hinted conditions
   so UE can be thrown intead of timing out (CASSANDRA-2514)
 * fix update of validation class in column metadata (CASSANDRA-2512)
 * support LOCAL_QUORUM, EACH_QUORUM CLs outside of NTS (CASSANDRA-2516)
 * preserve version when streaming data from old sstables (CASSANDRA-2283)
 * fix backslash substitutions in CLI (CASSANDRA-2492)
 * count a row deletion as one operation towards memtable threshold 
   (CASSANDRA-2519)
 * support LOCAL_QUORUM, EACH_QUORUM CLs outside of NTS (CASSANDRA-2516)


0.7.4
 * add nodetool join command (CASSANDRA-2160)
 * fix secondary indexes on pre-existing or streamed data (CASSANDRA-2244)
 * initialize endpoint in gossiper earlier (CASSANDRA-2228)
 * add ability to write to Cassandra from Pig (CASSANDRA-1828)
 * add rpc_[min|max]_threads (CASSANDRA-2176)
 * add CL.TWO, CL.THREE (CASSANDRA-2013)
 * avoid exporting an un-requested row in sstable2json, when exporting 
   a key that does not exist (CASSANDRA-2168)
 * add incremental_backups option (CASSANDRA-1872)
 * add configurable row limit to Pig loadfunc (CASSANDRA-2276)
 * validate column values in batches as well as single-Column inserts
   (CASSANDRA-2259)
 * move sample schema from cassandra.yaml to schema-sample.txt,
   a cli scripts (CASSANDRA-2007)
 * avoid writing empty rows when scrubbing tombstoned rows (CASSANDRA-2296)
 * fix assertion error in range and index scans for CL < ALL
   (CASSANDRA-2282)
 * fix commitlog replay when flush position refers to data that didn't
   get synced before server died (CASSANDRA-2285)
 * fix fd leak in sstable2json with non-mmap'd i/o (CASSANDRA-2304)
 * reduce memory use during streaming of multiple sstables (CASSANDRA-2301)
 * purge tombstoned rows from cache after GCGraceSeconds (CASSANDRA-2305)
 * allow zero replicas in a NTS datacenter (CASSANDRA-1924)
 * make range queries respect snitch for local replicas (CASSANDRA-2286)
 * fix HH delivery when column index is larger than 2GB (CASSANDRA-2297)
 * make 2ary indexes use parent CF flush thresholds during initial build
   (CASSANDRA-2294)
 * update memtable_throughput to be a long (CASSANDRA-2158)


0.7.3
 * Keep endpoint state until aVeryLongTime (CASSANDRA-2115)
 * lower-latency read repair (CASSANDRA-2069)
 * add hinted_handoff_throttle_delay_in_ms option (CASSANDRA-2161)
 * fixes for cache save/load (CASSANDRA-2172, -2174)
 * Handle whole-row deletions in CFOutputFormat (CASSANDRA-2014)
 * Make memtable_flush_writers flush in parallel (CASSANDRA-2178)
 * Add compaction_preheat_key_cache option (CASSANDRA-2175)
 * refactor stress.py to have only one copy of the format string 
   used for creating row keys (CASSANDRA-2108)
 * validate index names for \w+ (CASSANDRA-2196)
 * Fix Cassandra cli to respect timeout if schema does not settle 
   (CASSANDRA-2187)
 * fix for compaction and cleanup writing old-format data into new-version 
   sstable (CASSANDRA-2211, -2216)
 * add nodetool scrub (CASSANDRA-2217, -2240)
 * fix sstable2json large-row pagination (CASSANDRA-2188)
 * fix EOFing on requests for the last bytes in a file (CASSANDRA-2213)
 * fix BufferedRandomAccessFile bugs (CASSANDRA-2218, -2241)
 * check for memtable flush_after_mins exceeded every 10s (CASSANDRA-2183)
 * fix cache saving on Windows (CASSANDRA-2207)
 * add validateSchemaAgreement call + synchronization to schema
   modification operations (CASSANDRA-2222)
 * fix for reversed slice queries on large rows (CASSANDRA-2212)
 * fat clients were writing local data (CASSANDRA-2223)
 * turn off string interning in json2sstable (CASSANDRA-2189)
 * set DEFAULT_MEMTABLE_LIFETIME_IN_MINS to 24h
 * improve detection and cleanup of partially-written sstables 
   (CASSANDRA-2206)
 * fix supercolumn de/serialization when subcolumn comparator is different
   from supercolumn's (CASSANDRA-2104)
 * fix starting up on Windows when CASSANDRA_HOME contains whitespace
   (CASSANDRA-2237)
 * add [get|set][row|key]cacheSavePeriod to JMX (CASSANDRA-2100)
 * fix Hadoop ColumnFamilyOutputFormat dropping of mutations
   when batch fills up (CASSANDRA-2255)
 * move file deletions off of scheduledtasks executor (CASSANDRA-2253)


0.7.2
 * copy DecoratedKey.key when inserting into caches to avoid retaining
   a reference to the underlying buffer (CASSANDRA-2102)
 * format subcolumn names with subcomparator (CASSANDRA-2136)
 * fix column bloom filter deserialization (CASSANDRA-2165)


0.7.1
 * refactor MessageDigest creation code. (CASSANDRA-2107)
 * buffer network stack to avoid inefficient small TCP messages while avoiding
   the nagle/delayed ack problem (CASSANDRA-1896)
 * check log4j configuration for changes every 10s (CASSANDRA-1525, 1907)
 * more-efficient cross-DC replication (CASSANDRA-1530, -2051, -2138)
 * avoid polluting page cache with commitlog or sstable writes
   and seq scan operations (CASSANDRA-1470)
 * add RMI authentication options to nodetool (CASSANDRA-1921)
 * make snitches configurable at runtime (CASSANDRA-1374)
 * retry hadoop split requests on connection failure (CASSANDRA-1927)
 * implement describeOwnership for BOP, COPP (CASSANDRA-1928)
 * make read repair behave as expected for ConsistencyLevel > ONE
   (CASSANDRA-982, 2038)
 * distributed test harness (CASSANDRA-1859, 1964)
 * reduce flush lock contention (CASSANDRA-1930)
 * optimize supercolumn deserialization (CASSANDRA-1891)
 * fix CFMetaData.apply to only compare objects of the same class 
   (CASSANDRA-1962)
 * allow specifying specific SSTables to compact from JMX (CASSANDRA-1963)
 * fix race condition in MessagingService.targets (CASSANDRA-1959, 2094, 2081)
 * refuse to open sstables from a future version (CASSANDRA-1935)
 * zero-copy reads (CASSANDRA-1714)
 * fix copy bounds for word Text in wordcount demo (CASSANDRA-1993)
 * fixes for contrib/javautils (CASSANDRA-1979)
 * check more frequently for memtable expiration (CASSANDRA-2000)
 * fix writing SSTable column count statistics (CASSANDRA-1976)
 * fix streaming of multiple CFs during bootstrap (CASSANDRA-1992)
 * explicitly set JVM GC new generation size with -Xmn (CASSANDRA-1968)
 * add short options for CLI flags (CASSANDRA-1565)
 * make keyspace argument to "describe keyspace" in CLI optional
   when authenticated to keyspace already (CASSANDRA-2029)
 * added option to specify -Dcassandra.join_ring=false on startup
   to allow "warm spare" nodes or performing JMX maintenance before
   joining the ring (CASSANDRA-526)
 * log migrations at INFO (CASSANDRA-2028)
 * add CLI verbose option in file mode (CASSANDRA-2030)
 * add single-line "--" comments to CLI (CASSANDRA-2032)
 * message serialization tests (CASSANDRA-1923)
 * switch from ivy to maven-ant-tasks (CASSANDRA-2017)
 * CLI attempts to block for new schema to propagate (CASSANDRA-2044)
 * fix potential overflow in nodetool cfstats (CASSANDRA-2057)
 * add JVM shutdownhook to sync commitlog (CASSANDRA-1919)
 * allow nodes to be up without being part of  normal traffic (CASSANDRA-1951)
 * fix CLI "show keyspaces" with null options on NTS (CASSANDRA-2049)
 * fix possible ByteBuffer race conditions (CASSANDRA-2066)
 * reduce garbage generated by MessagingService to prevent load spikes
   (CASSANDRA-2058)
 * fix math in RandomPartitioner.describeOwnership (CASSANDRA-2071)
 * fix deletion of sstable non-data components (CASSANDRA-2059)
 * avoid blocking gossip while deleting handoff hints (CASSANDRA-2073)
 * ignore messages from newer versions, keep track of nodes in gossip 
   regardless of version (CASSANDRA-1970)
 * cache writing moved to CompactionManager to reduce i/o contention and
   updated to use non-cache-polluting writes (CASSANDRA-2053)
 * page through large rows when exporting to JSON (CASSANDRA-2041)
 * add flush_largest_memtables_at and reduce_cache_sizes_at options
   (CASSANDRA-2142)
 * add cli 'describe cluster' command (CASSANDRA-2127)
 * add cli support for setting username/password at 'connect' command 
   (CASSANDRA-2111)
 * add -D option to Stress.java to allow reading hosts from a file 
   (CASSANDRA-2149)
 * bound hints CF throughput between 32M and 256M (CASSANDRA-2148)
 * continue starting when invalid saved cache entries are encountered
   (CASSANDRA-2076)
 * add max_hint_window_in_ms option (CASSANDRA-1459)


0.7.0-final
 * fix offsets to ByteBuffer.get (CASSANDRA-1939)


0.7.0-rc4
 * fix cli crash after backgrounding (CASSANDRA-1875)
 * count timeouts in storageproxy latencies, and include latency 
   histograms in StorageProxyMBean (CASSANDRA-1893)
 * fix CLI get recognition of supercolumns (CASSANDRA-1899)
 * enable keepalive on intra-cluster sockets (CASSANDRA-1766)
 * count timeouts towards dynamicsnitch latencies (CASSANDRA-1905)
 * Expose index-building status in JMX + cli schema description
   (CASSANDRA-1871)
 * allow [LOCAL|EACH]_QUORUM to be used with non-NetworkTopology 
   replication Strategies
 * increased amount of index locks for faster commitlog replay
 * collect secondary index tombstones immediately (CASSANDRA-1914)
 * revert commitlog changes from #1780 (CASSANDRA-1917)
 * change RandomPartitioner min token to -1 to avoid collision w/
   tokens on actual nodes (CASSANDRA-1901)
 * examine the right nibble when validating TimeUUID (CASSANDRA-1910)
 * include secondary indexes in cleanup (CASSANDRA-1916)
 * CFS.scrubDataDirectories should also cleanup invalid secondary indexes
   (CASSANDRA-1904)
 * ability to disable/enable gossip on nodes to force them down
   (CASSANDRA-1108)


0.7.0-rc3
 * expose getNaturalEndpoints in StorageServiceMBean taking byte[]
   key; RMI cannot serialize ByteBuffer (CASSANDRA-1833)
 * infer org.apache.cassandra.locator for replication strategy classes
   when not otherwise specified
 * validation that generates less garbage (CASSANDRA-1814)
 * add TTL support to CLI (CASSANDRA-1838)
 * cli defaults to bytestype for subcomparator when creating
   column families (CASSANDRA-1835)
 * unregister index MBeans when index is dropped (CASSANDRA-1843)
 * make ByteBufferUtil.clone thread-safe (CASSANDRA-1847)
 * change exception for read requests during bootstrap from 
   InvalidRequest to Unavailable (CASSANDRA-1862)
 * respect row-level tombstones post-flush in range scans
   (CASSANDRA-1837)
 * ReadResponseResolver check digests against each other (CASSANDRA-1830)
 * return InvalidRequest when remove of subcolumn without supercolumn
   is requested (CASSANDRA-1866)
 * flush before repair (CASSANDRA-1748)
 * SSTableExport validates key order (CASSANDRA-1884)
 * large row support for SSTableExport (CASSANDRA-1867)
 * Re-cache hot keys post-compaction without hitting disk (CASSANDRA-1878)
 * manage read repair in coordinator instead of data source, to
   provide latency information to dynamic snitch (CASSANDRA-1873)


0.7.0-rc2
 * fix live-column-count of slice ranges including tombstoned supercolumn 
   with live subcolumn (CASSANDRA-1591)
 * rename o.a.c.internal.AntientropyStage -> AntiEntropyStage,
   o.a.c.request.Request_responseStage -> RequestResponseStage,
   o.a.c.internal.Internal_responseStage -> InternalResponseStage
 * add AbstractType.fromString (CASSANDRA-1767)
 * require index_type to be present when specifying index_name
   on ColumnDef (CASSANDRA-1759)
 * fix add/remove index bugs in CFMetadata (CASSANDRA-1768)
 * rebuild Strategy during system_update_keyspace (CASSANDRA-1762)
 * cli updates prompt to ... in continuation lines (CASSANDRA-1770)
 * support multiple Mutations per key in hadoop ColumnFamilyOutputFormat
   (CASSANDRA-1774)
 * improvements to Debian init script (CASSANDRA-1772)
 * use local classloader to check for version.properties (CASSANDRA-1778)
 * Validate that column names in column_metadata are valid for the
   defined comparator, and decode properly in cli (CASSANDRA-1773)
 * use cross-platform newlines in cli (CASSANDRA-1786)
 * add ExpiringColumn support to sstable import/export (CASSANDRA-1754)
 * add flush for each append to periodic commitlog mode; added
   periodic_without_flush option to disable this (CASSANDRA-1780)
 * close file handle used for post-flush truncate (CASSANDRA-1790)
 * various code cleanup (CASSANDRA-1793, -1794, -1795)
 * fix range queries against wrapped range (CASSANDRA-1781)
 * fix consistencylevel calculations for NetworkTopologyStrategy
   (CASSANDRA-1804)
 * cli support index type enum names (CASSANDRA-1810)
 * improved validation of column_metadata (CASSANDRA-1813)
 * reads at ConsistencyLevel > 1 throw UnavailableException
   immediately if insufficient live nodes exist (CASSANDRA-1803)
 * copy bytebuffers for local writes to avoid retaining the entire
   Thrift frame (CASSANDRA-1801)
 * fix NPE adding index to column w/o prior metadata (CASSANDRA-1764)
 * reduce fat client timeout (CASSANDRA-1730)
 * fix botched merge of CASSANDRA-1316


0.7.0-rc1
 * fix compaction and flush races with schema updates (CASSANDRA-1715)
 * add clustertool, config-converter, sstablekeys, and schematool 
   Windows .bat files (CASSANDRA-1723)
 * reject range queries received during bootstrap (CASSANDRA-1739)
 * fix wrapping-range queries on non-minimum token (CASSANDRA-1700)
 * add nodetool cfhistogram (CASSANDRA-1698)
 * limit repaired ranges to what the nodes have in common (CASSANDRA-1674)
 * index scan treats missing columns as not matching secondary
   expressions (CASSANDRA-1745)
 * Fix misuse of DataOutputBuffer.getData in AntiEntropyService
   (CASSANDRA-1729)
 * detect and warn when obsolete version of JNA is present (CASSANDRA-1760)
 * reduce fat client timeout (CASSANDRA-1730)
 * cleanup smallest CFs first to increase free temp space for larger ones
   (CASSANDRA-1811)
 * Update windows .bat files to work outside of main Cassandra
   directory (CASSANDRA-1713)
 * fix read repair regression from 0.6.7 (CASSANDRA-1727)
 * more-efficient read repair (CASSANDRA-1719)
 * fix hinted handoff replay (CASSANDRA-1656)
 * log type of dropped messages (CASSANDRA-1677)
 * upgrade to SLF4J 1.6.1
 * fix ByteBuffer bug in ExpiringColumn.updateDigest (CASSANDRA-1679)
 * fix IntegerType.getString (CASSANDRA-1681)
 * make -Djava.net.preferIPv4Stack=true the default (CASSANDRA-628)
 * add INTERNAL_RESPONSE verb to differentiate from responses related
   to client requests (CASSANDRA-1685)
 * log tpstats when dropping messages (CASSANDRA-1660)
 * include unreachable nodes in describeSchemaVersions (CASSANDRA-1678)
 * Avoid dropping messages off the client request path (CASSANDRA-1676)
 * fix jna errno reporting (CASSANDRA-1694)
 * add friendlier error for UnknownHostException on startup (CASSANDRA-1697)
 * include jna dependency in RPM package (CASSANDRA-1690)
 * add --skip-keys option to stress.py (CASSANDRA-1696)
 * improve cli handling of non-string keys and column names 
   (CASSANDRA-1701, -1693)
 * r/m extra subcomparator line in cli keyspaces output (CASSANDRA-1712)
 * add read repair chance to cli "show keyspaces"
 * upgrade to ConcurrentLinkedHashMap 1.1 (CASSANDRA-975)
 * fix index scan routing (CASSANDRA-1722)
 * fix tombstoning of supercolumns in range queries (CASSANDRA-1734)
 * clear endpoint cache after updating keyspace metadata (CASSANDRA-1741)
 * fix wrapping-range queries on non-minimum token (CASSANDRA-1700)
 * truncate includes secondary indexes (CASSANDRA-1747)
 * retain reference to PendingFile sstables (CASSANDRA-1749)
 * fix sstableimport regression (CASSANDRA-1753)
 * fix for bootstrap when no non-system tables are defined (CASSANDRA-1732)
 * handle replica unavailability in index scan (CASSANDRA-1755)
 * fix service initialization order deadlock (CASSANDRA-1756)
 * multi-line cli commands (CASSANDRA-1742)
 * fix race between snapshot and compaction (CASSANDRA-1736)
 * add listEndpointsPendingHints, deleteHintsForEndpoint JMX methods 
   (CASSANDRA-1551)


0.7.0-beta3
 * add strategy options to describe_keyspace output (CASSANDRA-1560)
 * log warning when using randomly generated token (CASSANDRA-1552)
 * re-organize JMX into .db, .net, .internal, .request (CASSANDRA-1217)
 * allow nodes to change IPs between restarts (CASSANDRA-1518)
 * remember ring state between restarts by default (CASSANDRA-1518)
 * flush index built flag so we can read it before log replay (CASSANDRA-1541)
 * lock row cache updates to prevent race condition (CASSANDRA-1293)
 * remove assertion causing rare (and harmless) error messages in
   commitlog (CASSANDRA-1330)
 * fix moving nodes with no keyspaces defined (CASSANDRA-1574)
 * fix unbootstrap when no data is present in a transfer range (CASSANDRA-1573)
 * take advantage of AVRO-495 to simplify our avro IDL (CASSANDRA-1436)
 * extend authorization hierarchy to column family (CASSANDRA-1554)
 * deletion support in secondary indexes (CASSANDRA-1571)
 * meaningful error message for invalid replication strategy class 
   (CASSANDRA-1566)
 * allow keyspace creation with RF > N (CASSANDRA-1428)
 * improve cli error handling (CASSANDRA-1580)
 * add cache save/load ability (CASSANDRA-1417, 1606, 1647)
 * add StorageService.getDrainProgress (CASSANDRA-1588)
 * Disallow bootstrap to an in-use token (CASSANDRA-1561)
 * Allow dynamic secondary index creation and destruction (CASSANDRA-1532)
 * log auto-guessed memtable thresholds (CASSANDRA-1595)
 * add ColumnDef support to cli (CASSANDRA-1583)
 * reduce index sample time by 75% (CASSANDRA-1572)
 * add cli support for column, strategy metadata (CASSANDRA-1578, 1612)
 * add cli support for schema modification (CASSANDRA-1584)
 * delete temp files on failed compactions (CASSANDRA-1596)
 * avoid blocking for dead nodes during removetoken (CASSANDRA-1605)
 * remove ConsistencyLevel.ZERO (CASSANDRA-1607)
 * expose in-progress compaction type in jmx (CASSANDRA-1586)
 * removed IClock & related classes from internals (CASSANDRA-1502)
 * fix removing tokens from SystemTable on decommission and removetoken
   (CASSANDRA-1609)
 * include CF metadata in cli 'show keyspaces' (CASSANDRA-1613)
 * switch from Properties to HashMap in PropertyFileSnitch to
   avoid synchronization bottleneck (CASSANDRA-1481)
 * PropertyFileSnitch configuration file renamed to 
   cassandra-topology.properties
 * add cli support for get_range_slices (CASSANDRA-1088, CASSANDRA-1619)
 * Make memtable flush thresholds per-CF instead of global 
   (CASSANDRA-1007, 1637)
 * add cli support for binary data without CfDef hints (CASSANDRA-1603)
 * fix building SSTable statistics post-stream (CASSANDRA-1620)
 * fix potential infinite loop in 2ary index queries (CASSANDRA-1623)
 * allow creating NTS keyspaces with no replicas configured (CASSANDRA-1626)
 * add jmx histogram of sstables accessed per read (CASSANDRA-1624)
 * remove system_rename_column_family and system_rename_keyspace from the
   client API until races can be fixed (CASSANDRA-1630, CASSANDRA-1585)
 * add cli sanity tests (CASSANDRA-1582)
 * update GC settings in cassandra.bat (CASSANDRA-1636)
 * cli support for index queries (CASSANDRA-1635)
 * cli support for updating schema memtable settings (CASSANDRA-1634)
 * cli --file option (CASSANDRA-1616)
 * reduce automatically chosen memtable sizes by 50% (CASSANDRA-1641)
 * move endpoint cache from snitch to strategy (CASSANDRA-1643)
 * fix commitlog recovery deleting the newly-created segment as well as
   the old ones (CASSANDRA-1644)
 * upgrade to Thrift 0.5 (CASSANDRA-1367)
 * renamed CL.DCQUORUM to LOCAL_QUORUM and DCQUORUMSYNC to EACH_QUORUM
 * cli truncate support (CASSANDRA-1653)
 * update GC settings in cassandra.bat (CASSANDRA-1636)
 * avoid logging when a node's ip/token is gossipped back to it (CASSANDRA-1666)


0.7-beta2
 * always use UTF-8 for hint keys (CASSANDRA-1439)
 * remove cassandra.yaml dependency from Hadoop and Pig (CASSADRA-1322)
 * expose CfDef metadata in describe_keyspaces (CASSANDRA-1363)
 * restore use of mmap_index_only option (CASSANDRA-1241)
 * dropping a keyspace with no column families generated an error 
   (CASSANDRA-1378)
 * rename RackAwareStrategy to OldNetworkTopologyStrategy, RackUnawareStrategy 
   to SimpleStrategy, DatacenterShardStrategy to NetworkTopologyStrategy,
   AbstractRackAwareSnitch to AbstractNetworkTopologySnitch (CASSANDRA-1392)
 * merge StorageProxy.mutate, mutateBlocking (CASSANDRA-1396)
 * faster UUIDType, LongType comparisons (CASSANDRA-1386, 1393)
 * fix setting read_repair_chance from CLI addColumnFamily (CASSANDRA-1399)
 * fix updates to indexed columns (CASSANDRA-1373)
 * fix race condition leaving to FileNotFoundException (CASSANDRA-1382)
 * fix sharded lock hash on index write path (CASSANDRA-1402)
 * add support for GT/E, LT/E in subordinate index clauses (CASSANDRA-1401)
 * cfId counter got out of sync when CFs were added (CASSANDRA-1403)
 * less chatty schema updates (CASSANDRA-1389)
 * rename column family mbeans. 'type' will now include either 
   'IndexColumnFamilies' or 'ColumnFamilies' depending on the CFS type.
   (CASSANDRA-1385)
 * disallow invalid keyspace and column family names. This includes name that
   matches a '^\w+' regex. (CASSANDRA-1377)
 * use JNA, if present, to take snapshots (CASSANDRA-1371)
 * truncate hints if starting 0.7 for the first time (CASSANDRA-1414)
 * fix FD leak in single-row slicepredicate queries (CASSANDRA-1416)
 * allow index expressions against columns that are not part of the 
   SlicePredicate (CASSANDRA-1410)
 * config-converter properly handles snitches and framed support 
   (CASSANDRA-1420)
 * remove keyspace argument from multiget_count (CASSANDRA-1422)
 * allow specifying cassandra.yaml location as (local or remote) URL
   (CASSANDRA-1126)
 * fix using DynamicEndpointSnitch with NetworkTopologyStrategy
   (CASSANDRA-1429)
 * Add CfDef.default_validation_class (CASSANDRA-891)
 * fix EstimatedHistogram.max (CASSANDRA-1413)
 * quorum read optimization (CASSANDRA-1622)
 * handle zero-length (or missing) rows during HH paging (CASSANDRA-1432)
 * include secondary indexes during schema migrations (CASSANDRA-1406)
 * fix commitlog header race during schema change (CASSANDRA-1435)
 * fix ColumnFamilyStoreMBeanIterator to use new type name (CASSANDRA-1433)
 * correct filename generated by xml->yaml converter (CASSANDRA-1419)
 * add CMSInitiatingOccupancyFraction=75 and UseCMSInitiatingOccupancyOnly
   to default JVM options
 * decrease jvm heap for cassandra-cli (CASSANDRA-1446)
 * ability to modify keyspaces and column family definitions on a live cluster
   (CASSANDRA-1285)
 * support for Hadoop Streaming [non-jvm map/reduce via stdin/out]
   (CASSANDRA-1368)
 * Move persistent sstable stats from the system table to an sstable component
   (CASSANDRA-1430)
 * remove failed bootstrap attempt from pending ranges when gossip times
   it out after 1h (CASSANDRA-1463)
 * eager-create tcp connections to other cluster members (CASSANDRA-1465)
 * enumerate stages and derive stage from message type instead of 
   transmitting separately (CASSANDRA-1465)
 * apply reversed flag during collation from different data sources
   (CASSANDRA-1450)
 * make failure to remove comitlog segment non-fatal (CASSANDRA-1348)
 * correct ordering of drain operations so CL.recover is no longer 
   necessary (CASSANDRA-1408)
 * removed keyspace from describe_splits method (CASSANDRA-1425)
 * rename check_schema_agreement to describe_schema_versions
   (CASSANDRA-1478)
 * fix QUORUM calculation for RF > 3 (CASSANDRA-1487)
 * remove tombstones during non-major compactions when bloom filter
   verifies that row does not exist in other sstables (CASSANDRA-1074)
 * nodes that coordinated a loadbalance in the past could not be seen by
   newly added nodes (CASSANDRA-1467)
 * exposed endpoint states (gossip details) via jmx (CASSANDRA-1467)
 * ensure that compacted sstables are not included when new readers are
   instantiated (CASSANDRA-1477)
 * by default, calculate heap size and memtable thresholds at runtime (CASSANDRA-1469)
 * fix races dealing with adding/dropping keyspaces and column families in
   rapid succession (CASSANDRA-1477)
 * clean up of Streaming system (CASSANDRA-1503, 1504, 1506)
 * add options to configure Thrift socket keepalive and buffer sizes (CASSANDRA-1426)
 * make contrib CassandraServiceDataCleaner recursive (CASSANDRA-1509)
 * min, max compaction threshold are configurable and persistent 
   per-ColumnFamily (CASSANDRA-1468)
 * fix replaying the last mutation in a commitlog unnecessarily 
   (CASSANDRA-1512)
 * invoke getDefaultUncaughtExceptionHandler from DTPE with the original
   exception rather than the ExecutionException wrapper (CASSANDRA-1226)
 * remove Clock from the Thrift (and Avro) API (CASSANDRA-1501)
 * Close intra-node sockets when connection is broken (CASSANDRA-1528)
 * RPM packaging spec file (CASSANDRA-786)
 * weighted request scheduler (CASSANDRA-1485)
 * treat expired columns as deleted (CASSANDRA-1539)
 * make IndexInterval configurable (CASSANDRA-1488)
 * add describe_snitch to Thrift API (CASSANDRA-1490)
 * MD5 authenticator compares plain text submitted password with MD5'd
   saved property, instead of vice versa (CASSANDRA-1447)
 * JMX MessagingService pending and completed counts (CASSANDRA-1533)
 * fix race condition processing repair responses (CASSANDRA-1511)
 * make repair blocking (CASSANDRA-1511)
 * create EndpointSnitchInfo and MBean to expose rack and DC (CASSANDRA-1491)
 * added option to contrib/word_count to output results back to Cassandra
   (CASSANDRA-1342)
 * rewrite Hadoop ColumnFamilyRecordWriter to pool connections, retry to
   multiple Cassandra nodes, and smooth impact on the Cassandra cluster
   by using smaller batch sizes (CASSANDRA-1434)
 * fix setting gc_grace_seconds via CLI (CASSANDRA-1549)
 * support TTL'd index values (CASSANDRA-1536)
 * make removetoken work like decommission (CASSANDRA-1216)
 * make cli comparator-aware and improve quote rules (CASSANDRA-1523,-1524)
 * make nodetool compact and cleanup blocking (CASSANDRA-1449)
 * add memtable, cache information to GCInspector logs (CASSANDRA-1558)
 * enable/disable HintedHandoff via JMX (CASSANDRA-1550)
 * Ignore stray files in the commit log directory (CASSANDRA-1547)
 * Disallow bootstrap to an in-use token (CASSANDRA-1561)


0.7-beta1
 * sstable versioning (CASSANDRA-389)
 * switched to slf4j logging (CASSANDRA-625)
 * add (optional) expiration time for column (CASSANDRA-699)
 * access levels for authentication/authorization (CASSANDRA-900)
 * add ReadRepairChance to CF definition (CASSANDRA-930)
 * fix heisenbug in system tests, especially common on OS X (CASSANDRA-944)
 * convert to byte[] keys internally and all public APIs (CASSANDRA-767)
 * ability to alter schema definitions on a live cluster (CASSANDRA-44)
 * renamed configuration file to cassandra.xml, and log4j.properties to
   log4j-server.properties, which must now be loaded from
   the classpath (which is how our scripts in bin/ have always done it)
   (CASSANDRA-971)
 * change get_count to require a SlicePredicate. create multi_get_count
   (CASSANDRA-744)
 * re-organized endpointsnitch implementations and added SimpleSnitch
   (CASSANDRA-994)
 * Added preload_row_cache option (CASSANDRA-946)
 * add CRC to commitlog header (CASSANDRA-999)
 * removed deprecated batch_insert and get_range_slice methods (CASSANDRA-1065)
 * add truncate thrift method (CASSANDRA-531)
 * http mini-interface using mx4j (CASSANDRA-1068)
 * optimize away copy of sliced row on memtable read path (CASSANDRA-1046)
 * replace constant-size 2GB mmaped segments and special casing for index 
   entries spanning segment boundaries, with SegmentedFile that computes 
   segments that always contain entire entries/rows (CASSANDRA-1117)
 * avoid reading large rows into memory during compaction (CASSANDRA-16)
 * added hadoop OutputFormat (CASSANDRA-1101)
 * efficient Streaming (no more anticompaction) (CASSANDRA-579)
 * split commitlog header into separate file and add size checksum to
   mutations (CASSANDRA-1179)
 * avoid allocating a new byte[] for each mutation on replay (CASSANDRA-1219)
 * revise HH schema to be per-endpoint (CASSANDRA-1142)
 * add joining/leaving status to nodetool ring (CASSANDRA-1115)
 * allow multiple repair sessions per node (CASSANDRA-1190)
 * optimize away MessagingService for local range queries (CASSANDRA-1261)
 * make framed transport the default so malformed requests can't OOM the 
   server (CASSANDRA-475)
 * significantly faster reads from row cache (CASSANDRA-1267)
 * take advantage of row cache during range queries (CASSANDRA-1302)
 * make GCGraceSeconds a per-ColumnFamily value (CASSANDRA-1276)
 * keep persistent row size and column count statistics (CASSANDRA-1155)
 * add IntegerType (CASSANDRA-1282)
 * page within a single row during hinted handoff (CASSANDRA-1327)
 * push DatacenterShardStrategy configuration into keyspace definition,
   eliminating datacenter.properties. (CASSANDRA-1066)
 * optimize forward slices starting with '' and single-index-block name 
   queries by skipping the column index (CASSANDRA-1338)
 * streaming refactor (CASSANDRA-1189)
 * faster comparison for UUID types (CASSANDRA-1043)
 * secondary index support (CASSANDRA-749 and subtasks)
 * make compaction buckets deterministic (CASSANDRA-1265)


0.6.6
 * Allow using DynamicEndpointSnitch with RackAwareStrategy (CASSANDRA-1429)
 * remove the remaining vestiges of the unfinished DatacenterShardStrategy 
   (replaced by NetworkTopologyStrategy in 0.7)
   

0.6.5
 * fix key ordering in range query results with RandomPartitioner
   and ConsistencyLevel > ONE (CASSANDRA-1145)
 * fix for range query starting with the wrong token range (CASSANDRA-1042)
 * page within a single row during hinted handoff (CASSANDRA-1327)
 * fix compilation on non-sun JDKs (CASSANDRA-1061)
 * remove String.trim() call on row keys in batch mutations (CASSANDRA-1235)
 * Log summary of dropped messages instead of spamming log (CASSANDRA-1284)
 * add dynamic endpoint snitch (CASSANDRA-981)
 * fix streaming for keyspaces with hyphens in their name (CASSANDRA-1377)
 * fix errors in hard-coded bloom filter optKPerBucket by computing it
   algorithmically (CASSANDRA-1220
 * remove message deserialization stage, and uncap read/write stages
   so slow reads/writes don't block gossip processing (CASSANDRA-1358)
 * add jmx port configuration to Debian package (CASSANDRA-1202)
 * use mlockall via JNA, if present, to prevent Linux from swapping
   out parts of the JVM (CASSANDRA-1214)


0.6.4
 * avoid queuing multiple hint deliveries for the same endpoint
   (CASSANDRA-1229)
 * better performance for and stricter checking of UTF8 column names
   (CASSANDRA-1232)
 * extend option to lower compaction priority to hinted handoff
   as well (CASSANDRA-1260)
 * log errors in gossip instead of re-throwing (CASSANDRA-1289)
 * avoid aborting commitlog replay prematurely if a flushed-but-
   not-removed commitlog segment is encountered (CASSANDRA-1297)
 * fix duplicate rows being read during mapreduce (CASSANDRA-1142)
 * failure detection wasn't closing command sockets (CASSANDRA-1221)
 * cassandra-cli.bat works on windows (CASSANDRA-1236)
 * pre-emptively drop requests that cannot be processed within RPCTimeout
   (CASSANDRA-685)
 * add ack to Binary write verb and update CassandraBulkLoader
   to wait for acks for each row (CASSANDRA-1093)
 * added describe_partitioner Thrift method (CASSANDRA-1047)
 * Hadoop jobs no longer require the Cassandra storage-conf.xml
   (CASSANDRA-1280, CASSANDRA-1047)
 * log thread pool stats when GC is excessive (CASSANDRA-1275)
 * remove gossip message size limit (CASSANDRA-1138)
 * parallelize local and remote reads during multiget, and respect snitch 
   when determining whether to do local read for CL.ONE (CASSANDRA-1317)
 * fix read repair to use requested consistency level on digest mismatch,
   rather than assuming QUORUM (CASSANDRA-1316)
 * process digest mismatch re-reads in parallel (CASSANDRA-1323)
 * switch hints CF comparator to BytesType (CASSANDRA-1274)


0.6.3
 * retry to make streaming connections up to 8 times. (CASSANDRA-1019)
 * reject describe_ring() calls on invalid keyspaces (CASSANDRA-1111)
 * fix cache size calculation for size of 100% (CASSANDRA-1129)
 * fix cache capacity only being recalculated once (CASSANDRA-1129)
 * remove hourly scan of all hints on the off chance that the gossiper
   missed a status change; instead, expose deliverHintsToEndpoint to JMX
   so it can be done manually, if necessary (CASSANDRA-1141)
 * don't reject reads at CL.ALL (CASSANDRA-1152)
 * reject deletions to supercolumns in CFs containing only standard
   columns (CASSANDRA-1139)
 * avoid preserving login information after client disconnects
   (CASSANDRA-1057)
 * prefer sun jdk to openjdk in debian init script (CASSANDRA-1174)
 * detect partioner config changes between restarts and fail fast 
   (CASSANDRA-1146)
 * use generation time to resolve node token reassignment disagreements
   (CASSANDRA-1118)
 * restructure the startup ordering of Gossiper and MessageService to avoid
   timing anomalies (CASSANDRA-1160)
 * detect incomplete commit log hearders (CASSANDRA-1119)
 * force anti-entropy service to stream files on the stream stage to avoid
   sending streams out of order (CASSANDRA-1169)
 * remove inactive stream managers after AES streams files (CASSANDRA-1169)
 * allow removing entire row through batch_mutate Deletion (CASSANDRA-1027)
 * add JMX metrics for row-level bloom filter false positives (CASSANDRA-1212)
 * added a redhat init script to contrib (CASSANDRA-1201)
 * use midpoint when bootstrapping a new machine into range with not
   much data yet instead of random token (CASSANDRA-1112)
 * kill server on OOM in executor stage as well as Thrift (CASSANDRA-1226)
 * remove opportunistic repairs, when two machines with overlapping replica
   responsibilities happen to finish major compactions of the same CF near
   the same time.  repairs are now fully manual (CASSANDRA-1190)
 * add ability to lower compaction priority (default is no change from 0.6.2)
   (CASSANDRA-1181)


0.6.2
 * fix contrib/word_count build. (CASSANDRA-992)
 * split CommitLogExecutorService into BatchCommitLogExecutorService and 
   PeriodicCommitLogExecutorService (CASSANDRA-1014)
 * add latency histograms to CFSMBean (CASSANDRA-1024)
 * make resolving timestamp ties deterministic by using value bytes
   as a tiebreaker (CASSANDRA-1039)
 * Add option to turn off Hinted Handoff (CASSANDRA-894)
 * fix windows startup (CASSANDRA-948)
 * make concurrent_reads, concurrent_writes configurable at runtime via JMX
   (CASSANDRA-1060)
 * disable GCInspector on non-Sun JVMs (CASSANDRA-1061)
 * fix tombstone handling in sstable rows with no other data (CASSANDRA-1063)
 * fix size of row in spanned index entries (CASSANDRA-1056)
 * install json2sstable, sstable2json, and sstablekeys to Debian package
 * StreamingService.StreamDestinations wouldn't empty itself after streaming
   finished (CASSANDRA-1076)
 * added Collections.shuffle(splits) before returning the splits in 
   ColumnFamilyInputFormat (CASSANDRA-1096)
 * do not recalculate cache capacity post-compaction if it's been manually 
   modified (CASSANDRA-1079)
 * better defaults for flush sorter + writer executor queue sizes
   (CASSANDRA-1100)
 * windows scripts for SSTableImport/Export (CASSANDRA-1051)
 * windows script for nodetool (CASSANDRA-1113)
 * expose PhiConvictThreshold (CASSANDRA-1053)
 * make repair of RF==1 a no-op (CASSANDRA-1090)
 * improve default JVM GC options (CASSANDRA-1014)
 * fix SlicePredicate serialization inside Hadoop jobs (CASSANDRA-1049)
 * close Thrift sockets in Hadoop ColumnFamilyRecordReader (CASSANDRA-1081)


0.6.1
 * fix NPE in sstable2json when no excluded keys are given (CASSANDRA-934)
 * keep the replica set constant throughout the read repair process
   (CASSANDRA-937)
 * allow querying getAllRanges with empty token list (CASSANDRA-933)
 * fix command line arguments inversion in clustertool (CASSANDRA-942)
 * fix race condition that could trigger a false-positive assertion
   during post-flush discard of old commitlog segments (CASSANDRA-936)
 * fix neighbor calculation for anti-entropy repair (CASSANDRA-924)
 * perform repair even for small entropy differences (CASSANDRA-924)
 * Use hostnames in CFInputFormat to allow Hadoop's naive string-based
   locality comparisons to work (CASSANDRA-955)
 * cache read-only BufferedRandomAccessFile length to avoid
   3 system calls per invocation (CASSANDRA-950)
 * nodes with IPv6 (and no IPv4) addresses could not join cluster
   (CASSANDRA-969)
 * Retrieve the correct number of undeleted columns, if any, from
   a supercolumn in a row that had been deleted previously (CASSANDRA-920)
 * fix index scans that cross the 2GB mmap boundaries for both mmap
   and standard i/o modes (CASSANDRA-866)
 * expose drain via nodetool (CASSANDRA-978)


0.6.0-RC1
 * JMX drain to flush memtables and run through commit log (CASSANDRA-880)
 * Bootstrapping can skip ranges under the right conditions (CASSANDRA-902)
 * fix merging row versions in range_slice for CL > ONE (CASSANDRA-884)
 * default write ConsistencyLeven chaned from ZERO to ONE
 * fix for index entries spanning mmap buffer boundaries (CASSANDRA-857)
 * use lexical comparison if time part of TimeUUIDs are the same 
   (CASSANDRA-907)
 * bound read, mutation, and response stages to fix possible OOM
   during log replay (CASSANDRA-885)
 * Use microseconds-since-epoch (UTC) in cli, instead of milliseconds
 * Treat batch_mutate Deletion with null supercolumn as "apply this predicate 
   to top level supercolumns" (CASSANDRA-834)
 * Streaming destination nodes do not update their JMX status (CASSANDRA-916)
 * Fix internal RPC timeout calculation (CASSANDRA-911)
 * Added Pig loadfunc to contrib/pig (CASSANDRA-910)


0.6.0-beta3
 * fix compaction bucketing bug (CASSANDRA-814)
 * update windows batch file (CASSANDRA-824)
 * deprecate KeysCachedFraction configuration directive in favor
   of KeysCached; move to unified-per-CF key cache (CASSANDRA-801)
 * add invalidateRowCache to ColumnFamilyStoreMBean (CASSANDRA-761)
 * send Handoff hints to natural locations to reduce load on
   remaining nodes in a failure scenario (CASSANDRA-822)
 * Add RowWarningThresholdInMB configuration option to warn before very 
   large rows get big enough to threaten node stability, and -x option to
   be able to remove them with sstable2json if the warning is unheeded
   until it's too late (CASSANDRA-843)
 * Add logging of GC activity (CASSANDRA-813)
 * fix ConcurrentModificationException in commitlog discard (CASSANDRA-853)
 * Fix hardcoded row count in Hadoop RecordReader (CASSANDRA-837)
 * Add a jmx status to the streaming service and change several DEBUG
   messages to INFO (CASSANDRA-845)
 * fix classpath in cassandra-cli.bat for Windows (CASSANDRA-858)
 * allow re-specifying host, port to cassandra-cli if invalid ones
   are first tried (CASSANDRA-867)
 * fix race condition handling rpc timeout in the coordinator
   (CASSANDRA-864)
 * Remove CalloutLocation and StagingFileDirectory from storage-conf files 
   since those settings are no longer used (CASSANDRA-878)
 * Parse a long from RowWarningThresholdInMB instead of an int (CASSANDRA-882)
 * Remove obsolete ControlPort code from DatabaseDescriptor (CASSANDRA-886)
 * move skipBytes side effect out of assert (CASSANDRA-899)
 * add "double getLoad" to StorageServiceMBean (CASSANDRA-898)
 * track row stats per CF at compaction time (CASSANDRA-870)
 * disallow CommitLogDirectory matching a DataFileDirectory (CASSANDRA-888)
 * default key cache size is 200k entries, changed from 10% (CASSANDRA-863)
 * add -Dcassandra-foreground=yes to cassandra.bat
 * exit if cluster name is changed unexpectedly (CASSANDRA-769)


0.6.0-beta1/beta2
 * add batch_mutate thrift command, deprecating batch_insert (CASSANDRA-336)
 * remove get_key_range Thrift API, deprecated in 0.5 (CASSANDRA-710)
 * add optional login() Thrift call for authentication (CASSANDRA-547)
 * support fat clients using gossiper and StorageProxy to perform
   replication in-process [jvm-only] (CASSANDRA-535)
 * support mmapped I/O for reads, on by default on 64bit JVMs 
   (CASSANDRA-408, CASSANDRA-669)
 * improve insert concurrency, particularly during Hinted Handoff
   (CASSANDRA-658)
 * faster network code (CASSANDRA-675)
 * stress.py moved to contrib (CASSANDRA-635)
 * row caching [must be explicitly enabled per-CF in config] (CASSANDRA-678)
 * present a useful measure of compaction progress in JMX (CASSANDRA-599)
 * add bin/sstablekeys (CASSNADRA-679)
 * add ConsistencyLevel.ANY (CASSANDRA-687)
 * make removetoken remove nodes from gossip entirely (CASSANDRA-644)
 * add ability to set cache sizes at runtime (CASSANDRA-708)
 * report latency and cache hit rate statistics with lifetime totals
   instead of average over the last minute (CASSANDRA-702)
 * support get_range_slice for RandomPartitioner (CASSANDRA-745)
 * per-keyspace replication factory and replication strategy (CASSANDRA-620)
 * track latency in microseconds (CASSANDRA-733)
 * add describe_ Thrift methods, deprecating get_string_property and 
   get_string_list_property
 * jmx interface for tracking operation mode and streams in general.
   (CASSANDRA-709)
 * keep memtables in sorted order to improve range query performance
   (CASSANDRA-799)
 * use while loop instead of recursion when trimming sstables compaction list 
   to avoid blowing stack in pathological cases (CASSANDRA-804)
 * basic Hadoop map/reduce support (CASSANDRA-342)


0.5.1
 * ensure all files for an sstable are streamed to the same directory.
   (CASSANDRA-716)
 * more accurate load estimate for bootstrapping (CASSANDRA-762)
 * tolerate dead or unavailable bootstrap target on write (CASSANDRA-731)
 * allow larger numbers of keys (> 140M) in a sstable bloom filter
   (CASSANDRA-790)
 * include jvm argument improvements from CASSANDRA-504 in debian package
 * change streaming chunk size to 32MB to accomodate Windows XP limitations
   (was 64MB) (CASSANDRA-795)
 * fix get_range_slice returning results in the wrong order (CASSANDRA-781)
 

0.5.0 final
 * avoid attempting to delete temporary bootstrap files twice (CASSANDRA-681)
 * fix bogus NaN in nodeprobe cfstats output (CASSANDRA-646)
 * provide a policy for dealing with single thread executors w/ a full queue
   (CASSANDRA-694)
 * optimize inner read in MessagingService, vastly improving multiple-node
   performance (CASSANDRA-675)
 * wait for table flush before streaming data back to a bootstrapping node.
   (CASSANDRA-696)
 * keep track of bootstrapping sources by table so that bootstrapping doesn't 
   give the indication of finishing early (CASSANDRA-673)


0.5.0 RC3
 * commit the correct version of the patch for CASSANDRA-663


0.5.0 RC2 (unreleased)
 * fix bugs in converting get_range_slice results to Thrift 
   (CASSANDRA-647, CASSANDRA-649)
 * expose java.util.concurrent.TimeoutException in StorageProxy methods
   (CASSANDRA-600)
 * TcpConnectionManager was holding on to disconnected connections, 
   giving the false indication they were being used. (CASSANDRA-651)
 * Remove duplicated write. (CASSANDRA-662)
 * Abort bootstrap if IP is already in the token ring (CASSANDRA-663)
 * increase default commitlog sync period, and wait for last sync to 
   finish before submitting another (CASSANDRA-668)


0.5.0 RC1
 * Fix potential NPE in get_range_slice (CASSANDRA-623)
 * add CRC32 to commitlog entries (CASSANDRA-605)
 * fix data streaming on windows (CASSANDRA-630)
 * GC compacted sstables after cleanup and compaction (CASSANDRA-621)
 * Speed up anti-entropy validation (CASSANDRA-629)
 * Fix anti-entropy assertion error (CASSANDRA-639)
 * Fix pending range conflicts when bootstapping or moving
   multiple nodes at once (CASSANDRA-603)
 * Handle obsolete gossip related to node movement in the case where
   one or more nodes is down when the movement occurs (CASSANDRA-572)
 * Include dead nodes in gossip to avoid a variety of problems
   and fix HH to removed nodes (CASSANDRA-634)
 * return an InvalidRequestException for mal-formed SlicePredicates
   (CASSANDRA-643)
 * fix bug determining closest neighbor for use in multiple datacenters
   (CASSANDRA-648)
 * Vast improvements in anticompaction speed (CASSANDRA-607)
 * Speed up log replay and writes by avoiding redundant serializations
   (CASSANDRA-652)


0.5.0 beta 2
 * Bootstrap improvements (several tickets)
 * add nodeprobe repair anti-entropy feature (CASSANDRA-193, CASSANDRA-520)
 * fix possibility of partition when many nodes restart at once
   in clusters with multiple seeds (CASSANDRA-150)
 * fix NPE in get_range_slice when no data is found (CASSANDRA-578)
 * fix potential NPE in hinted handoff (CASSANDRA-585)
 * fix cleanup of local "system" keyspace (CASSANDRA-576)
 * improve computation of cluster load balance (CASSANDRA-554)
 * added super column read/write, column count, and column/row delete to
   cassandra-cli (CASSANDRA-567, CASSANDRA-594)
 * fix returning live subcolumns of deleted supercolumns (CASSANDRA-583)
 * respect JAVA_HOME in bin/ scripts (several tickets)
 * add StorageService.initClient for fat clients on the JVM (CASSANDRA-535)
   (see contrib/client_only for an example of use)
 * make consistency_level functional in get_range_slice (CASSANDRA-568)
 * optimize key deserialization for RandomPartitioner (CASSANDRA-581)
 * avoid GCing tombstones except on major compaction (CASSANDRA-604)
 * increase failure conviction threshold, resulting in less nodes
   incorrectly (and temporarily) marked as down (CASSANDRA-610)
 * respect memtable thresholds during log replay (CASSANDRA-609)
 * support ConsistencyLevel.ALL on read (CASSANDRA-584)
 * add nodeprobe removetoken command (CASSANDRA-564)


0.5.0 beta
 * Allow multiple simultaneous flushes, improving flush throughput 
   on multicore systems (CASSANDRA-401)
 * Split up locks to improve write and read throughput on multicore systems
   (CASSANDRA-444, CASSANDRA-414)
 * More efficient use of memory during compaction (CASSANDRA-436)
 * autobootstrap option: when enabled, all non-seed nodes will attempt
   to bootstrap when started, until bootstrap successfully
   completes. -b option is removed.  (CASSANDRA-438)
 * Unless a token is manually specified in the configuration xml,
   a bootstraping node will use a token that gives it half the
   keys from the most-heavily-loaded node in the cluster,
   instead of generating a random token. 
   (CASSANDRA-385, CASSANDRA-517)
 * Miscellaneous bootstrap fixes (several tickets)
 * Ability to change a node's token even after it has data on it
   (CASSANDRA-541)
 * Ability to decommission a live node from the ring (CASSANDRA-435)
 * Semi-automatic loadbalancing via nodeprobe (CASSANDRA-192)
 * Add ability to set compaction thresholds at runtime via
   JMX / nodeprobe.  (CASSANDRA-465)
 * Add "comment" field to ColumnFamily definition. (CASSANDRA-481)
 * Additional JMX metrics (CASSANDRA-482)
 * JSON based export and import tools (several tickets)
 * Hinted Handoff fixes (several tickets)
 * Add key cache to improve read performance (CASSANDRA-423)
 * Simplified construction of custom ReplicationStrategy classes
   (CASSANDRA-497)
 * Graphical application (Swing) for ring integrity verification and 
   visualization was added to contrib (CASSANDRA-252)
 * Add DCQUORUM, DCQUORUMSYNC consistency levels and corresponding
   ReplicationStrategy / EndpointSnitch classes.  Experimental.
   (CASSANDRA-492)
 * Web client interface added to contrib (CASSANDRA-457)
 * More-efficient flush for Random, CollatedOPP partitioners 
   for normal writes (CASSANDRA-446) and bulk load (CASSANDRA-420)
 * Add MemtableFlushAfterMinutes, a global replacement for the old 
   per-CF FlushPeriodInMinutes setting (CASSANDRA-463)
 * optimizations to slice reading (CASSANDRA-350) and supercolumn
   queries (CASSANDRA-510)
 * force binding to given listenaddress for nodes with multiple
   interfaces (CASSANDRA-546)
 * stress.py benchmarking tool improvements (several tickets)
 * optimized replica placement code (CASSANDRA-525)
 * faster log replay on restart (CASSANDRA-539, CASSANDRA-540)
 * optimized local-node writes (CASSANDRA-558)
 * added get_range_slice, deprecating get_key_range (CASSANDRA-344)
 * expose TimedOutException to thrift (CASSANDRA-563)
 

0.4.2
 * Add validation disallowing null keys (CASSANDRA-486)
 * Fix race conditions in TCPConnectionManager (CASSANDRA-487)
 * Fix using non-utf8-aware comparison as a sanity check.
   (CASSANDRA-493)
 * Improve default garbage collector options (CASSANDRA-504)
 * Add "nodeprobe flush" (CASSANDRA-505)
 * remove NotFoundException from get_slice throws list (CASSANDRA-518)
 * fix get (not get_slice) of entire supercolumn (CASSANDRA-508)
 * fix null token during bootstrap (CASSANDRA-501)


0.4.1
 * Fix FlushPeriod columnfamily configuration regression
   (CASSANDRA-455)
 * Fix long column name support (CASSANDRA-460)
 * Fix for serializing a row that only contains tombstones
   (CASSANDRA-458)
 * Fix for discarding unneeded commitlog segments (CASSANDRA-459)
 * Add SnapshotBeforeCompaction configuration option (CASSANDRA-426)
 * Fix compaction abort under insufficient disk space (CASSANDRA-473)
 * Fix reading subcolumn slice from tombstoned CF (CASSANDRA-484)
 * Fix race condition in RVH causing occasional NPE (CASSANDRA-478)


0.4.0
 * fix get_key_range problems when a node is down (CASSANDRA-440)
   and add UnavailableException to more Thrift methods
 * Add example EndPointSnitch contrib code (several tickets)


0.4.0 RC2
 * fix SSTable generation clash during compaction (CASSANDRA-418)
 * reject method calls with null parameters (CASSANDRA-308)
 * properly order ranges in nodeprobe output (CASSANDRA-421)
 * fix logging of certain errors on executor threads (CASSANDRA-425)


0.4.0 RC1
 * Bootstrap feature is live; use -b on startup (several tickets)
 * Added multiget api (CASSANDRA-70)
 * fix Deadlock with SelectorManager.doProcess and TcpConnection.write
   (CASSANDRA-392)
 * remove key cache b/c of concurrency bugs in third-party
   CLHM library (CASSANDRA-405)
 * update non-major compaction logic to use two threshold values
   (CASSANDRA-407)
 * add periodic / batch commitlog sync modes (several tickets)
 * inline BatchMutation into batch_insert params (CASSANDRA-403)
 * allow setting the logging level at runtime via mbean (CASSANDRA-402)
 * change default comparator to BytesType (CASSANDRA-400)
 * add forwards-compatible ConsistencyLevel parameter to get_key_range
   (CASSANDRA-322)
 * r/m special case of blocking for local destination when writing with 
   ConsistencyLevel.ZERO (CASSANDRA-399)
 * Fixes to make BinaryMemtable [bulk load interface] useful (CASSANDRA-337);
   see contrib/bmt_example for an example of using it.
 * More JMX properties added (several tickets)
 * Thrift changes (several tickets)
    - Merged _super get methods with the normal ones; return values
      are now of ColumnOrSuperColumn.
    - Similarly, merged batch_insert_super into batch_insert.



0.4.0 beta
 * On-disk data format has changed to allow billions of keys/rows per
   node instead of only millions
 * Multi-keyspace support
 * Scan all sstables for all queries to avoid situations where
   different types of operation on the same ColumnFamily could
   disagree on what data was present
 * Snapshot support via JMX
 * Thrift API has changed a _lot_:
    - removed time-sorted CFs; instead, user-defined comparators
      may be defined on the column names, which are now byte arrays.
      Default comparators are provided for UTF8, Bytes, Ascii, Long (i64),
      and UUID types.
    - removed colon-delimited strings in thrift api in favor of explicit
      structs such as ColumnPath, ColumnParent, etc.  Also normalized
      thrift struct and argument naming.
    - Added columnFamily argument to get_key_range.
    - Change signature of get_slice to accept starting and ending
      columns as well as an offset.  (This allows use of indexes.)
      Added "ascending" flag to allow reasonably-efficient reverse
      scans as well.  Removed get_slice_by_range as redundant.
    - get_key_range operates on one CF at a time
    - changed `block` boolean on insert methods to ConsistencyLevel enum,
      with options of NONE, ONE, QUORUM, and ALL.
    - added similar consistency_level parameter to read methods
    - column-name-set slice with no names given now returns zero columns
      instead of all of them.  ("all" can run your server out of memory.
      use a range-based slice with a high max column count instead.)
 * Removed the web interface. Node information can now be obtained by 
   using the newly introduced nodeprobe utility.
 * More JMX stats
 * Remove magic values from internals (e.g. special key to indicate
   when to flush memtables)
 * Rename configuration "table" to "keyspace"
 * Moved to crash-only design; no more shutdown (just kill the process)
 * Lots of bug fixes

Full list of issues resolved in 0.4 is at https://issues.apache.org/jira/secure/IssueNavigator.jspa?reset=true&&pid=12310865&fixfor=12313862&resolution=1&sorter/field=issuekey&sorter/order=DESC


0.3.0 RC3
 * Fix potential deadlock under load in TCPConnection.
   (CASSANDRA-220)


0.3.0 RC2
 * Fix possible data loss when server is stopped after replaying
   log but before new inserts force memtable flush.
   (CASSANDRA-204)
 * Added BUGS file


0.3.0 RC1
 * Range queries on keys, including user-defined key collation
 * Remove support
 * Workarounds for a weird bug in JDK select/register that seems
   particularly common on VM environments. Cassandra should deploy
   fine on EC2 now
 * Much improved infrastructure: the beginnings of a decent test suite
   ("ant test" for unit tests; "nosetests" for system tests), code
   coverage reporting, etc.
 * Expanded node status reporting via JMX
 * Improved error reporting/logging on both server and client
 * Reduced memory footprint in default configuration
 * Combined blocking and non-blocking versions of insert APIs
 * Added FlushPeriodInMinutes configuration parameter to force
   flushing of infrequently-updated ColumnFamilies<|MERGE_RESOLUTION|>--- conflicted
+++ resolved
@@ -14,16 +14,12 @@
    buffers again, especially on CL writes (CASSANDRA-2660)
  * add DROP INDEX support to CLI (CASSANDRA-2616)
  * don't perform HH to client-mode [storageproxy] nodes (CASSANDRA-2668)
-<<<<<<< HEAD
  * Improve forceDeserialize/getCompactedRow encapsulation (CASSANDRA-2659)
  * Assert ranges are not overlapping in AB.normalize (CASSANDRA-2641)
  * Don't write CounterUpdateColumn to disk in tests (CASSANDRA-2650)
  * Add sstable bulk loading utility (CASSANDRA-1278)
-=======
- * fix IntegerType.getString with direct buffers (CASSANDRA-2684)
  * avoid replaying hints to dropped columnfamilies (CASSANDRA-2685)
  * add placeholders for missing rows in range query pseudo-RR (CASSANDRA-2680)
->>>>>>> 9b5dc278
 
 
 0.8.0-final
