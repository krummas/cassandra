<<<<<<< HEAD
3.11.0
 * Support unaligned memory access for AArch64 (CASSANDRA-13326)
 * Improve SASI range iterator efficiency on intersection with an empty range (CASSANDRA-12915).
 * Fix equality comparisons of columns using the duration type (CASSANDRA-13174)
 * Obfuscate password in stress-graphs (CASSANDRA-12233)
 * Move to FastThreadLocalThread and FastThreadLocal (CASSANDRA-13034)
 * nodetool stopdaemon errors out (CASSANDRA-13030)
 * Tables in system_distributed should not use gcgs of 0 (CASSANDRA-12954)
 * Fix primary index calculation for SASI (CASSANDRA-12910)
 * More fixes to the TokenAllocator (CASSANDRA-12990)
 * NoReplicationTokenAllocator should work with zero replication factor (CASSANDRA-12983)
 * Address message coalescing regression (CASSANDRA-12676)
Merged from 3.0:
=======
3.0.13
 * Propagate row deletions in 2i tables on upgrade (CASSANDRA-13320)
>>>>>>> 5918375e
 * Slice.isEmpty() returns false for some empty slices (CASSANDRA-13305)
 * Add formatted row output to assertEmpty in CQL Tester (CASSANDRA-13238)
 * Prevent data loss on upgrade 2.1 - 3.0 by adding component separator to LogRecord absolute path (CASSANDRA-13294)
 * Improve testing on macOS by eliminating sigar logging (CASSANDRA-13233)
 * Cqlsh copy-from should error out when csv contains invalid data for collections (CASSANDRA-13071)
 * Fix "multiple versions of ant detected..." when running ant test (CASSANDRA-13232)
 * Coalescing strategy sleeps too much (CASSANDRA-13090)
 * Faster StreamingHistogram (CASSANDRA-13038)
 * Legacy deserializer can create unexpected boundary range tombstones (CASSANDRA-13237)
 * Remove unnecessary assertion from AntiCompactionTest (CASSANDRA-13070)
 * Fix cqlsh COPY for dates before 1900 (CASSANDRA-13185)
 * Use keyspace replication settings on system.size_estimates table (CASSANDRA-9639)
 * Add vm.max_map_count StartupCheck (CASSANDRA-13008)
 * Hint related logging should include the IP address of the destination in addition to
   host ID (CASSANDRA-13205)
 * Reloading logback.xml does not work (CASSANDRA-13173)
 * Lightweight transactions temporarily fail after upgrade from 2.1 to 3.0 (CASSANDRA-13109)
 * Duplicate rows after upgrading from 2.1.16 to 3.0.10/3.9 (CASSANDRA-13125)
 * Fix UPDATE queries with empty IN restrictions (CASSANDRA-13152)
 * Fix handling of partition with partition-level deletion plus
   live rows in sstabledump (CASSANDRA-13177)
 * Provide user workaround when system_schema.columns does not contain entries
   for a table that's in system_schema.tables (CASSANDRA-13180)
Merged from 2.2:
 * Wrong logger name in AnticompactionTask (CASSANDRA-13343)
 * Commitlog replay may fail if last mutation is within 4 bytes of end of segment (CASSANDRA-13282)
 * Fix queries updating multiple time the same list (CASSANDRA-13130)
 * Fix GRANT/REVOKE when keyspace isn't specified (CASSANDRA-13053)
 * Fix flaky LongLeveledCompactionStrategyTest (CASSANDRA-12202)
 * Fix failing COPY TO STDOUT (CASSANDRA-12497)
 * Fix ColumnCounter::countAll behaviour for reverse queries (CASSANDRA-13222)
 * Exceptions encountered calling getSeeds() breaks OTC thread (CASSANDRA-13018)
 * Fix negative mean latency metric (CASSANDRA-12876)
 * Use only one file pointer when creating commitlog segments (CASSANDRA-12539)
Merged from 2.1:
 * Remove unused repositories (CASSANDRA-13278)
 * Log stacktrace of uncaught exceptions (CASSANDRA-13108)
 * Use portable stderr for java error in startup (CASSANDRA-13211)
 * Fix Thread Leak in OutboundTcpConnection (CASSANDRA-13204)
 * Coalescing strategy can enter infinite loop (CASSANDRA-13159)


3.10
 * Fix secondary index queries regression (CASSANDRA-13013)
 * Add duration type to the protocol V5 (CASSANDRA-12850)
 * Fix duration type validation (CASSANDRA-13143)
 * Fix flaky GcCompactionTest (CASSANDRA-12664)
 * Fix TestHintedHandoff.hintedhandoff_decom_test (CASSANDRA-13058)
 * Fixed query monitoring for range queries (CASSANDRA-13050)
 * Remove outboundBindAny configuration property (CASSANDRA-12673)
 * Use correct bounds for all-data range when filtering (CASSANDRA-12666)
 * Remove timing window in test case (CASSANDRA-12875)
 * Resolve unit testing without JCE security libraries installed (CASSANDRA-12945)
 * Fix inconsistencies in cassandra-stress load balancing policy (CASSANDRA-12919)
 * Fix validation of non-frozen UDT cells (CASSANDRA-12916)
 * Don't shut down socket input/output on StreamSession (CASSANDRA-12903)
 * Fix Murmur3PartitionerTest (CASSANDRA-12858)
 * Move cqlsh syntax rules into separate module and allow easier customization (CASSANDRA-12897)
 * Fix CommitLogSegmentManagerTest (CASSANDRA-12283)
 * Fix cassandra-stress truncate option (CASSANDRA-12695)
 * Fix crossNode value when receiving messages (CASSANDRA-12791)
 * Don't load MX4J beans twice (CASSANDRA-12869)
 * Extend native protocol request flags, add versions to SUPPORTED, and introduce ProtocolVersion enum (CASSANDRA-12838)
 * Set JOINING mode when running pre-join tasks (CASSANDRA-12836)
 * remove net.mintern.primitive library due to license issue (CASSANDRA-12845)
 * Properly format IPv6 addresses when logging JMX service URL (CASSANDRA-12454)
 * Optimize the vnode allocation for single replica per DC (CASSANDRA-12777)
 * Use non-token restrictions for bounds when token restrictions are overridden (CASSANDRA-12419)
 * Fix CQLSH auto completion for PER PARTITION LIMIT (CASSANDRA-12803)
 * Use different build directories for Eclipse and Ant (CASSANDRA-12466)
 * Avoid potential AttributeError in cqlsh due to no table metadata (CASSANDRA-12815)
 * Fix RandomReplicationAwareTokenAllocatorTest.testExistingCluster (CASSANDRA-12812)
 * Upgrade commons-codec to 1.9 (CASSANDRA-12790)
 * Make the fanout size for LeveledCompactionStrategy to be configurable (CASSANDRA-11550)
 * Add duration data type (CASSANDRA-11873)
 * Fix timeout in ReplicationAwareTokenAllocatorTest (CASSANDRA-12784)
 * Improve sum aggregate functions (CASSANDRA-12417)
 * Make cassandra.yaml docs for batch_size_*_threshold_in_kb reflect changes in CASSANDRA-10876 (CASSANDRA-12761)
 * cqlsh fails to format collections when using aliases (CASSANDRA-11534)
 * Check for hash conflicts in prepared statements (CASSANDRA-12733)
 * Exit query parsing upon first error (CASSANDRA-12598)
 * Fix cassandra-stress to use single seed in UUID generation (CASSANDRA-12729)
 * CQLSSTableWriter does not allow Update statement (CASSANDRA-12450)
 * Config class uses boxed types but DD exposes primitive types (CASSANDRA-12199)
 * Add pre- and post-shutdown hooks to Storage Service (CASSANDRA-12461)
 * Add hint delivery metrics (CASSANDRA-12693)
 * Remove IndexInfo cache from FileIndexInfoRetriever (CASSANDRA-12731)
 * ColumnIndex does not reuse buffer (CASSANDRA-12502)
 * cdc column addition still breaks schema migration tasks (CASSANDRA-12697)
 * Upgrade metrics-reporter dependencies (CASSANDRA-12089)
 * Tune compaction thread count via nodetool (CASSANDRA-12248)
 * Add +=/-= shortcut syntax for update queries (CASSANDRA-12232)
 * Include repair session IDs in repair start message (CASSANDRA-12532)
 * Add a blocking task to Index, run before joining the ring (CASSANDRA-12039)
 * Fix NPE when using CQLSSTableWriter (CASSANDRA-12667)
 * Support optional backpressure strategies at the coordinator (CASSANDRA-9318)
 * Make randompartitioner work with new vnode allocation (CASSANDRA-12647)
 * Fix cassandra-stress graphing (CASSANDRA-12237)
 * Allow filtering on partition key columns for queries without secondary indexes (CASSANDRA-11031)
 * Fix Cassandra Stress reporting thread model and precision (CASSANDRA-12585)
 * Add JMH benchmarks.jar (CASSANDRA-12586)
 * Cleanup uses of AlterTableStatementColumn (CASSANDRA-12567)
 * Add keep-alive to streaming (CASSANDRA-11841)
 * Tracing payload is passed through newSession(..) (CASSANDRA-11706)
 * avoid deleting non existing sstable files and improve related log messages (CASSANDRA-12261)
 * json/yaml output format for nodetool compactionhistory (CASSANDRA-12486)
 * Retry all internode messages once after a connection is
   closed and reopened (CASSANDRA-12192)
 * Add support to rebuild from targeted replica (CASSANDRA-9875)
 * Add sequence distribution type to cassandra stress (CASSANDRA-12490)
 * "SELECT * FROM foo LIMIT ;" does not error out (CASSANDRA-12154)
 * Define executeLocally() at the ReadQuery Level (CASSANDRA-12474)
 * Extend read/write failure messages with a map of replica addresses
   to error codes in the v5 native protocol (CASSANDRA-12311)
 * Fix rebuild of SASI indexes with existing index files (CASSANDRA-12374)
 * Let DatabaseDescriptor not implicitly startup services (CASSANDRA-9054, 12550)
 * Fix clustering indexes in presence of static columns in SASI (CASSANDRA-12378)
 * Fix queries on columns with reversed type on SASI indexes (CASSANDRA-12223)
 * Added slow query log (CASSANDRA-12403)
 * Count full coordinated request against timeout (CASSANDRA-12256)
 * Allow TTL with null value on insert and update (CASSANDRA-12216)
 * Make decommission operation resumable (CASSANDRA-12008)
 * Add support to one-way targeted repair (CASSANDRA-9876)
 * Remove clientutil jar (CASSANDRA-11635)
 * Fix compaction throughput throttle (CASSANDRA-12366, CASSANDRA-12717)
 * Delay releasing Memtable memory on flush until PostFlush has finished running (CASSANDRA-12358)
 * Cassandra stress should dump all setting on startup (CASSANDRA-11914)
 * Make it possible to compact a given token range (CASSANDRA-10643)
 * Allow updating DynamicEndpointSnitch properties via JMX (CASSANDRA-12179)
 * Collect metrics on queries by consistency level (CASSANDRA-7384)
 * Add support for GROUP BY to SELECT statement (CASSANDRA-10707)
 * Deprecate memtable_cleanup_threshold and update default for memtable_flush_writers (CASSANDRA-12228)
 * Upgrade to OHC 0.4.4 (CASSANDRA-12133)
 * Add version command to cassandra-stress (CASSANDRA-12258)
 * Create compaction-stress tool (CASSANDRA-11844)
 * Garbage-collecting compaction operation and schema option (CASSANDRA-7019)
 * Add beta protocol flag for v5 native protocol (CASSANDRA-12142)
 * Support filtering on non-PRIMARY KEY columns in the CREATE
   MATERIALIZED VIEW statement's WHERE clause (CASSANDRA-10368)
 * Unify STDOUT and SYSTEMLOG logback format (CASSANDRA-12004)
 * COPY FROM should raise error for non-existing input files (CASSANDRA-12174)
 * Faster write path (CASSANDRA-12269)
 * Option to leave omitted columns in INSERT JSON unset (CASSANDRA-11424)
 * Support json/yaml output in nodetool tpstats (CASSANDRA-12035)
 * Expose metrics for successful/failed authentication attempts (CASSANDRA-10635)
 * Prepend snapshot name with "truncated" or "dropped" when a snapshot
   is taken before truncating or dropping a table (CASSANDRA-12178)
 * Optimize RestrictionSet (CASSANDRA-12153)
 * cqlsh does not automatically downgrade CQL version (CASSANDRA-12150)
 * Omit (de)serialization of state variable in UDAs (CASSANDRA-9613)
 * Create a system table to expose prepared statements (CASSANDRA-8831)
 * Reuse DataOutputBuffer from ColumnIndex (CASSANDRA-11970)
 * Remove DatabaseDescriptor dependency from SegmentedFile (CASSANDRA-11580)
 * Add supplied username to authentication error messages (CASSANDRA-12076)
 * Remove pre-startup check for open JMX port (CASSANDRA-12074)
 * Remove compaction Severity from DynamicEndpointSnitch (CASSANDRA-11738)
 * Restore resumable hints delivery (CASSANDRA-11960)
 * Properly report LWT contention (CASSANDRA-12626)
Merged from 3.0:
 * Dump threads when unit tests time out (CASSANDRA-13117)
 * Better error when modifying function permissions without explicit keyspace (CASSANDRA-12925)
 * Indexer is not correctly invoked when building indexes over sstables (CASSANDRA-13075)
 * Read repair is not blocking repair to finish in foreground repair (CASSANDRA-13115)
 * Stress daemon help is incorrect(CASSANDRA-12563)
 * Remove ALTER TYPE support (CASSANDRA-12443)
 * Fix assertion for certain legacy range tombstone pattern (CASSANDRA-12203)
 * Replace empty strings with null values if they cannot be converted (CASSANDRA-12794)
 * Fix deserialization of 2.x DeletedCells (CASSANDRA-12620)
 * Add parent repair session id to anticompaction log message (CASSANDRA-12186)
 * Improve contention handling on failure to acquire MV lock for streaming and hints (CASSANDRA-12905)
 * Fix DELETE and UPDATE queries with empty IN restrictions (CASSANDRA-12829)
 * Mark MVs as built after successful bootstrap (CASSANDRA-12984)
 * Estimated TS drop-time histogram updated with Cell.NO_DELETION_TIME (CASSANDRA-13040)
 * Nodetool compactionstats fails with NullPointerException (CASSANDRA-13021)
 * Thread local pools never cleaned up (CASSANDRA-13033)
 * Set RPC_READY to false when draining or if a node is marked as shutdown (CASSANDRA-12781)
 * CQL often queries static columns unnecessarily (CASSANDRA-12768)
 * Make sure sstables only get committed when it's safe to discard commit log records (CASSANDRA-12956)
 * Reject default_time_to_live option when creating or altering MVs (CASSANDRA-12868)
 * Nodetool should use a more sane max heap size (CASSANDRA-12739)
 * LocalToken ensures token values are cloned on heap (CASSANDRA-12651)
 * AnticompactionRequestSerializer serializedSize is incorrect (CASSANDRA-12934)
 * Prevent reloading of logback.xml from UDF sandbox (CASSANDRA-12535)
 * Reenable HeapPool (CASSANDRA-12900)
 * Disallow offheap_buffers memtable allocation (CASSANDRA-11039)
 * Fix CommitLogSegmentManagerTest (CASSANDRA-12283)
 * Pass root cause to CorruptBlockException when uncompression failed (CASSANDRA-12889)
 * Batch with multiple conditional updates for the same partition causes AssertionError (CASSANDRA-12867)
 * Make AbstractReplicationStrategy extendable from outside its package (CASSANDRA-12788)
 * Don't tell users to turn off consistent rangemovements during rebuild. (CASSANDRA-12296)
 * Fix CommitLogTest.testDeleteIfNotDirty (CASSANDRA-12854)
 * Avoid deadlock due to MV lock contention (CASSANDRA-12689)
 * Fix for KeyCacheCqlTest flakiness (CASSANDRA-12801)
 * Include SSTable filename in compacting large row message (CASSANDRA-12384)
 * Fix potential socket leak (CASSANDRA-12329, CASSANDRA-12330)
 * Fix ViewTest.testCompaction (CASSANDRA-12789)
 * Improve avg aggregate functions (CASSANDRA-12417)
 * Preserve quoted reserved keyword column names in MV creation (CASSANDRA-11803)
 * nodetool stopdaemon errors out (CASSANDRA-12646)
 * Split materialized view mutations on build to prevent OOM (CASSANDRA-12268)
 * mx4j does not work in 3.0.8 (CASSANDRA-12274)
 * Abort cqlsh copy-from in case of no answer after prolonged period of time (CASSANDRA-12740)
 * Avoid sstable corrupt exception due to dropped static column (CASSANDRA-12582)
 * Make stress use client mode to avoid checking commit log size on startup (CASSANDRA-12478)
 * Fix exceptions with new vnode allocation (CASSANDRA-12715)
 * Unify drain and shutdown processes (CASSANDRA-12509)
 * Fix NPE in ComponentOfSlice.isEQ() (CASSANDRA-12706)
 * Fix failure in LogTransactionTest (CASSANDRA-12632)
 * Fix potentially incomplete non-frozen UDT values when querying with the
   full primary key specified (CASSANDRA-12605)
 * Make sure repaired tombstones are dropped when only_purge_repaired_tombstones is enabled (CASSANDRA-12703)
 * Skip writing MV mutations to commitlog on mutation.applyUnsafe() (CASSANDRA-11670)
 * Establish consistent distinction between non-existing partition and NULL value for LWTs on static columns (CASSANDRA-12060)
 * Extend ColumnIdentifier.internedInstances key to include the type that generated the byte buffer (CASSANDRA-12516)
 * Handle composite prefixes with final EOC=0 as in 2.x and refactor LegacyLayout.decodeBound (CASSANDRA-12423)
 * select_distinct_with_deletions_test failing on non-vnode environments (CASSANDRA-11126)
 * Stack Overflow returned to queries while upgrading (CASSANDRA-12527)
 * Fix legacy regex for temporary files from 2.2 (CASSANDRA-12565)
 * Add option to state current gc_grace_seconds to tools/bin/sstablemetadata (CASSANDRA-12208)
 * Fix file system race condition that may cause LogAwareFileLister to fail to classify files (CASSANDRA-11889)
 * Fix file handle leaks due to simultaneous compaction/repair and
   listing snapshots, calculating snapshot sizes, or making schema
   changes (CASSANDRA-11594)
 * Fix nodetool repair exits with 0 for some errors (CASSANDRA-12508)
 * Do not shut down BatchlogManager twice during drain (CASSANDRA-12504)
 * Disk failure policy should not be invoked on out of space (CASSANDRA-12385)
 * Calculate last compacted key on startup (CASSANDRA-6216)
 * Add schema to snapshot manifest, add USING TIMESTAMP clause to ALTER TABLE statements (CASSANDRA-7190)
 * If CF has no clustering columns, any row cache is full partition cache (CASSANDRA-12499)
 * Correct log message for statistics of offheap memtable flush (CASSANDRA-12776)
 * Explicitly set locale for string validation (CASSANDRA-12541,CASSANDRA-12542,CASSANDRA-12543,CASSANDRA-12545)
Merged from 2.2:
 * Fix speculative retry bugs (CASSANDRA-13009)
 * Fix handling of nulls and unsets in IN conditions (CASSANDRA-12981)
 * Fix race causing infinite loop if Thrift server is stopped before it starts listening (CASSANDRA-12856)
 * CompactionTasks now correctly drops sstables out of compaction when not enough disk space is available (CASSANDRA-12979)
 * Remove support for non-JavaScript UDFs (CASSANDRA-12883)
 * Fix DynamicEndpointSnitch noop in multi-datacenter situations (CASSANDRA-13074)
 * cqlsh copy-from: encode column names to avoid primary key parsing errors (CASSANDRA-12909)
 * Temporarily fix bug that creates commit log when running offline tools (CASSANDRA-8616)
 * Reduce granuality of OpOrder.Group during index build (CASSANDRA-12796)
 * Test bind parameters and unset parameters in InsertUpdateIfConditionTest (CASSANDRA-12980)
 * Use saved tokens when setting local tokens on StorageService.joinRing (CASSANDRA-12935)
 * cqlsh: fix DESC TYPES errors (CASSANDRA-12914)
 * Fix leak on skipped SSTables in sstableupgrade (CASSANDRA-12899)
 * Avoid blocking gossip during pending range calculation (CASSANDRA-12281)
 * Fix purgeability of tombstones with max timestamp (CASSANDRA-12792)
 * Fail repair if participant dies during sync or anticompaction (CASSANDRA-12901)
 * cqlsh COPY: unprotected pk values before converting them if not using prepared statements (CASSANDRA-12863)
 * Fix Util.spinAssertEquals (CASSANDRA-12283)
 * Fix potential NPE for compactionstats (CASSANDRA-12462)
 * Prepare legacy authenticate statement if credentials table initialised after node startup (CASSANDRA-12813)
 * Change cassandra.wait_for_tracing_events_timeout_secs default to 0 (CASSANDRA-12754)
 * Clean up permissions when a UDA is dropped (CASSANDRA-12720)
 * Limit colUpdateTimeDelta histogram updates to reasonable deltas (CASSANDRA-11117)
 * Fix leak errors and execution rejected exceptions when draining (CASSANDRA-12457)
 * Fix merkle tree depth calculation (CASSANDRA-12580)
 * Make Collections deserialization more robust (CASSANDRA-12618)
 * Better handle invalid system roles table (CASSANDRA-12700)
 * Fix exceptions when enabling gossip on nodes that haven't joined the ring (CASSANDRA-12253)
 * Fix authentication problem when invoking cqlsh copy from a SOURCE command (CASSANDRA-12642)
 * Decrement pending range calculator jobs counter in finally block
 * cqlshlib tests: increase default execute timeout (CASSANDRA-12481)
 * Forward writes to replacement node when replace_address != broadcast_address (CASSANDRA-8523)
 * Fail repair on non-existing table (CASSANDRA-12279)
 * Enable repair -pr and -local together (fix regression of CASSANDRA-7450) (CASSANDRA-12522)
 * Split consistent range movement flag correction (CASSANDRA-12786)
Merged from 2.1:
 * Upgrade netty version to fix memory leak with client encryption (CASSANDRA-13114)
 * cqlsh copy-from: sort user type fields in csv (CASSANDRA-12959)
 * Don't skip sstables based on maxLocalDeletionTime (CASSANDRA-12765)


3.8, 3.9
 * Fix value skipping with counter columns (CASSANDRA-11726)
 * Fix nodetool tablestats miss SSTable count (CASSANDRA-12205)
 * Fixed flacky SSTablesIteratedTest (CASSANDRA-12282)
 * Fixed flacky SSTableRewriterTest: check file counts before calling validateCFS (CASSANDRA-12348)
 * cqlsh: Fix handling of $$-escaped strings (CASSANDRA-12189)
 * Fix SSL JMX requiring truststore containing server cert (CASSANDRA-12109)
 * RTE from new CDC column breaks in flight queries (CASSANDRA-12236)
 * Fix hdr logging for single operation workloads (CASSANDRA-12145)
 * Fix SASI PREFIX search in CONTAINS mode with partial terms (CASSANDRA-12073)
 * Increase size of flushExecutor thread pool (CASSANDRA-12071)
 * Partial revert of CASSANDRA-11971, cannot recycle buffer in SP.sendMessagesToNonlocalDC (CASSANDRA-11950)
 * Upgrade netty to 4.0.39 (CASSANDRA-12032, CASSANDRA-12034)
 * Improve details in compaction log message (CASSANDRA-12080)
 * Allow unset values in CQLSSTableWriter (CASSANDRA-11911)
 * Chunk cache to request compressor-compatible buffers if pool space is exhausted (CASSANDRA-11993)
 * Remove DatabaseDescriptor dependencies from SequentialWriter (CASSANDRA-11579)
 * Move skip_stop_words filter before stemming (CASSANDRA-12078)
 * Support seek() in EncryptedFileSegmentInputStream (CASSANDRA-11957)
 * SSTable tools mishandling LocalPartitioner (CASSANDRA-12002)
 * When SEPWorker assigned work, set thread name to match pool (CASSANDRA-11966)
 * Add cross-DC latency metrics (CASSANDRA-11596)
 * Allow terms in selection clause (CASSANDRA-10783)
 * Add bind variables to trace (CASSANDRA-11719)
 * Switch counter shards' clock to timestamps (CASSANDRA-9811)
 * Introduce HdrHistogram and response/service/wait separation to stress tool (CASSANDRA-11853)
 * entry-weighers in QueryProcessor should respect partitionKeyBindIndexes field (CASSANDRA-11718)
 * Support older ant versions (CASSANDRA-11807)
 * Estimate compressed on disk size when deciding if sstable size limit reached (CASSANDRA-11623)
 * cassandra-stress profiles should support case sensitive schemas (CASSANDRA-11546)
 * Remove DatabaseDescriptor dependency from FileUtils (CASSANDRA-11578)
 * Faster streaming (CASSANDRA-9766)
 * Add prepared query parameter to trace for "Execute CQL3 prepared query" session (CASSANDRA-11425)
 * Add repaired percentage metric (CASSANDRA-11503)
 * Add Change-Data-Capture (CASSANDRA-8844)
Merged from 3.0:
 * Fix paging for 2.x to 3.x upgrades (CASSANDRA-11195)
 * Fix clean interval not sent to commit log for empty memtable flush (CASSANDRA-12436)
 * Fix potential resource leak in RMIServerSocketFactoryImpl (CASSANDRA-12331)
 * Make sure compaction stats are updated when compaction is interrupted (CASSANDRA-12100)
 * Change commitlog and sstables to track dirty and clean intervals (CASSANDRA-11828)
 * NullPointerException during compaction on table with static columns (CASSANDRA-12336)
 * Fixed ConcurrentModificationException when reading metrics in GraphiteReporter (CASSANDRA-11823)
 * Fix upgrade of super columns on thrift (CASSANDRA-12335)
 * Fixed flacky BlacklistingCompactionsTest, switched to fixed size types and increased corruption size (CASSANDRA-12359)
 * Rerun ReplicationAwareTokenAllocatorTest on failure to avoid flakiness (CASSANDRA-12277)
 * Exception when computing read-repair for range tombstones (CASSANDRA-12263)
 * Lost counter writes in compact table and static columns (CASSANDRA-12219)
 * AssertionError with MVs on updating a row that isn't indexed due to a null value (CASSANDRA-12247)
 * Disable RR and speculative retry with EACH_QUORUM reads (CASSANDRA-11980)
 * Add option to override compaction space check (CASSANDRA-12180)
 * Faster startup by only scanning each directory for temporary files once (CASSANDRA-12114)
 * Respond with v1/v2 protocol header when responding to driver that attempts
   to connect with too low of a protocol version (CASSANDRA-11464)
 * NullPointerExpception when reading/compacting table (CASSANDRA-11988)
 * Fix problem with undeleteable rows on upgrade to new sstable format (CASSANDRA-12144)
 * Fix potential bad messaging service message for paged range reads
   within mixed-version 3.x clusters (CASSANDRA-12249)
 * Fix paging logic for deleted partitions with static columns (CASSANDRA-12107)
 * Wait until the message is being send to decide which serializer must be used (CASSANDRA-11393)
 * Fix migration of static thrift column names with non-text comparators (CASSANDRA-12147)
 * Fix upgrading sparse tables that are incorrectly marked as dense (CASSANDRA-11315)
 * Fix reverse queries ignoring range tombstones (CASSANDRA-11733)
 * Avoid potential race when rebuilding CFMetaData (CASSANDRA-12098)
 * Avoid missing sstables when getting the canonical sstables (CASSANDRA-11996)
 * Always select the live sstables when getting sstables in bounds (CASSANDRA-11944)
 * Fix column ordering of results with static columns for Thrift requests in
   a mixed 2.x/3.x cluster, also fix potential non-resolved duplication of
   those static columns in query results (CASSANDRA-12123)
 * Avoid digest mismatch with empty but static rows (CASSANDRA-12090)
 * Fix EOF exception when altering column type (CASSANDRA-11820)
 * Fix potential race in schema during new table creation (CASSANDRA-12083)
 * cqlsh: fix error handling in rare COPY FROM failure scenario (CASSANDRA-12070)
 * Disable autocompaction during drain (CASSANDRA-11878)
 * Add a metrics timer to MemtablePool and use it to track time spent blocked on memory in MemtableAllocator (CASSANDRA-11327)
 * Fix upgrading schema with super columns with non-text subcomparators (CASSANDRA-12023)
 * Add TimeWindowCompactionStrategy (CASSANDRA-9666)
 * Fix JsonTransformer output of partition with deletion info (CASSANDRA-12418)
 * Fix NPE in SSTableLoader when specifying partial directory path (CASSANDRA-12609)
Merged from 2.2:
 * Add local address entry in PropertyFileSnitch (CASSANDRA-11332)
 * cqlsh copy: fix missing counter values (CASSANDRA-12476)
 * Move migration tasks to non-periodic queue, assure flush executor shutdown after non-periodic executor (CASSANDRA-12251)
 * cqlsh copy: fixed possible race in initializing feeding thread (CASSANDRA-11701)
 * Only set broadcast_rpc_address on Ec2MultiRegionSnitch if it's not set (CASSANDRA-11357)
 * Update StorageProxy range metrics for timeouts, failures and unavailables (CASSANDRA-9507)
 * Add Sigar to classes included in clientutil.jar (CASSANDRA-11635)
 * Add decay to histograms and timers used for metrics (CASSANDRA-11752)
 * Fix hanging stream session (CASSANDRA-10992)
 * Fix INSERT JSON, fromJson() support of smallint, tinyint types (CASSANDRA-12371)
 * Restore JVM metric export for metric reporters (CASSANDRA-12312)
 * Release sstables of failed stream sessions only when outgoing transfers are finished (CASSANDRA-11345)
 * Wait for tracing events before returning response and query at same consistency level client side (CASSANDRA-11465)
 * cqlsh copyutil should get host metadata by connected address (CASSANDRA-11979)
 * Fixed cqlshlib.test.remove_test_db (CASSANDRA-12214)
 * Synchronize ThriftServer::stop() (CASSANDRA-12105)
 * Use dedicated thread for JMX notifications (CASSANDRA-12146)
 * Improve streaming synchronization and fault tolerance (CASSANDRA-11414)
 * MemoryUtil.getShort() should return an unsigned short also for architectures not supporting unaligned memory accesses (CASSANDRA-11973)
Merged from 2.1:
 * Fix queries with empty ByteBuffer values in clustering column restrictions (CASSANDRA-12127)
 * Disable passing control to post-flush after flush failure to prevent data loss (CASSANDRA-11828)
 * Allow STCS-in-L0 compactions to reduce scope with LCS (CASSANDRA-12040)
 * cannot use cql since upgrading python to 2.7.11+ (CASSANDRA-11850)
 * Fix filtering on clustering columns when 2i is used (CASSANDRA-11907)


3.0.8
 * Fix potential race in schema during new table creation (CASSANDRA-12083)
 * cqlsh: fix error handling in rare COPY FROM failure scenario (CASSANDRA-12070)
 * Disable autocompaction during drain (CASSANDRA-11878)
 * Add a metrics timer to MemtablePool and use it to track time spent blocked on memory in MemtableAllocator (CASSANDRA-11327)
 * Fix upgrading schema with super columns with non-text subcomparators (CASSANDRA-12023)
 * Add TimeWindowCompactionStrategy (CASSANDRA-9666)
Merged from 2.2:
 * Allow nodetool info to run with readonly JMX access (CASSANDRA-11755)
 * Validate bloom_filter_fp_chance against lowest supported
   value when the table is created (CASSANDRA-11920)
 * Don't send erroneous NEW_NODE notifications on restart (CASSANDRA-11038)
 * StorageService shutdown hook should use a volatile variable (CASSANDRA-11984)
Merged from 2.1:
 * Add system property to set the max number of native transport requests in queue (CASSANDRA-11363)
 * Fix queries with empty ByteBuffer values in clustering column restrictions (CASSANDRA-12127)
 * Disable passing control to post-flush after flush failure to prevent data loss (CASSANDRA-11828)
 * Allow STCS-in-L0 compactions to reduce scope with LCS (CASSANDRA-12040)
 * cannot use cql since upgrading python to 2.7.11+ (CASSANDRA-11850)
 * Fix filtering on clustering columns when 2i is used (CASSANDRA-11907)
 * Avoid stalling paxos when the paxos state expires (CASSANDRA-12043)
 * Remove finished incoming streaming connections from MessagingService (CASSANDRA-11854)
 * Don't try to get sstables for non-repairing column families (CASSANDRA-12077)
 * Avoid marking too many sstables as repaired (CASSANDRA-11696)
 * Prevent select statements with clustering key > 64k (CASSANDRA-11882)
 * Fix clock skew corrupting other nodes with paxos (CASSANDRA-11991)
 * Remove distinction between non-existing static columns and existing but null in LWTs (CASSANDRA-9842)
 * Cache local ranges when calculating repair neighbors (CASSANDRA-11934)
 * Allow LWT operation on static column with only partition keys (CASSANDRA-10532)
 * Create interval tree over canonical sstables to avoid missing sstables during streaming (CASSANDRA-11886)
 * cqlsh COPY FROM: shutdown parent cluster after forking, to avoid corrupting SSL connections (CASSANDRA-11749)


3.7
 * Support multiple folders for user defined compaction tasks (CASSANDRA-11765)
 * Fix race in CompactionStrategyManager's pause/resume (CASSANDRA-11922)
Merged from 3.0:
 * Fix legacy serialization of Thrift-generated non-compound range tombstones
   when communicating with 2.x nodes (CASSANDRA-11930)
 * Fix Directories instantiations where CFS.initialDirectories should be used (CASSANDRA-11849)
 * Avoid referencing DatabaseDescriptor in AbstractType (CASSANDRA-11912)
 * Don't use static dataDirectories field in Directories instances (CASSANDRA-11647)
 * Fix sstables not being protected from removal during index build (CASSANDRA-11905)
 * cqlsh: Suppress stack trace from Read/WriteFailures (CASSANDRA-11032)
 * Remove unneeded code to repair index summaries that have
   been improperly down-sampled (CASSANDRA-11127)
 * Avoid WriteTimeoutExceptions during commit log replay due to materialized
   view lock contention (CASSANDRA-11891)
 * Prevent OOM failures on SSTable corruption, improve tests for corruption detection (CASSANDRA-9530)
 * Use CFS.initialDirectories when clearing snapshots (CASSANDRA-11705)
 * Allow compaction strategies to disable early open (CASSANDRA-11754)
 * Refactor Materialized View code (CASSANDRA-11475)
 * Update Java Driver (CASSANDRA-11615)
Merged from 2.2:
 * Persist local metadata earlier in startup sequence (CASSANDRA-11742)
 * cqlsh: fix tab completion for case-sensitive identifiers (CASSANDRA-11664)
 * Avoid showing estimated key as -1 in tablestats (CASSANDRA-11587)
 * Fix possible race condition in CommitLog.recover (CASSANDRA-11743)
 * Enable client encryption in sstableloader with cli options (CASSANDRA-11708)
 * Possible memory leak in NIODataInputStream (CASSANDRA-11867)
 * Add seconds to cqlsh tracing session duration (CASSANDRA-11753)
 * Fix commit log replay after out-of-order flush completion (CASSANDRA-9669)
 * Prohibit Reversed Counter type as part of the PK (CASSANDRA-9395)
 * cqlsh: correctly handle non-ascii chars in error messages (CASSANDRA-11626)
Merged from 2.1:
 * Run CommitLog tests with different compression settings (CASSANDRA-9039)
 * cqlsh: apply current keyspace to source command (CASSANDRA-11152)
 * Clear out parent repair session if repair coordinator dies (CASSANDRA-11824)
 * Set default streaming_socket_timeout_in_ms to 24 hours (CASSANDRA-11840)
 * Do not consider local node a valid source during replace (CASSANDRA-11848)
 * Add message dropped tasks to nodetool netstats (CASSANDRA-11855)
 * Avoid holding SSTableReaders for duration of incremental repair (CASSANDRA-11739)


3.6
 * Correctly migrate schema for frozen UDTs during 2.x -> 3.x upgrades
   (does not affect any released versions) (CASSANDRA-11613)
 * Allow server startup if JMX is configured directly (CASSANDRA-11725)
 * Prevent direct memory OOM on buffer pool allocations (CASSANDRA-11710)
 * Enhanced Compaction Logging (CASSANDRA-10805)
 * Make prepared statement cache size configurable (CASSANDRA-11555)
 * Integrated JMX authentication and authorization (CASSANDRA-10091)
 * Add units to stress ouput (CASSANDRA-11352)
 * Fix PER PARTITION LIMIT for single and multi partitions queries (CASSANDRA-11603)
 * Add uncompressed chunk cache for RandomAccessReader (CASSANDRA-5863)
 * Clarify ClusteringPrefix hierarchy (CASSANDRA-11213)
 * Always perform collision check before joining ring (CASSANDRA-10134)
 * SSTableWriter output discrepancy (CASSANDRA-11646)
 * Fix potential timeout in NativeTransportService.testConcurrentDestroys (CASSANDRA-10756)
 * Support large partitions on the 3.0 sstable format (CASSANDRA-11206,11763)
 * Add support to rebuild from specific range (CASSANDRA-10406)
 * Optimize the overlapping lookup by calculating all the
   bounds in advance (CASSANDRA-11571)
 * Support json/yaml output in nodetool tablestats (CASSANDRA-5977)
 * (stress) Add datacenter option to -node options (CASSANDRA-11591)
 * Fix handling of empty slices (CASSANDRA-11513)
 * Make number of cores used by cqlsh COPY visible to testing code (CASSANDRA-11437)
 * Allow filtering on clustering columns for queries without secondary indexes (CASSANDRA-11310)
 * Refactor Restriction hierarchy (CASSANDRA-11354)
 * Eliminate allocations in R/W path (CASSANDRA-11421)
 * Update Netty to 4.0.36 (CASSANDRA-11567)
 * Fix PER PARTITION LIMIT for queries requiring post-query ordering (CASSANDRA-11556)
 * Allow instantiation of UDTs and tuples in UDFs (CASSANDRA-10818)
 * Support UDT in CQLSSTableWriter (CASSANDRA-10624)
 * Support for non-frozen user-defined types, updating
   individual fields of user-defined types (CASSANDRA-7423)
 * Make LZ4 compression level configurable (CASSANDRA-11051)
 * Allow per-partition LIMIT clause in CQL (CASSANDRA-7017)
 * Make custom filtering more extensible with UserExpression (CASSANDRA-11295)
 * Improve field-checking and error reporting in cassandra.yaml (CASSANDRA-10649)
 * Print CAS stats in nodetool proxyhistograms (CASSANDRA-11507)
 * More user friendly error when providing an invalid token to nodetool (CASSANDRA-9348)
 * Add static column support to SASI index (CASSANDRA-11183)
 * Support EQ/PREFIX queries in SASI CONTAINS mode without tokenization (CASSANDRA-11434)
 * Support LIKE operator in prepared statements (CASSANDRA-11456)
 * Add a command to see if a Materialized View has finished building (CASSANDRA-9967)
 * Log endpoint and port associated with streaming operation (CASSANDRA-8777)
 * Print sensible units for all log messages (CASSANDRA-9692)
 * Upgrade Netty to version 4.0.34 (CASSANDRA-11096)
 * Break the CQL grammar into separate Parser and Lexer (CASSANDRA-11372)
 * Compress only inter-dc traffic by default (CASSANDRA-8888)
 * Add metrics to track write amplification (CASSANDRA-11420)
 * cassandra-stress: cannot handle "value-less" tables (CASSANDRA-7739)
 * Add/drop multiple columns in one ALTER TABLE statement (CASSANDRA-10411)
 * Add require_endpoint_verification opt for internode encryption (CASSANDRA-9220)
 * Add auto import java.util for UDF code block (CASSANDRA-11392)
 * Add --hex-format option to nodetool getsstables (CASSANDRA-11337)
 * sstablemetadata should print sstable min/max token (CASSANDRA-7159)
 * Do not wrap CassandraException in TriggerExecutor (CASSANDRA-9421)
 * COPY TO should have higher double precision (CASSANDRA-11255)
 * Stress should exit with non-zero status after failure (CASSANDRA-10340)
 * Add client to cqlsh SHOW_SESSION (CASSANDRA-8958)
 * Fix nodetool tablestats keyspace level metrics (CASSANDRA-11226)
 * Store repair options in parent_repair_history (CASSANDRA-11244)
 * Print current leveling in sstableofflinerelevel (CASSANDRA-9588)
 * Change repair message for keyspaces with RF 1 (CASSANDRA-11203)
 * Remove hard-coded SSL cipher suites and protocols (CASSANDRA-10508)
 * Improve concurrency in CompactionStrategyManager (CASSANDRA-10099)
 * (cqlsh) interpret CQL type for formatting blobs (CASSANDRA-11274)
 * Refuse to start and print txn log information in case of disk
   corruption (CASSANDRA-10112)
 * Resolve some eclipse-warnings (CASSANDRA-11086)
 * (cqlsh) Show static columns in a different color (CASSANDRA-11059)
 * Allow to remove TTLs on table with default_time_to_live (CASSANDRA-11207)
Merged from 3.0:
 * Disallow creating view with a static column (CASSANDRA-11602)
 * Reduce the amount of object allocations caused by the getFunctions methods (CASSANDRA-11593)
 * Potential error replaying commitlog with smallint/tinyint/date/time types (CASSANDRA-11618)
 * Fix queries with filtering on counter columns (CASSANDRA-11629)
 * Improve tombstone printing in sstabledump (CASSANDRA-11655)
 * Fix paging for range queries where all clustering columns are specified (CASSANDRA-11669)
 * Don't require HEAP_NEW_SIZE to be set when using G1 (CASSANDRA-11600)
 * Fix sstabledump not showing cells after tombstone marker (CASSANDRA-11654)
 * Ignore all LocalStrategy keyspaces for streaming and other related
   operations (CASSANDRA-11627)
 * Ensure columnfilter covers indexed columns for thrift 2i queries (CASSANDRA-11523)
 * Only open one sstable scanner per sstable (CASSANDRA-11412)
 * Option to specify ProtocolVersion in cassandra-stress (CASSANDRA-11410)
 * ArithmeticException in avgFunctionForDecimal (CASSANDRA-11485)
 * LogAwareFileLister should only use OLD sstable files in current folder to determine disk consistency (CASSANDRA-11470)
 * Notify indexers of expired rows during compaction (CASSANDRA-11329)
 * Properly respond with ProtocolError when a v1/v2 native protocol
   header is received (CASSANDRA-11464)
 * Validate that num_tokens and initial_token are consistent with one another (CASSANDRA-10120)
Merged from 2.2:
 * Exit JVM if JMX server fails to startup (CASSANDRA-11540)
 * Produce a heap dump when exiting on OOM (CASSANDRA-9861)
 * Restore ability to filter on clustering columns when using a 2i (CASSANDRA-11510)
 * JSON datetime formatting needs timezone (CASSANDRA-11137)
 * Fix is_dense recalculation for Thrift-updated tables (CASSANDRA-11502)
 * Remove unnescessary file existence check during anticompaction (CASSANDRA-11660)
 * Add missing files to debian packages (CASSANDRA-11642)
 * Avoid calling Iterables::concat in loops during ModificationStatement::getFunctions (CASSANDRA-11621)
 * cqlsh: COPY FROM should use regular inserts for single statement batches and
   report errors correctly if workers processes crash on initialization (CASSANDRA-11474)
 * Always close cluster with connection in CqlRecordWriter (CASSANDRA-11553)
 * Allow only DISTINCT queries with partition keys restrictions (CASSANDRA-11339)
 * CqlConfigHelper no longer requires both a keystore and truststore to work (CASSANDRA-11532)
 * Make deprecated repair methods backward-compatible with previous notification service (CASSANDRA-11430)
 * IncomingStreamingConnection version check message wrong (CASSANDRA-11462)
Merged from 2.1:
 * Support mlockall on IBM POWER arch (CASSANDRA-11576)
 * Add option to disable use of severity in DynamicEndpointSnitch (CASSANDRA-11737)
 * cqlsh COPY FROM fails for null values with non-prepared statements (CASSANDRA-11631)
 * Make cython optional in pylib/setup.py (CASSANDRA-11630)
 * Change order of directory searching for cassandra.in.sh to favor local one (CASSANDRA-11628)
 * cqlsh COPY FROM fails with []{} chars in UDT/tuple fields/values (CASSANDRA-11633)
 * clqsh: COPY FROM throws TypeError with Cython extensions enabled (CASSANDRA-11574)
 * cqlsh: COPY FROM ignores NULL values in conversion (CASSANDRA-11549)
 * Validate levels when building LeveledScanner to avoid overlaps with orphaned sstables (CASSANDRA-9935)


3.5
 * StaticTokenTreeBuilder should respect posibility of duplicate tokens (CASSANDRA-11525)
 * Correctly fix potential assertion error during compaction (CASSANDRA-11353)
 * Avoid index segment stitching in RAM which lead to OOM on big SSTable files (CASSANDRA-11383)
 * Fix clustering and row filters for LIKE queries on clustering columns (CASSANDRA-11397)
Merged from 3.0:
 * Fix rare NPE on schema upgrade from 2.x to 3.x (CASSANDRA-10943)
 * Improve backoff policy for cqlsh COPY FROM (CASSANDRA-11320)
 * Improve IF NOT EXISTS check in CREATE INDEX (CASSANDRA-11131)
 * Upgrade ohc to 0.4.3
 * Enable SO_REUSEADDR for JMX RMI server sockets (CASSANDRA-11093)
 * Allocate merkletrees with the correct size (CASSANDRA-11390)
 * Support streaming pre-3.0 sstables (CASSANDRA-10990)
 * Add backpressure to compressed or encrypted commit log (CASSANDRA-10971)
 * SSTableExport supports secondary index tables (CASSANDRA-11330)
 * Fix sstabledump to include missing info in debug output (CASSANDRA-11321)
 * Establish and implement canonical bulk reading workload(s) (CASSANDRA-10331)
 * Fix paging for IN queries on tables without clustering columns (CASSANDRA-11208)
 * Remove recursive call from CompositesSearcher (CASSANDRA-11304)
 * Fix filtering on non-primary key columns for queries without index (CASSANDRA-6377)
 * Fix sstableloader fail when using materialized view (CASSANDRA-11275)
Merged from 2.2:
 * DatabaseDescriptor should log stacktrace in case of Eception during seed provider creation (CASSANDRA-11312)
 * Use canonical path for directory in SSTable descriptor (CASSANDRA-10587)
 * Add cassandra-stress keystore option (CASSANDRA-9325)
 * Dont mark sstables as repairing with sub range repairs (CASSANDRA-11451)
 * Notify when sstables change after cancelling compaction (CASSANDRA-11373)
 * cqlsh: COPY FROM should check that explicit column names are valid (CASSANDRA-11333)
 * Add -Dcassandra.start_gossip startup option (CASSANDRA-10809)
 * Fix UTF8Validator.validate() for modified UTF-8 (CASSANDRA-10748)
 * Clarify that now() function is calculated on the coordinator node in CQL documentation (CASSANDRA-10900)
 * Fix bloom filter sizing with LCS (CASSANDRA-11344)
 * (cqlsh) Fix error when result is 0 rows with EXPAND ON (CASSANDRA-11092)
 * Add missing newline at end of bin/cqlsh (CASSANDRA-11325)
 * Unresolved hostname leads to replace being ignored (CASSANDRA-11210)
 * Only log yaml config once, at startup (CASSANDRA-11217)
 * Reference leak with parallel repairs on the same table (CASSANDRA-11215)
Merged from 2.1:
 * Add a -j parameter to scrub/cleanup/upgradesstables to state how
   many threads to use (CASSANDRA-11179)
 * COPY FROM on large datasets: fix progress report and debug performance (CASSANDRA-11053)
 * InvalidateKeys should have a weak ref to key cache (CASSANDRA-11176)


3.4
 * (cqlsh) add cqlshrc option to always connect using ssl (CASSANDRA-10458)
 * Cleanup a few resource warnings (CASSANDRA-11085)
 * Allow custom tracing implementations (CASSANDRA-10392)
 * Extract LoaderOptions to be able to be used from outside (CASSANDRA-10637)
 * fix OnDiskIndexTest to properly treat empty ranges (CASSANDRA-11205)
 * fix TrackerTest to handle new notifications (CASSANDRA-11178)
 * add SASI validation for partitioner and complex columns (CASSANDRA-11169)
 * Add caching of encrypted credentials in PasswordAuthenticator (CASSANDRA-7715)
 * fix SASI memtable switching on flush (CASSANDRA-11159)
 * Remove duplicate offline compaction tracking (CASSANDRA-11148)
 * fix EQ semantics of analyzed SASI indexes (CASSANDRA-11130)
 * Support long name output for nodetool commands (CASSANDRA-7950)
 * Encrypted hints (CASSANDRA-11040)
 * SASI index options validation (CASSANDRA-11136)
 * Optimize disk seek using min/max column name meta data when the LIMIT clause is used
   (CASSANDRA-8180)
 * Add LIKE support to CQL3 (CASSANDRA-11067)
 * Generic Java UDF types (CASSANDRA-10819)
 * cqlsh: Include sub-second precision in timestamps by default (CASSANDRA-10428)
 * Set javac encoding to utf-8 (CASSANDRA-11077)
 * Integrate SASI index into Cassandra (CASSANDRA-10661)
 * Add --skip-flush option to nodetool snapshot
 * Skip values for non-queried columns (CASSANDRA-10657)
 * Add support for secondary indexes on static columns (CASSANDRA-8103)
 * CommitLogUpgradeTestMaker creates broken commit logs (CASSANDRA-11051)
 * Add metric for number of dropped mutations (CASSANDRA-10866)
 * Simplify row cache invalidation code (CASSANDRA-10396)
 * Support user-defined compaction through nodetool (CASSANDRA-10660)
 * Stripe view locks by key and table ID to reduce contention (CASSANDRA-10981)
 * Add nodetool gettimeout and settimeout commands (CASSANDRA-10953)
 * Add 3.0 metadata to sstablemetadata output (CASSANDRA-10838)
Merged from 3.0:
 * MV should only query complex columns included in the view (CASSANDRA-11069)
 * Failed aggregate creation breaks server permanently (CASSANDRA-11064)
 * Add sstabledump tool (CASSANDRA-7464)
 * Introduce backpressure for hints (CASSANDRA-10972)
 * Fix ClusteringPrefix not being able to read tombstone range boundaries (CASSANDRA-11158)
 * Prevent logging in sandboxed state (CASSANDRA-11033)
 * Disallow drop/alter operations of UDTs used by UDAs (CASSANDRA-10721)
 * Add query time validation method on Index (CASSANDRA-11043)
 * Avoid potential AssertionError in mixed version cluster (CASSANDRA-11128)
 * Properly handle hinted handoff after topology changes (CASSANDRA-5902)
 * AssertionError when listing sstable files on inconsistent disk state (CASSANDRA-11156)
 * Fix wrong rack counting and invalid conditions check for TokenAllocation
   (CASSANDRA-11139)
 * Avoid creating empty hint files (CASSANDRA-11090)
 * Fix leak detection strong reference loop using weak reference (CASSANDRA-11120)
 * Configurie BatchlogManager to stop delayed tasks on shutdown (CASSANDRA-11062)
 * Hadoop integration is incompatible with Cassandra Driver 3.0.0 (CASSANDRA-11001)
 * Add dropped_columns to the list of schema table so it gets handled
   properly (CASSANDRA-11050)
 * Fix NPE when using forceRepairRangeAsync without DC (CASSANDRA-11239)
Merged from 2.2:
 * Preserve order for preferred SSL cipher suites (CASSANDRA-11164)
 * Range.compareTo() violates the contract of Comparable (CASSANDRA-11216)
 * Avoid NPE when serializing ErrorMessage with null message (CASSANDRA-11167)
 * Replacing an aggregate with a new version doesn't reset INITCOND (CASSANDRA-10840)
 * (cqlsh) cqlsh cannot be called through symlink (CASSANDRA-11037)
 * fix ohc and java-driver pom dependencies in build.xml (CASSANDRA-10793)
 * Protect from keyspace dropped during repair (CASSANDRA-11065)
 * Handle adding fields to a UDT in SELECT JSON and toJson() (CASSANDRA-11146)
 * Better error message for cleanup (CASSANDRA-10991)
 * cqlsh pg-style-strings broken if line ends with ';' (CASSANDRA-11123)
 * Always persist upsampled index summaries (CASSANDRA-10512)
 * (cqlsh) Fix inconsistent auto-complete (CASSANDRA-10733)
 * Make SELECT JSON and toJson() threadsafe (CASSANDRA-11048)
 * Fix SELECT on tuple relations for mixed ASC/DESC clustering order (CASSANDRA-7281)
 * Use cloned TokenMetadata in size estimates to avoid race against membership check
   (CASSANDRA-10736)
 * (cqlsh) Support utf-8/cp65001 encoding on Windows (CASSANDRA-11030)
 * Fix paging on DISTINCT queries repeats result when first row in partition changes
   (CASSANDRA-10010)
 * (cqlsh) Support timezone conversion using pytz (CASSANDRA-10397)
 * cqlsh: change default encoding to UTF-8 (CASSANDRA-11124)
Merged from 2.1:
 * Checking if an unlogged batch is local is inefficient (CASSANDRA-11529)
 * Fix out-of-space error treatment in memtable flushing (CASSANDRA-11448).
 * Don't do defragmentation if reading from repaired sstables (CASSANDRA-10342)
 * Fix streaming_socket_timeout_in_ms not enforced (CASSANDRA-11286)
 * Avoid dropping message too quickly due to missing unit conversion (CASSANDRA-11302)
 * Don't remove FailureDetector history on removeEndpoint (CASSANDRA-10371)
 * Only notify if repair status changed (CASSANDRA-11172)
 * Use logback setting for 'cassandra -v' command (CASSANDRA-10767)
 * Fix sstableloader to unthrottle streaming by default (CASSANDRA-9714)
 * Fix incorrect warning in 'nodetool status' (CASSANDRA-10176)
 * Properly release sstable ref when doing offline scrub (CASSANDRA-10697)
 * Improve nodetool status performance for large cluster (CASSANDRA-7238)
 * Gossiper#isEnabled is not thread safe (CASSANDRA-11116)
 * Avoid major compaction mixing repaired and unrepaired sstables in DTCS (CASSANDRA-11113)
 * Make it clear what DTCS timestamp_resolution is used for (CASSANDRA-11041)
 * (cqlsh) Display milliseconds when datetime overflows (CASSANDRA-10625)


3.3
 * Avoid infinite loop if owned range is smaller than number of
   data dirs (CASSANDRA-11034)
 * Avoid bootstrap hanging when existing nodes have no data to stream (CASSANDRA-11010)
Merged from 3.0:
 * Remove double initialization of newly added tables (CASSANDRA-11027)
 * Filter keys searcher results by target range (CASSANDRA-11104)
 * Fix deserialization of legacy read commands (CASSANDRA-11087)
 * Fix incorrect computation of deletion time in sstable metadata (CASSANDRA-11102)
 * Avoid memory leak when collecting sstable metadata (CASSANDRA-11026)
 * Mutations do not block for completion under view lock contention (CASSANDRA-10779)
 * Invalidate legacy schema tables when unloading them (CASSANDRA-11071)
 * (cqlsh) handle INSERT and UPDATE statements with LWT conditions correctly
   (CASSANDRA-11003)
 * Fix DISTINCT queries in mixed version clusters (CASSANDRA-10762)
 * Migrate build status for indexes along with legacy schema (CASSANDRA-11046)
 * Ensure SSTables for legacy KEYS indexes can be read (CASSANDRA-11045)
 * Added support for IBM zSystems architecture (CASSANDRA-11054)
 * Update CQL documentation (CASSANDRA-10899)
 * Check the column name, not cell name, for dropped columns when reading
   legacy sstables (CASSANDRA-11018)
 * Don't attempt to index clustering values of static rows (CASSANDRA-11021)
 * Remove checksum files after replaying hints (CASSANDRA-10947)
 * Support passing base table metadata to custom 2i validation (CASSANDRA-10924)
 * Ensure stale index entries are purged during reads (CASSANDRA-11013)
 * (cqlsh) Also apply --connect-timeout to control connection
   timeout (CASSANDRA-10959)
 * Fix AssertionError when removing from list using UPDATE (CASSANDRA-10954)
 * Fix UnsupportedOperationException when reading old sstable with range
   tombstone (CASSANDRA-10743)
 * MV should use the maximum timestamp of the primary key (CASSANDRA-10910)
 * Fix potential assertion error during compaction (CASSANDRA-10944)
Merged from 2.2:
 * maxPurgeableTimestamp needs to check memtables too (CASSANDRA-9949)
 * Apply change to compaction throughput in real time (CASSANDRA-10025)
 * (cqlsh) encode input correctly when saving history
 * Fix potential NPE on ORDER BY queries with IN (CASSANDRA-10955)
 * Start L0 STCS-compactions even if there is a L0 -> L1 compaction
   going (CASSANDRA-10979)
 * Make UUID LSB unique per process (CASSANDRA-7925)
 * Avoid NPE when performing sstable tasks (scrub etc.) (CASSANDRA-10980)
 * Make sure client gets tombstone overwhelmed warning (CASSANDRA-9465)
 * Fix error streaming section more than 2GB (CASSANDRA-10961)
 * Histogram buckets exposed in jmx are sorted incorrectly (CASSANDRA-10975)
 * Enable GC logging by default (CASSANDRA-10140)
 * Optimize pending range computation (CASSANDRA-9258)
 * Skip commit log and saved cache directories in SSTable version startup check (CASSANDRA-10902)
 * drop/alter user should be case sensitive (CASSANDRA-10817)
Merged from 2.1:
 * test_bulk_round_trip_blogposts is failing occasionally (CASSANDRA-10938)
 * Fix isJoined return true only after becoming cluster member (CASANDRA-11007)
 * Fix bad gossip generation seen in long-running clusters (CASSANDRA-10969)
 * Avoid NPE when incremental repair fails (CASSANDRA-10909)
 * Unmark sstables compacting once they are done in cleanup/scrub/upgradesstables (CASSANDRA-10829)
 * Allow simultaneous bootstrapping with strict consistency when no vnodes are used (CASSANDRA-11005)
 * Log a message when major compaction does not result in a single file (CASSANDRA-10847)
 * (cqlsh) fix cqlsh_copy_tests when vnodes are disabled (CASSANDRA-10997)
 * (cqlsh) Add request timeout option to cqlsh (CASSANDRA-10686)
 * Avoid AssertionError while submitting hint with LWT (CASSANDRA-10477)
 * If CompactionMetadata is not in stats file, use index summary instead (CASSANDRA-10676)
 * Retry sending gossip syn multiple times during shadow round (CASSANDRA-8072)
 * Fix pending range calculation during moves (CASSANDRA-10887)
 * Sane default (200Mbps) for inter-DC streaming througput (CASSANDRA-8708)



3.2
 * Make sure tokens don't exist in several data directories (CASSANDRA-6696)
 * Add requireAuthorization method to IAuthorizer (CASSANDRA-10852)
 * Move static JVM options to conf/jvm.options file (CASSANDRA-10494)
 * Fix CassandraVersion to accept x.y version string (CASSANDRA-10931)
 * Add forceUserDefinedCleanup to allow more flexible cleanup (CASSANDRA-10708)
 * (cqlsh) allow setting TTL with COPY (CASSANDRA-9494)
 * Fix counting of received sstables in streaming (CASSANDRA-10949)
 * Implement hints compression (CASSANDRA-9428)
 * Fix potential assertion error when reading static columns (CASSANDRA-10903)
 * Fix EstimatedHistogram creation in nodetool tablehistograms (CASSANDRA-10859)
 * Establish bootstrap stream sessions sequentially (CASSANDRA-6992)
 * Sort compactionhistory output by timestamp (CASSANDRA-10464)
 * More efficient BTree removal (CASSANDRA-9991)
 * Make tablehistograms accept the same syntax as tablestats (CASSANDRA-10149)
 * Group pending compactions based on table (CASSANDRA-10718)
 * Add compressor name in sstablemetadata output (CASSANDRA-9879)
 * Fix type casting for counter columns (CASSANDRA-10824)
 * Prevent running Cassandra as root (CASSANDRA-8142)
 * bound maximum in-flight commit log replay mutation bytes to 64 megabytes (CASSANDRA-8639)
 * Normalize all scripts (CASSANDRA-10679)
 * Make compression ratio much more accurate (CASSANDRA-10225)
 * Optimize building of Clustering object when only one is created (CASSANDRA-10409)
 * Make index building pluggable (CASSANDRA-10681)
 * Add sstable flush observer (CASSANDRA-10678)
 * Improve NTS endpoints calculation (CASSANDRA-10200)
 * Improve performance of the folderSize function (CASSANDRA-10677)
 * Add support for type casting in selection clause (CASSANDRA-10310)
 * Added graphing option to cassandra-stress (CASSANDRA-7918)
 * Abort in-progress queries that time out (CASSANDRA-7392)
 * Add transparent data encryption core classes (CASSANDRA-9945)
Merged from 3.0:
 * Better handling of SSL connection errors inter-node (CASSANDRA-10816)
 * Avoid NoSuchElementException when executing empty batch (CASSANDRA-10711)
 * Avoid building PartitionUpdate in toString (CASSANDRA-10897)
 * Reduce heap spent when receiving many SSTables (CASSANDRA-10797)
 * Add back support for 3rd party auth providers to bulk loader (CASSANDRA-10873)
 * Eliminate the dependency on jgrapht for UDT resolution (CASSANDRA-10653)
 * (Hadoop) Close Clusters and Sessions in Hadoop Input/Output classes (CASSANDRA-10837)
 * Fix sstableloader not working with upper case keyspace name (CASSANDRA-10806)
Merged from 2.2:
 * jemalloc detection fails due to quoting issues in regexv (CASSANDRA-10946)
 * (cqlsh) show correct column names for empty result sets (CASSANDRA-9813)
 * Add new types to Stress (CASSANDRA-9556)
 * Add property to allow listening on broadcast interface (CASSANDRA-9748)
Merged from 2.1:
 * Match cassandra-loader options in COPY FROM (CASSANDRA-9303)
 * Fix binding to any address in CqlBulkRecordWriter (CASSANDRA-9309)
 * cqlsh fails to decode utf-8 characters for text typed columns (CASSANDRA-10875)
 * Log error when stream session fails (CASSANDRA-9294)
 * Fix bugs in commit log archiving startup behavior (CASSANDRA-10593)
 * (cqlsh) further optimise COPY FROM (CASSANDRA-9302)
 * Allow CREATE TABLE WITH ID (CASSANDRA-9179)
 * Make Stress compiles within eclipse (CASSANDRA-10807)
 * Cassandra Daemon should print JVM arguments (CASSANDRA-10764)
 * Allow cancellation of index summary redistribution (CASSANDRA-8805)


3.1.1
Merged from 3.0:
  * Fix upgrade data loss due to range tombstone deleting more data than then should
    (CASSANDRA-10822)


3.1
Merged from 3.0:
 * Avoid MV race during node decommission (CASSANDRA-10674)
 * Disable reloading of GossipingPropertyFileSnitch (CASSANDRA-9474)
 * Handle single-column deletions correction in materialized views
   when the column is part of the view primary key (CASSANDRA-10796)
 * Fix issue with datadir migration on upgrade (CASSANDRA-10788)
 * Fix bug with range tombstones on reverse queries and test coverage for
   AbstractBTreePartition (CASSANDRA-10059)
 * Remove 64k limit on collection elements (CASSANDRA-10374)
 * Remove unclear Indexer.indexes() method (CASSANDRA-10690)
 * Fix NPE on stream read error (CASSANDRA-10771)
 * Normalize cqlsh DESC output (CASSANDRA-10431)
 * Rejects partition range deletions when columns are specified (CASSANDRA-10739)
 * Fix error when saving cached key for old format sstable (CASSANDRA-10778)
 * Invalidate prepared statements on DROP INDEX (CASSANDRA-10758)
 * Fix SELECT statement with IN restrictions on partition key,
   ORDER BY and LIMIT (CASSANDRA-10729)
 * Improve stress performance over 1k threads (CASSANDRA-7217)
 * Wait for migration responses to complete before bootstrapping (CASSANDRA-10731)
 * Unable to create a function with argument of type Inet (CASSANDRA-10741)
 * Fix backward incompatibiliy in CqlInputFormat (CASSANDRA-10717)
 * Correctly preserve deletion info on updated rows when notifying indexers
   of single-row deletions (CASSANDRA-10694)
 * Notify indexers of partition delete during cleanup (CASSANDRA-10685)
 * Keep the file open in trySkipCache (CASSANDRA-10669)
 * Updated trigger example (CASSANDRA-10257)
Merged from 2.2:
 * Verify tables in pseudo-system keyspaces at startup (CASSANDRA-10761)
 * Fix IllegalArgumentException in DataOutputBuffer.reallocate for large buffers (CASSANDRA-10592)
 * Show CQL help in cqlsh in web browser (CASSANDRA-7225)
 * Serialize on disk the proper SSTable compression ratio (CASSANDRA-10775)
 * Reject index queries while the index is building (CASSANDRA-8505)
 * CQL.textile syntax incorrectly includes optional keyspace for aggregate SFUNC and FINALFUNC (CASSANDRA-10747)
 * Fix JSON update with prepared statements (CASSANDRA-10631)
 * Don't do anticompaction after subrange repair (CASSANDRA-10422)
 * Fix SimpleDateType type compatibility (CASSANDRA-10027)
 * (Hadoop) fix splits calculation (CASSANDRA-10640)
 * (Hadoop) ensure that Cluster instances are always closed (CASSANDRA-10058)
Merged from 2.1:
 * Fix Stress profile parsing on Windows (CASSANDRA-10808)
 * Fix incremental repair hang when replica is down (CASSANDRA-10288)
 * Optimize the way we check if a token is repaired in anticompaction (CASSANDRA-10768)
 * Add proper error handling to stream receiver (CASSANDRA-10774)
 * Warn or fail when changing cluster topology live (CASSANDRA-10243)
 * Status command in debian/ubuntu init script doesn't work (CASSANDRA-10213)
 * Some DROP ... IF EXISTS incorrectly result in exceptions on non-existing KS (CASSANDRA-10658)
 * DeletionTime.compareTo wrong in rare cases (CASSANDRA-10749)
 * Force encoding when computing statement ids (CASSANDRA-10755)
 * Properly reject counters as map keys (CASSANDRA-10760)
 * Fix the sstable-needs-cleanup check (CASSANDRA-10740)
 * (cqlsh) Print column names before COPY operation (CASSANDRA-8935)
 * Fix CompressedInputStream for proper cleanup (CASSANDRA-10012)
 * (cqlsh) Support counters in COPY commands (CASSANDRA-9043)
 * Try next replica if not possible to connect to primary replica on
   ColumnFamilyRecordReader (CASSANDRA-2388)
 * Limit window size in DTCS (CASSANDRA-10280)
 * sstableloader does not use MAX_HEAP_SIZE env parameter (CASSANDRA-10188)
 * (cqlsh) Improve COPY TO performance and error handling (CASSANDRA-9304)
 * Create compression chunk for sending file only (CASSANDRA-10680)
 * Forbid compact clustering column type changes in ALTER TABLE (CASSANDRA-8879)
 * Reject incremental repair with subrange repair (CASSANDRA-10422)
 * Add a nodetool command to refresh size_estimates (CASSANDRA-9579)
 * Invalidate cache after stream receive task is completed (CASSANDRA-10341)
 * Reject counter writes in CQLSSTableWriter (CASSANDRA-10258)
 * Remove superfluous COUNTER_MUTATION stage mapping (CASSANDRA-10605)


3.0
 * Fix AssertionError while flushing memtable due to materialized views
   incorrectly inserting empty rows (CASSANDRA-10614)
 * Store UDA initcond as CQL literal in the schema table, instead of a blob (CASSANDRA-10650)
 * Don't use -1 for the position of partition key in schema (CASSANDRA-10491)
 * Fix distinct queries in mixed version cluster (CASSANDRA-10573)
 * Skip sstable on clustering in names query (CASSANDRA-10571)
 * Remove value skipping as it breaks read-repair (CASSANDRA-10655)
 * Fix bootstrapping with MVs (CASSANDRA-10621)
 * Make sure EACH_QUORUM reads are using NTS (CASSANDRA-10584)
 * Fix MV replica filtering for non-NetworkTopologyStrategy (CASSANDRA-10634)
 * (Hadoop) fix CIF describeSplits() not handling 0 size estimates (CASSANDRA-10600)
 * Fix reading of legacy sstables (CASSANDRA-10590)
 * Use CQL type names in schema metadata tables (CASSANDRA-10365)
 * Guard batchlog replay against integer division by zero (CASSANDRA-9223)
 * Fix bug when adding a column to thrift with the same name than a primary key (CASSANDRA-10608)
 * Add client address argument to IAuthenticator::newSaslNegotiator (CASSANDRA-8068)
 * Fix implementation of LegacyLayout.LegacyBoundComparator (CASSANDRA-10602)
 * Don't use 'names query' read path for counters (CASSANDRA-10572)
 * Fix backward compatibility for counters (CASSANDRA-10470)
 * Remove memory_allocator paramter from cassandra.yaml (CASSANDRA-10581,10628)
 * Execute the metadata reload task of all registered indexes on CFS::reload (CASSANDRA-10604)
 * Fix thrift cas operations with defined columns (CASSANDRA-10576)
 * Fix PartitionUpdate.operationCount()for updates with static column operations (CASSANDRA-10606)
 * Fix thrift get() queries with defined columns (CASSANDRA-10586)
 * Fix marking of indexes as built and removed (CASSANDRA-10601)
 * Skip initialization of non-registered 2i instances, remove Index::getIndexName (CASSANDRA-10595)
 * Fix batches on multiple tables (CASSANDRA-10554)
 * Ensure compaction options are validated when updating KeyspaceMetadata (CASSANDRA-10569)
 * Flatten Iterator Transformation Hierarchy (CASSANDRA-9975)
 * Remove token generator (CASSANDRA-5261)
 * RolesCache should not be created for any authenticator that does not requireAuthentication (CASSANDRA-10562)
 * Fix LogTransaction checking only a single directory for files (CASSANDRA-10421)
 * Fix handling of range tombstones when reading old format sstables (CASSANDRA-10360)
 * Aggregate with Initial Condition fails with C* 3.0 (CASSANDRA-10367)
Merged from 2.2:
 * (cqlsh) show partial trace if incomplete after max_trace_wait (CASSANDRA-7645)
 * Use most up-to-date version of schema for system tables (CASSANDRA-10652)
 * Deprecate memory_allocator in cassandra.yaml (CASSANDRA-10581,10628)
 * Expose phi values from failure detector via JMX and tweak debug
   and trace logging (CASSANDRA-9526)
 * Fix IllegalArgumentException in DataOutputBuffer.reallocate for large buffers (CASSANDRA-10592)
Merged from 2.1:
 * Shutdown compaction in drain to prevent leak (CASSANDRA-10079)
 * (cqlsh) fix COPY using wrong variable name for time_format (CASSANDRA-10633)
 * Do not run SizeEstimatesRecorder if a node is not a member of the ring (CASSANDRA-9912)
 * Improve handling of dead nodes in gossip (CASSANDRA-10298)
 * Fix logback-tools.xml incorrectly configured for outputing to System.err
   (CASSANDRA-9937)
 * Fix streaming to catch exception so retry not fail (CASSANDRA-10557)
 * Add validation method to PerRowSecondaryIndex (CASSANDRA-10092)
 * Support encrypted and plain traffic on the same port (CASSANDRA-10559)
 * Do STCS in DTCS windows (CASSANDRA-10276)
 * Avoid repetition of JVM_OPTS in debian package (CASSANDRA-10251)
 * Fix potential NPE from handling result of SIM.highestSelectivityIndex (CASSANDRA-10550)
 * Fix paging issues with partitions containing only static columns data (CASSANDRA-10381)
 * Fix conditions on static columns (CASSANDRA-10264)
 * AssertionError: attempted to delete non-existing file CommitLog (CASSANDRA-10377)
 * Fix sorting for queries with an IN condition on partition key columns (CASSANDRA-10363)


3.0-rc2
 * Fix SELECT DISTINCT queries between 2.2.2 nodes and 3.0 nodes (CASSANDRA-10473)
 * Remove circular references in SegmentedFile (CASSANDRA-10543)
 * Ensure validation of indexed values only occurs once per-partition (CASSANDRA-10536)
 * Fix handling of static columns for range tombstones in thrift (CASSANDRA-10174)
 * Support empty ColumnFilter for backward compatility on empty IN (CASSANDRA-10471)
 * Remove Pig support (CASSANDRA-10542)
 * Fix LogFile throws Exception when assertion is disabled (CASSANDRA-10522)
 * Revert CASSANDRA-7486, make CMS default GC, move GC config to
   conf/jvm.options (CASSANDRA-10403)
 * Fix TeeingAppender causing some logs to be truncated/empty (CASSANDRA-10447)
 * Allow EACH_QUORUM for reads (CASSANDRA-9602)
 * Fix potential ClassCastException while upgrading (CASSANDRA-10468)
 * Fix NPE in MVs on update (CASSANDRA-10503)
 * Only include modified cell data in indexing deltas (CASSANDRA-10438)
 * Do not load keyspace when creating sstable writer (CASSANDRA-10443)
 * If node is not yet gossiping write all MV updates to batchlog only (CASSANDRA-10413)
 * Re-populate token metadata after commit log recovery (CASSANDRA-10293)
 * Provide additional metrics for materialized views (CASSANDRA-10323)
 * Flush system schema tables after local schema changes (CASSANDRA-10429)
Merged from 2.2:
 * Reduce contention getting instances of CompositeType (CASSANDRA-10433)
 * Fix the regression when using LIMIT with aggregates (CASSANDRA-10487)
 * Avoid NoClassDefFoundError during DataDescriptor initialization on windows (CASSANDRA-10412)
 * Preserve case of quoted Role & User names (CASSANDRA-10394)
 * cqlsh pg-style-strings broken (CASSANDRA-10484)
 * cqlsh prompt includes name of keyspace after failed `use` statement (CASSANDRA-10369)
Merged from 2.1:
 * (cqlsh) Distinguish negative and positive infinity in output (CASSANDRA-10523)
 * (cqlsh) allow custom time_format for COPY TO (CASSANDRA-8970)
 * Don't allow startup if the node's rack has changed (CASSANDRA-10242)
 * (cqlsh) show partial trace if incomplete after max_trace_wait (CASSANDRA-7645)
 * Allow LOCAL_JMX to be easily overridden (CASSANDRA-10275)
 * Mark nodes as dead even if they've already left (CASSANDRA-10205)


3.0.0-rc1
 * Fix mixed version read request compatibility for compact static tables
   (CASSANDRA-10373)
 * Fix paging of DISTINCT with static and IN (CASSANDRA-10354)
 * Allow MATERIALIZED VIEW's SELECT statement to restrict primary key
   columns (CASSANDRA-9664)
 * Move crc_check_chance out of compression options (CASSANDRA-9839)
 * Fix descending iteration past end of BTreeSearchIterator (CASSANDRA-10301)
 * Transfer hints to a different node on decommission (CASSANDRA-10198)
 * Check partition keys for CAS operations during stmt validation (CASSANDRA-10338)
 * Add custom query expressions to SELECT (CASSANDRA-10217)
 * Fix minor bugs in MV handling (CASSANDRA-10362)
 * Allow custom indexes with 0,1 or multiple target columns (CASSANDRA-10124)
 * Improve MV schema representation (CASSANDRA-9921)
 * Add flag to enable/disable coordinator batchlog for MV writes (CASSANDRA-10230)
 * Update cqlsh COPY for new internal driver serialization interface (CASSANDRA-10318)
 * Give index implementations more control over rebuild operations (CASSANDRA-10312)
 * Update index file format (CASSANDRA-10314)
 * Add "shadowable" row tombstones to deal with mv timestamp issues (CASSANDRA-10261)
 * CFS.loadNewSSTables() broken for pre-3.0 sstables
 * Cache selected index in read command to reduce lookups (CASSANDRA-10215)
 * Small optimizations of sstable index serialization (CASSANDRA-10232)
 * Support for both encrypted and unencrypted native transport connections (CASSANDRA-9590)
Merged from 2.2:
 * Configurable page size in cqlsh (CASSANDRA-9855)
 * Defer default role manager setup until all nodes are on 2.2+ (CASSANDRA-9761)
 * Handle missing RoleManager in config after upgrade to 2.2 (CASSANDRA-10209)
Merged from 2.1:
 * Bulk Loader API could not tolerate even node failure (CASSANDRA-10347)
 * Avoid misleading pushed notifications when multiple nodes
   share an rpc_address (CASSANDRA-10052)
 * Fix dropping undroppable when message queue is full (CASSANDRA-10113)
 * Fix potential ClassCastException during paging (CASSANDRA-10352)
 * Prevent ALTER TYPE from creating circular references (CASSANDRA-10339)
 * Fix cache handling of 2i and base tables (CASSANDRA-10155, 10359)
 * Fix NPE in nodetool compactionhistory (CASSANDRA-9758)
 * (Pig) support BulkOutputFormat as a URL parameter (CASSANDRA-7410)
 * BATCH statement is broken in cqlsh (CASSANDRA-10272)
 * (cqlsh) Make cqlsh PEP8 Compliant (CASSANDRA-10066)
 * (cqlsh) Fix error when starting cqlsh with --debug (CASSANDRA-10282)
 * Scrub, Cleanup and Upgrade do not unmark compacting until all operations
   have completed, regardless of the occurence of exceptions (CASSANDRA-10274)


3.0.0-beta2
 * Fix columns returned by AbstractBtreePartitions (CASSANDRA-10220)
 * Fix backward compatibility issue due to AbstractBounds serialization bug (CASSANDRA-9857)
 * Fix startup error when upgrading nodes (CASSANDRA-10136)
 * Base table PRIMARY KEY can be assumed to be NOT NULL in MV creation (CASSANDRA-10147)
 * Improve batchlog write patch (CASSANDRA-9673)
 * Re-apply MaterializedView updates on commitlog replay (CASSANDRA-10164)
 * Require AbstractType.isByteOrderComparable declaration in constructor (CASSANDRA-9901)
 * Avoid digest mismatch on upgrade to 3.0 (CASSANDRA-9554)
 * Fix Materialized View builder when adding multiple MVs (CASSANDRA-10156)
 * Choose better poolingOptions for protocol v4 in cassandra-stress (CASSANDRA-10182)
 * Fix LWW bug affecting Materialized Views (CASSANDRA-10197)
 * Ensures frozen sets and maps are always sorted (CASSANDRA-10162)
 * Don't deadlock when flushing CFS backed custom indexes (CASSANDRA-10181)
 * Fix double flushing of secondary index tables (CASSANDRA-10180)
 * Fix incorrect handling of range tombstones in thrift (CASSANDRA-10046)
 * Only use batchlog when paired materialized view replica is remote (CASSANDRA-10061)
 * Reuse TemporalRow when updating multiple MaterializedViews (CASSANDRA-10060)
 * Validate gc_grace_seconds for batchlog writes and MVs (CASSANDRA-9917)
 * Fix sstablerepairedset (CASSANDRA-10132)
Merged from 2.2:
 * Cancel transaction for sstables we wont redistribute index summary
   for (CASSANDRA-10270)
 * Retry snapshot deletion after compaction and gc on Windows (CASSANDRA-10222)
 * Fix failure to start with space in directory path on Windows (CASSANDRA-10239)
 * Fix repair hang when snapshot failed (CASSANDRA-10057)
 * Fall back to 1/4 commitlog volume for commitlog_total_space on small disks
   (CASSANDRA-10199)
Merged from 2.1:
 * Added configurable warning threshold for GC duration (CASSANDRA-8907)
 * Fix handling of streaming EOF (CASSANDRA-10206)
 * Only check KeyCache when it is enabled
 * Change streaming_socket_timeout_in_ms default to 1 hour (CASSANDRA-8611)
 * (cqlsh) update list of CQL keywords (CASSANDRA-9232)
 * Add nodetool gettraceprobability command (CASSANDRA-10234)
Merged from 2.0:
 * Fix rare race where older gossip states can be shadowed (CASSANDRA-10366)
 * Fix consolidating racks violating the RF contract (CASSANDRA-10238)
 * Disallow decommission when node is in drained state (CASSANDRA-8741)


2.2.1
 * Fix race during construction of commit log (CASSANDRA-10049)
 * Fix LeveledCompactionStrategyTest (CASSANDRA-9757)
 * Fix broken UnbufferedDataOutputStreamPlus.writeUTF (CASSANDRA-10203)
 * (cqlsh) default load-from-file encoding to utf-8 (CASSANDRA-9898)
 * Avoid returning Permission.NONE when failing to query users table (CASSANDRA-10168)
 * (cqlsh) add CLEAR command (CASSANDRA-10086)
 * Support string literals as Role names for compatibility (CASSANDRA-10135)
Merged from 2.1:
 * Only check KeyCache when it is enabled
 * Change streaming_socket_timeout_in_ms default to 1 hour (CASSANDRA-8611)
 * (cqlsh) update list of CQL keywords (CASSANDRA-9232)


3.0.0-beta1
 * Redesign secondary index API (CASSANDRA-9459, 7771, 9041)
 * Fix throwing ReadFailure instead of ReadTimeout on range queries (CASSANDRA-10125)
 * Rewrite hinted handoff (CASSANDRA-6230)
 * Fix query on static compact tables (CASSANDRA-10093)
 * Fix race during construction of commit log (CASSANDRA-10049)
 * Add option to only purge repaired tombstones (CASSANDRA-6434)
 * Change authorization handling for MVs (CASSANDRA-9927)
 * Add custom JMX enabled executor for UDF sandbox (CASSANDRA-10026)
 * Fix row deletion bug for Materialized Views (CASSANDRA-10014)
 * Support mixed-version clusters with Cassandra 2.1 and 2.2 (CASSANDRA-9704)
 * Fix multiple slices on RowSearchers (CASSANDRA-10002)
 * Fix bug in merging of collections (CASSANDRA-10001)
 * Optimize batchlog replay to avoid full scans (CASSANDRA-7237)
 * Repair improvements when using vnodes (CASSANDRA-5220)
 * Disable scripted UDFs by default (CASSANDRA-9889)
 * Bytecode inspection for Java-UDFs (CASSANDRA-9890)
 * Use byte to serialize MT hash length (CASSANDRA-9792)
 * Replace usage of Adler32 with CRC32 (CASSANDRA-8684)
 * Fix migration to new format from 2.1 SSTable (CASSANDRA-10006)
 * SequentialWriter should extend BufferedDataOutputStreamPlus (CASSANDRA-9500)
 * Use the same repairedAt timestamp within incremental repair session (CASSANDRA-9111)
Merged from 2.2:
 * Allow count(*) and count(1) to be use as normal aggregation (CASSANDRA-10114)
 * An NPE is thrown if the column name is unknown for an IN relation (CASSANDRA-10043)
 * Apply commit_failure_policy to more errors on startup (CASSANDRA-9749)
 * Fix histogram overflow exception (CASSANDRA-9973)
 * Route gossip messages over dedicated socket (CASSANDRA-9237)
 * Add checksum to saved cache files (CASSANDRA-9265)
 * Log warning when using an aggregate without partition key (CASSANDRA-9737)
Merged from 2.1:
 * (cqlsh) Allow encoding to be set through command line (CASSANDRA-10004)
 * Add new JMX methods to change local compaction strategy (CASSANDRA-9965)
 * Write hints for paxos commits (CASSANDRA-7342)
 * (cqlsh) Fix timestamps before 1970 on Windows, always
   use UTC for timestamp display (CASSANDRA-10000)
 * (cqlsh) Avoid overwriting new config file with old config
   when both exist (CASSANDRA-9777)
 * Release snapshot selfRef when doing snapshot repair (CASSANDRA-9998)
 * Cannot replace token does not exist - DN node removed as Fat Client (CASSANDRA-9871)
Merged from 2.0:
 * Don't cast expected bf size to an int (CASSANDRA-9959)
 * Make getFullyExpiredSSTables less expensive (CASSANDRA-9882)


3.0.0-alpha1
 * Implement proper sandboxing for UDFs (CASSANDRA-9402)
 * Simplify (and unify) cleanup of compaction leftovers (CASSANDRA-7066)
 * Allow extra schema definitions in cassandra-stress yaml (CASSANDRA-9850)
 * Metrics should use up to date nomenclature (CASSANDRA-9448)
 * Change CREATE/ALTER TABLE syntax for compression (CASSANDRA-8384)
 * Cleanup crc and adler code for java 8 (CASSANDRA-9650)
 * Storage engine refactor (CASSANDRA-8099, 9743, 9746, 9759, 9781, 9808, 9825,
   9848, 9705, 9859, 9867, 9874, 9828, 9801)
 * Update Guava to 18.0 (CASSANDRA-9653)
 * Bloom filter false positive ratio is not honoured (CASSANDRA-8413)
 * New option for cassandra-stress to leave a ratio of columns null (CASSANDRA-9522)
 * Change hinted_handoff_enabled yaml setting, JMX (CASSANDRA-9035)
 * Add algorithmic token allocation (CASSANDRA-7032)
 * Add nodetool command to replay batchlog (CASSANDRA-9547)
 * Make file buffer cache independent of paths being read (CASSANDRA-8897)
 * Remove deprecated legacy Hadoop code (CASSANDRA-9353)
 * Decommissioned nodes will not rejoin the cluster (CASSANDRA-8801)
 * Change gossip stabilization to use endpoit size (CASSANDRA-9401)
 * Change default garbage collector to G1 (CASSANDRA-7486)
 * Populate TokenMetadata early during startup (CASSANDRA-9317)
 * Undeprecate cache recentHitRate (CASSANDRA-6591)
 * Add support for selectively varint encoding fields (CASSANDRA-9499, 9865)
 * Materialized Views (CASSANDRA-6477)
Merged from 2.2:
 * Avoid grouping sstables for anticompaction with DTCS (CASSANDRA-9900)
 * UDF / UDA execution time in trace (CASSANDRA-9723)
 * Fix broken internode SSL (CASSANDRA-9884)
Merged from 2.1:
 * Add new JMX methods to change local compaction strategy (CASSANDRA-9965)
 * Fix handling of enable/disable autocompaction (CASSANDRA-9899)
 * Add consistency level to tracing ouput (CASSANDRA-9827)
 * Remove repair snapshot leftover on startup (CASSANDRA-7357)
 * Use random nodes for batch log when only 2 racks (CASSANDRA-8735)
 * Ensure atomicity inside thrift and stream session (CASSANDRA-7757)
 * Fix nodetool info error when the node is not joined (CASSANDRA-9031)
Merged from 2.0:
 * Log when messages are dropped due to cross_node_timeout (CASSANDRA-9793)
 * Don't track hotness when opening from snapshot for validation (CASSANDRA-9382)


2.2.0
 * Allow the selection of columns together with aggregates (CASSANDRA-9767)
 * Fix cqlsh copy methods and other windows specific issues (CASSANDRA-9795)
 * Don't wrap byte arrays in SequentialWriter (CASSANDRA-9797)
 * sum() and avg() functions missing for smallint and tinyint types (CASSANDRA-9671)
 * Revert CASSANDRA-9542 (allow native functions in UDA) (CASSANDRA-9771)
Merged from 2.1:
 * Fix MarshalException when upgrading superColumn family (CASSANDRA-9582)
 * Fix broken logging for "empty" flushes in Memtable (CASSANDRA-9837)
 * Handle corrupt files on startup (CASSANDRA-9686)
 * Fix clientutil jar and tests (CASSANDRA-9760)
 * (cqlsh) Allow the SSL protocol version to be specified through the
    config file or environment variables (CASSANDRA-9544)
Merged from 2.0:
 * Add tool to find why expired sstables are not getting dropped (CASSANDRA-10015)
 * Remove erroneous pending HH tasks from tpstats/jmx (CASSANDRA-9129)
 * Don't cast expected bf size to an int (CASSANDRA-9959)
 * checkForEndpointCollision fails for legitimate collisions (CASSANDRA-9765)
 * Complete CASSANDRA-8448 fix (CASSANDRA-9519)
 * Don't include auth credentials in debug log (CASSANDRA-9682)
 * Can't transition from write survey to normal mode (CASSANDRA-9740)
 * Scrub (recover) sstables even when -Index.db is missing (CASSANDRA-9591)
 * Fix growing pending background compaction (CASSANDRA-9662)


2.2.0-rc2
 * Re-enable memory-mapped I/O on Windows (CASSANDRA-9658)
 * Warn when an extra-large partition is compacted (CASSANDRA-9643)
 * (cqlsh) Allow setting the initial connection timeout (CASSANDRA-9601)
 * BulkLoader has --transport-factory option but does not use it (CASSANDRA-9675)
 * Allow JMX over SSL directly from nodetool (CASSANDRA-9090)
 * Update cqlsh for UDFs (CASSANDRA-7556)
 * Change Windows kernel default timer resolution (CASSANDRA-9634)
 * Deprected sstable2json and json2sstable (CASSANDRA-9618)
 * Allow native functions in user-defined aggregates (CASSANDRA-9542)
 * Don't repair system_distributed by default (CASSANDRA-9621)
 * Fix mixing min, max, and count aggregates for blob type (CASSANRA-9622)
 * Rename class for DATE type in Java driver (CASSANDRA-9563)
 * Duplicate compilation of UDFs on coordinator (CASSANDRA-9475)
 * Fix connection leak in CqlRecordWriter (CASSANDRA-9576)
 * Mlockall before opening system sstables & remove boot_without_jna option (CASSANDRA-9573)
 * Add functions to convert timeuuid to date or time, deprecate dateOf and unixTimestampOf (CASSANDRA-9229)
 * Make sure we cancel non-compacting sstables from LifecycleTransaction (CASSANDRA-9566)
 * Fix deprecated repair JMX API (CASSANDRA-9570)
 * Add logback metrics (CASSANDRA-9378)
 * Update and refactor ant test/test-compression to run the tests in parallel (CASSANDRA-9583)
 * Fix upgrading to new directory for secondary index (CASSANDRA-9687)
Merged from 2.1:
 * (cqlsh) Fix bad check for CQL compatibility when DESCRIBE'ing
   COMPACT STORAGE tables with no clustering columns
 * Eliminate strong self-reference chains in sstable ref tidiers (CASSANDRA-9656)
 * Ensure StreamSession uses canonical sstable reader instances (CASSANDRA-9700)
 * Ensure memtable book keeping is not corrupted in the event we shrink usage (CASSANDRA-9681)
 * Update internal python driver for cqlsh (CASSANDRA-9064)
 * Fix IndexOutOfBoundsException when inserting tuple with too many
   elements using the string literal notation (CASSANDRA-9559)
 * Enable describe on indices (CASSANDRA-7814)
 * Fix incorrect result for IN queries where column not found (CASSANDRA-9540)
 * ColumnFamilyStore.selectAndReference may block during compaction (CASSANDRA-9637)
 * Fix bug in cardinality check when compacting (CASSANDRA-9580)
 * Fix memory leak in Ref due to ConcurrentLinkedQueue.remove() behaviour (CASSANDRA-9549)
 * Make rebuild only run one at a time (CASSANDRA-9119)
Merged from 2.0:
 * Avoid NPE in AuthSuccess#decode (CASSANDRA-9727)
 * Add listen_address to system.local (CASSANDRA-9603)
 * Bug fixes to resultset metadata construction (CASSANDRA-9636)
 * Fix setting 'durable_writes' in ALTER KEYSPACE (CASSANDRA-9560)
 * Avoids ballot clash in Paxos (CASSANDRA-9649)
 * Improve trace messages for RR (CASSANDRA-9479)
 * Fix suboptimal secondary index selection when restricted
   clustering column is also indexed (CASSANDRA-9631)
 * (cqlsh) Add min_threshold to DTCS option autocomplete (CASSANDRA-9385)
 * Fix error message when attempting to create an index on a column
   in a COMPACT STORAGE table with clustering columns (CASSANDRA-9527)
 * 'WITH WITH' in alter keyspace statements causes NPE (CASSANDRA-9565)
 * Expose some internals of SelectStatement for inspection (CASSANDRA-9532)
 * ArrivalWindow should use primitives (CASSANDRA-9496)
 * Periodically submit background compaction tasks (CASSANDRA-9592)
 * Set HAS_MORE_PAGES flag to false when PagingState is null (CASSANDRA-9571)


2.2.0-rc1
 * Compressed commit log should measure compressed space used (CASSANDRA-9095)
 * Fix comparison bug in CassandraRoleManager#collectRoles (CASSANDRA-9551)
 * Add tinyint,smallint,time,date support for UDFs (CASSANDRA-9400)
 * Deprecates SSTableSimpleWriter and SSTableSimpleUnsortedWriter (CASSANDRA-9546)
 * Empty INITCOND treated as null in aggregate (CASSANDRA-9457)
 * Remove use of Cell in Thrift MapReduce classes (CASSANDRA-8609)
 * Integrate pre-release Java Driver 2.2-rc1, custom build (CASSANDRA-9493)
 * Clean up gossiper logic for old versions (CASSANDRA-9370)
 * Fix custom payload coding/decoding to match the spec (CASSANDRA-9515)
 * ant test-all results incomplete when parsed (CASSANDRA-9463)
 * Disallow frozen<> types in function arguments and return types for
   clarity (CASSANDRA-9411)
 * Static Analysis to warn on unsafe use of Autocloseable instances (CASSANDRA-9431)
 * Update commitlog archiving examples now that commitlog segments are
   not recycled (CASSANDRA-9350)
 * Extend Transactional API to sstable lifecycle management (CASSANDRA-8568)
 * (cqlsh) Add support for native protocol 4 (CASSANDRA-9399)
 * Ensure that UDF and UDAs are keyspace-isolated (CASSANDRA-9409)
 * Revert CASSANDRA-7807 (tracing completion client notifications) (CASSANDRA-9429)
 * Add ability to stop compaction by ID (CASSANDRA-7207)
 * Let CassandraVersion handle SNAPSHOT version (CASSANDRA-9438)
Merged from 2.1:
 * (cqlsh) Fix using COPY through SOURCE or -f (CASSANDRA-9083)
 * Fix occasional lack of `system` keyspace in schema tables (CASSANDRA-8487)
 * Use ProtocolError code instead of ServerError code for native protocol
   error responses to unsupported protocol versions (CASSANDRA-9451)
 * Default commitlog_sync_batch_window_in_ms changed to 2ms (CASSANDRA-9504)
 * Fix empty partition assertion in unsorted sstable writing tools (CASSANDRA-9071)
 * Ensure truncate without snapshot cannot produce corrupt responses (CASSANDRA-9388)
 * Consistent error message when a table mixes counter and non-counter
   columns (CASSANDRA-9492)
 * Avoid getting unreadable keys during anticompaction (CASSANDRA-9508)
 * (cqlsh) Better float precision by default (CASSANDRA-9224)
 * Improve estimated row count (CASSANDRA-9107)
 * Optimize range tombstone memory footprint (CASSANDRA-8603)
 * Use configured gcgs in anticompaction (CASSANDRA-9397)
Merged from 2.0:
 * Don't accumulate more range than necessary in RangeTombstone.Tracker (CASSANDRA-9486)
 * Add broadcast and rpc addresses to system.local (CASSANDRA-9436)
 * Always mark sstable suspect when corrupted (CASSANDRA-9478)
 * Add database users and permissions to CQL3 documentation (CASSANDRA-7558)
 * Allow JVM_OPTS to be passed to standalone tools (CASSANDRA-5969)
 * Fix bad condition in RangeTombstoneList (CASSANDRA-9485)
 * Fix potential StackOverflow when setting CrcCheckChance over JMX (CASSANDRA-9488)
 * Fix null static columns in pages after the first, paged reversed
   queries (CASSANDRA-8502)
 * Fix counting cache serialization in request metrics (CASSANDRA-9466)
 * Add option not to validate atoms during scrub (CASSANDRA-9406)


2.2.0-beta1
 * Introduce Transactional API for internal state changes (CASSANDRA-8984)
 * Add a flag in cassandra.yaml to enable UDFs (CASSANDRA-9404)
 * Better support of null for UDF (CASSANDRA-8374)
 * Use ecj instead of javassist for UDFs (CASSANDRA-8241)
 * faster async logback configuration for tests (CASSANDRA-9376)
 * Add `smallint` and `tinyint` data types (CASSANDRA-8951)
 * Avoid thrift schema creation when native driver is used in stress tool (CASSANDRA-9374)
 * Make Functions.declared thread-safe
 * Add client warnings to native protocol v4 (CASSANDRA-8930)
 * Allow roles cache to be invalidated (CASSANDRA-8967)
 * Upgrade Snappy (CASSANDRA-9063)
 * Don't start Thrift rpc by default (CASSANDRA-9319)
 * Only stream from unrepaired sstables with incremental repair (CASSANDRA-8267)
 * Aggregate UDFs allow SFUNC return type to differ from STYPE if FFUNC specified (CASSANDRA-9321)
 * Remove Thrift dependencies in bundled tools (CASSANDRA-8358)
 * Disable memory mapping of hsperfdata file for JVM statistics (CASSANDRA-9242)
 * Add pre-startup checks to detect potential incompatibilities (CASSANDRA-8049)
 * Distinguish between null and unset in protocol v4 (CASSANDRA-7304)
 * Add user/role permissions for user-defined functions (CASSANDRA-7557)
 * Allow cassandra config to be updated to restart daemon without unloading classes (CASSANDRA-9046)
 * Don't initialize compaction writer before checking if iter is empty (CASSANDRA-9117)
 * Don't execute any functions at prepare-time (CASSANDRA-9037)
 * Share file handles between all instances of a SegmentedFile (CASSANDRA-8893)
 * Make it possible to major compact LCS (CASSANDRA-7272)
 * Make FunctionExecutionException extend RequestExecutionException
   (CASSANDRA-9055)
 * Add support for SELECT JSON, INSERT JSON syntax and new toJson(), fromJson()
   functions (CASSANDRA-7970)
 * Optimise max purgeable timestamp calculation in compaction (CASSANDRA-8920)
 * Constrain internode message buffer sizes, and improve IO class hierarchy (CASSANDRA-8670)
 * New tool added to validate all sstables in a node (CASSANDRA-5791)
 * Push notification when tracing completes for an operation (CASSANDRA-7807)
 * Delay "node up" and "node added" notifications until native protocol server is started (CASSANDRA-8236)
 * Compressed Commit Log (CASSANDRA-6809)
 * Optimise IntervalTree (CASSANDRA-8988)
 * Add a key-value payload for third party usage (CASSANDRA-8553, 9212)
 * Bump metrics-reporter-config dependency for metrics 3.0 (CASSANDRA-8149)
 * Partition intra-cluster message streams by size, not type (CASSANDRA-8789)
 * Add WriteFailureException to native protocol, notify coordinator of
   write failures (CASSANDRA-8592)
 * Convert SequentialWriter to nio (CASSANDRA-8709)
 * Add role based access control (CASSANDRA-7653, 8650, 7216, 8760, 8849, 8761, 8850)
 * Record client ip address in tracing sessions (CASSANDRA-8162)
 * Indicate partition key columns in response metadata for prepared
   statements (CASSANDRA-7660)
 * Merge UUIDType and TimeUUIDType parse logic (CASSANDRA-8759)
 * Avoid memory allocation when searching index summary (CASSANDRA-8793)
 * Optimise (Time)?UUIDType Comparisons (CASSANDRA-8730)
 * Make CRC32Ex into a separate maven dependency (CASSANDRA-8836)
 * Use preloaded jemalloc w/ Unsafe (CASSANDRA-8714, 9197)
 * Avoid accessing partitioner through StorageProxy (CASSANDRA-8244, 8268)
 * Upgrade Metrics library and remove depricated metrics (CASSANDRA-5657)
 * Serializing Row cache alternative, fully off heap (CASSANDRA-7438)
 * Duplicate rows returned when in clause has repeated values (CASSANDRA-6706)
 * Make CassandraException unchecked, extend RuntimeException (CASSANDRA-8560)
 * Support direct buffer decompression for reads (CASSANDRA-8464)
 * DirectByteBuffer compatible LZ4 methods (CASSANDRA-7039)
 * Group sstables for anticompaction correctly (CASSANDRA-8578)
 * Add ReadFailureException to native protocol, respond
   immediately when replicas encounter errors while handling
   a read request (CASSANDRA-7886)
 * Switch CommitLogSegment from RandomAccessFile to nio (CASSANDRA-8308)
 * Allow mixing token and partition key restrictions (CASSANDRA-7016)
 * Support index key/value entries on map collections (CASSANDRA-8473)
 * Modernize schema tables (CASSANDRA-8261)
 * Support for user-defined aggregation functions (CASSANDRA-8053)
 * Fix NPE in SelectStatement with empty IN values (CASSANDRA-8419)
 * Refactor SelectStatement, return IN results in natural order instead
   of IN value list order and ignore duplicate values in partition key IN restrictions (CASSANDRA-7981)
 * Support UDTs, tuples, and collections in user-defined
   functions (CASSANDRA-7563)
 * Fix aggregate fn results on empty selection, result column name,
   and cqlsh parsing (CASSANDRA-8229)
 * Mark sstables as repaired after full repair (CASSANDRA-7586)
 * Extend Descriptor to include a format value and refactor reader/writer
   APIs (CASSANDRA-7443)
 * Integrate JMH for microbenchmarks (CASSANDRA-8151)
 * Keep sstable levels when bootstrapping (CASSANDRA-7460)
 * Add Sigar library and perform basic OS settings check on startup (CASSANDRA-7838)
 * Support for aggregation functions (CASSANDRA-4914)
 * Remove cassandra-cli (CASSANDRA-7920)
 * Accept dollar quoted strings in CQL (CASSANDRA-7769)
 * Make assassinate a first class command (CASSANDRA-7935)
 * Support IN clause on any partition key column (CASSANDRA-7855)
 * Support IN clause on any clustering column (CASSANDRA-4762)
 * Improve compaction logging (CASSANDRA-7818)
 * Remove YamlFileNetworkTopologySnitch (CASSANDRA-7917)
 * Do anticompaction in groups (CASSANDRA-6851)
 * Support user-defined functions (CASSANDRA-7395, 7526, 7562, 7740, 7781, 7929,
   7924, 7812, 8063, 7813, 7708)
 * Permit configurable timestamps with cassandra-stress (CASSANDRA-7416)
 * Move sstable RandomAccessReader to nio2, which allows using the
   FILE_SHARE_DELETE flag on Windows (CASSANDRA-4050)
 * Remove CQL2 (CASSANDRA-5918)
 * Optimize fetching multiple cells by name (CASSANDRA-6933)
 * Allow compilation in java 8 (CASSANDRA-7028)
 * Make incremental repair default (CASSANDRA-7250)
 * Enable code coverage thru JaCoCo (CASSANDRA-7226)
 * Switch external naming of 'column families' to 'tables' (CASSANDRA-4369)
 * Shorten SSTable path (CASSANDRA-6962)
 * Use unsafe mutations for most unit tests (CASSANDRA-6969)
 * Fix race condition during calculation of pending ranges (CASSANDRA-7390)
 * Fail on very large batch sizes (CASSANDRA-8011)
 * Improve concurrency of repair (CASSANDRA-6455, 8208, 9145)
 * Select optimal CRC32 implementation at runtime (CASSANDRA-8614)
 * Evaluate MurmurHash of Token once per query (CASSANDRA-7096)
 * Generalize progress reporting (CASSANDRA-8901)
 * Resumable bootstrap streaming (CASSANDRA-8838, CASSANDRA-8942)
 * Allow scrub for secondary index (CASSANDRA-5174)
 * Save repair data to system table (CASSANDRA-5839)
 * fix nodetool names that reference column families (CASSANDRA-8872)
 Merged from 2.1:
 * Warn on misuse of unlogged batches (CASSANDRA-9282)
 * Failure detector detects and ignores local pauses (CASSANDRA-9183)
 * Add utility class to support for rate limiting a given log statement (CASSANDRA-9029)
 * Add missing consistency levels to cassandra-stess (CASSANDRA-9361)
 * Fix commitlog getCompletedTasks to not increment (CASSANDRA-9339)
 * Fix for harmless exceptions logged as ERROR (CASSANDRA-8564)
 * Delete processed sstables in sstablesplit/sstableupgrade (CASSANDRA-8606)
 * Improve sstable exclusion from partition tombstones (CASSANDRA-9298)
 * Validate the indexed column rather than the cell's contents for 2i (CASSANDRA-9057)
 * Add support for top-k custom 2i queries (CASSANDRA-8717)
 * Fix error when dropping table during compaction (CASSANDRA-9251)
 * cassandra-stress supports validation operations over user profiles (CASSANDRA-8773)
 * Add support for rate limiting log messages (CASSANDRA-9029)
 * Log the partition key with tombstone warnings (CASSANDRA-8561)
 * Reduce runWithCompactionsDisabled poll interval to 1ms (CASSANDRA-9271)
 * Fix PITR commitlog replay (CASSANDRA-9195)
 * GCInspector logs very different times (CASSANDRA-9124)
 * Fix deleting from an empty list (CASSANDRA-9198)
 * Update tuple and collection types that use a user-defined type when that UDT
   is modified (CASSANDRA-9148, CASSANDRA-9192)
 * Use higher timeout for prepair and snapshot in repair (CASSANDRA-9261)
 * Fix anticompaction blocking ANTI_ENTROPY stage (CASSANDRA-9151)
 * Repair waits for anticompaction to finish (CASSANDRA-9097)
 * Fix streaming not holding ref when stream error (CASSANDRA-9295)
 * Fix canonical view returning early opened SSTables (CASSANDRA-9396)
Merged from 2.0:
 * (cqlsh) Add LOGIN command to switch users (CASSANDRA-7212)
 * Clone SliceQueryFilter in AbstractReadCommand implementations (CASSANDRA-8940)
 * Push correct protocol notification for DROP INDEX (CASSANDRA-9310)
 * token-generator - generated tokens too long (CASSANDRA-9300)
 * Fix counting of tombstones for TombstoneOverwhelmingException (CASSANDRA-9299)
 * Fix ReconnectableSnitch reconnecting to peers during upgrade (CASSANDRA-6702)
 * Include keyspace and table name in error log for collections over the size
   limit (CASSANDRA-9286)
 * Avoid potential overlap in LCS with single-partition sstables (CASSANDRA-9322)
 * Log warning message when a table is queried before the schema has fully
   propagated (CASSANDRA-9136)
 * Overload SecondaryIndex#indexes to accept the column definition (CASSANDRA-9314)
 * (cqlsh) Add SERIAL and LOCAL_SERIAL consistency levels (CASSANDRA-8051)
 * Fix index selection during rebuild with certain table layouts (CASSANDRA-9281)
 * Fix partition-level-delete-only workload accounting (CASSANDRA-9194)
 * Allow scrub to handle corrupted compressed chunks (CASSANDRA-9140)
 * Fix assertion error when resetlocalschema is run during repair (CASSANDRA-9249)
 * Disable single sstable tombstone compactions for DTCS by default (CASSANDRA-9234)
 * IncomingTcpConnection thread is not named (CASSANDRA-9262)
 * Close incoming connections when MessagingService is stopped (CASSANDRA-9238)
 * Fix streaming hang when retrying (CASSANDRA-9132)


2.1.5
 * Re-add deprecated cold_reads_to_omit param for backwards compat (CASSANDRA-9203)
 * Make anticompaction visible in compactionstats (CASSANDRA-9098)
 * Improve nodetool getendpoints documentation about the partition
   key parameter (CASSANDRA-6458)
 * Don't check other keyspaces for schema changes when an user-defined
   type is altered (CASSANDRA-9187)
 * Add generate-idea-files target to build.xml (CASSANDRA-9123)
 * Allow takeColumnFamilySnapshot to take a list of tables (CASSANDRA-8348)
 * Limit major sstable operations to their canonical representation (CASSANDRA-8669)
 * cqlsh: Add tests for INSERT and UPDATE tab completion (CASSANDRA-9125)
 * cqlsh: quote column names when needed in COPY FROM inserts (CASSANDRA-9080)
 * Do not load read meter for offline operations (CASSANDRA-9082)
 * cqlsh: Make CompositeType data readable (CASSANDRA-8919)
 * cqlsh: Fix display of triggers (CASSANDRA-9081)
 * Fix NullPointerException when deleting or setting an element by index on
   a null list collection (CASSANDRA-9077)
 * Buffer bloom filter serialization (CASSANDRA-9066)
 * Fix anti-compaction target bloom filter size (CASSANDRA-9060)
 * Make FROZEN and TUPLE unreserved keywords in CQL (CASSANDRA-9047)
 * Prevent AssertionError from SizeEstimatesRecorder (CASSANDRA-9034)
 * Avoid overwriting index summaries for sstables with an older format that
   does not support downsampling; rebuild summaries on startup when this
   is detected (CASSANDRA-8993)
 * Fix potential data loss in CompressedSequentialWriter (CASSANDRA-8949)
 * Make PasswordAuthenticator number of hashing rounds configurable (CASSANDRA-8085)
 * Fix AssertionError when binding nested collections in DELETE (CASSANDRA-8900)
 * Check for overlap with non-early sstables in LCS (CASSANDRA-8739)
 * Only calculate max purgable timestamp if we have to (CASSANDRA-8914)
 * (cqlsh) Greatly improve performance of COPY FROM (CASSANDRA-8225)
 * IndexSummary effectiveIndexInterval is now a guideline, not a rule (CASSANDRA-8993)
 * Use correct bounds for page cache eviction of compressed files (CASSANDRA-8746)
 * SSTableScanner enforces its bounds (CASSANDRA-8946)
 * Cleanup cell equality (CASSANDRA-8947)
 * Introduce intra-cluster message coalescing (CASSANDRA-8692)
 * DatabaseDescriptor throws NPE when rpc_interface is used (CASSANDRA-8839)
 * Don't check if an sstable is live for offline compactions (CASSANDRA-8841)
 * Don't set clientMode in SSTableLoader (CASSANDRA-8238)
 * Fix SSTableRewriter with disabled early open (CASSANDRA-8535)
 * Fix cassandra-stress so it respects the CL passed in user mode (CASSANDRA-8948)
 * Fix rare NPE in ColumnDefinition#hasIndexOption() (CASSANDRA-8786)
 * cassandra-stress reports per-operation statistics, plus misc (CASSANDRA-8769)
 * Add SimpleDate (cql date) and Time (cql time) types (CASSANDRA-7523)
 * Use long for key count in cfstats (CASSANDRA-8913)
 * Make SSTableRewriter.abort() more robust to failure (CASSANDRA-8832)
 * Remove cold_reads_to_omit from STCS (CASSANDRA-8860)
 * Make EstimatedHistogram#percentile() use ceil instead of floor (CASSANDRA-8883)
 * Fix top partitions reporting wrong cardinality (CASSANDRA-8834)
 * Fix rare NPE in KeyCacheSerializer (CASSANDRA-8067)
 * Pick sstables for validation as late as possible inc repairs (CASSANDRA-8366)
 * Fix commitlog getPendingTasks to not increment (CASSANDRA-8862)
 * Fix parallelism adjustment in range and secondary index queries
   when the first fetch does not satisfy the limit (CASSANDRA-8856)
 * Check if the filtered sstables is non-empty in STCS (CASSANDRA-8843)
 * Upgrade java-driver used for cassandra-stress (CASSANDRA-8842)
 * Fix CommitLog.forceRecycleAllSegments() memory access error (CASSANDRA-8812)
 * Improve assertions in Memory (CASSANDRA-8792)
 * Fix SSTableRewriter cleanup (CASSANDRA-8802)
 * Introduce SafeMemory for CompressionMetadata.Writer (CASSANDRA-8758)
 * 'nodetool info' prints exception against older node (CASSANDRA-8796)
 * Ensure SSTableReader.last corresponds exactly with the file end (CASSANDRA-8750)
 * Make SSTableWriter.openEarly more robust and obvious (CASSANDRA-8747)
 * Enforce SSTableReader.first/last (CASSANDRA-8744)
 * Cleanup SegmentedFile API (CASSANDRA-8749)
 * Avoid overlap with early compaction replacement (CASSANDRA-8683)
 * Safer Resource Management++ (CASSANDRA-8707)
 * Write partition size estimates into a system table (CASSANDRA-7688)
 * cqlsh: Fix keys() and full() collection indexes in DESCRIBE output
   (CASSANDRA-8154)
 * Show progress of streaming in nodetool netstats (CASSANDRA-8886)
 * IndexSummaryBuilder utilises offheap memory, and shares data between
   each IndexSummary opened from it (CASSANDRA-8757)
 * markCompacting only succeeds if the exact SSTableReader instances being
   marked are in the live set (CASSANDRA-8689)
 * cassandra-stress support for varint (CASSANDRA-8882)
 * Fix Adler32 digest for compressed sstables (CASSANDRA-8778)
 * Add nodetool statushandoff/statusbackup (CASSANDRA-8912)
 * Use stdout for progress and stats in sstableloader (CASSANDRA-8982)
 * Correctly identify 2i datadir from older versions (CASSANDRA-9116)
Merged from 2.0:
 * Ignore gossip SYNs after shutdown (CASSANDRA-9238)
 * Avoid overflow when calculating max sstable size in LCS (CASSANDRA-9235)
 * Make sstable blacklisting work with compression (CASSANDRA-9138)
 * Do not attempt to rebuild indexes if no index accepts any column (CASSANDRA-9196)
 * Don't initiate snitch reconnection for dead states (CASSANDRA-7292)
 * Fix ArrayIndexOutOfBoundsException in CQLSSTableWriter (CASSANDRA-8978)
 * Add shutdown gossip state to prevent timeouts during rolling restarts (CASSANDRA-8336)
 * Fix running with java.net.preferIPv6Addresses=true (CASSANDRA-9137)
 * Fix failed bootstrap/replace attempts being persisted in system.peers (CASSANDRA-9180)
 * Flush system.IndexInfo after marking index built (CASSANDRA-9128)
 * Fix updates to min/max_compaction_threshold through cassandra-cli
   (CASSANDRA-8102)
 * Don't include tmp files when doing offline relevel (CASSANDRA-9088)
 * Use the proper CAS WriteType when finishing a previous round during Paxos
   preparation (CASSANDRA-8672)
 * Avoid race in cancelling compactions (CASSANDRA-9070)
 * More aggressive check for expired sstables in DTCS (CASSANDRA-8359)
 * Fix ignored index_interval change in ALTER TABLE statements (CASSANDRA-7976)
 * Do more aggressive compaction in old time windows in DTCS (CASSANDRA-8360)
 * java.lang.AssertionError when reading saved cache (CASSANDRA-8740)
 * "disk full" when running cleanup (CASSANDRA-9036)
 * Lower logging level from ERROR to DEBUG when a scheduled schema pull
   cannot be completed due to a node being down (CASSANDRA-9032)
 * Fix MOVED_NODE client event (CASSANDRA-8516)
 * Allow overriding MAX_OUTSTANDING_REPLAY_COUNT (CASSANDRA-7533)
 * Fix malformed JMX ObjectName containing IPv6 addresses (CASSANDRA-9027)
 * (cqlsh) Allow increasing CSV field size limit through
   cqlshrc config option (CASSANDRA-8934)
 * Stop logging range tombstones when exceeding the threshold
   (CASSANDRA-8559)
 * Fix NullPointerException when nodetool getendpoints is run
   against invalid keyspaces or tables (CASSANDRA-8950)
 * Allow specifying the tmp dir (CASSANDRA-7712)
 * Improve compaction estimated tasks estimation (CASSANDRA-8904)
 * Fix duplicate up/down messages sent to native clients (CASSANDRA-7816)
 * Expose commit log archive status via JMX (CASSANDRA-8734)
 * Provide better exceptions for invalid replication strategy parameters
   (CASSANDRA-8909)
 * Fix regression in mixed single and multi-column relation support for
   SELECT statements (CASSANDRA-8613)
 * Add ability to limit number of native connections (CASSANDRA-8086)
 * Fix CQLSSTableWriter throwing exception and spawning threads
   (CASSANDRA-8808)
 * Fix MT mismatch between empty and GC-able data (CASSANDRA-8979)
 * Fix incorrect validation when snapshotting single table (CASSANDRA-8056)
 * Add offline tool to relevel sstables (CASSANDRA-8301)
 * Preserve stream ID for more protocol errors (CASSANDRA-8848)
 * Fix combining token() function with multi-column relations on
   clustering columns (CASSANDRA-8797)
 * Make CFS.markReferenced() resistant to bad refcounting (CASSANDRA-8829)
 * Fix StreamTransferTask abort/complete bad refcounting (CASSANDRA-8815)
 * Fix AssertionError when querying a DESC clustering ordered
   table with ASC ordering and paging (CASSANDRA-8767)
 * AssertionError: "Memory was freed" when running cleanup (CASSANDRA-8716)
 * Make it possible to set max_sstable_age to fractional days (CASSANDRA-8406)
 * Fix some multi-column relations with indexes on some clustering
   columns (CASSANDRA-8275)
 * Fix memory leak in SSTableSimple*Writer and SSTableReader.validate()
   (CASSANDRA-8748)
 * Throw OOM if allocating memory fails to return a valid pointer (CASSANDRA-8726)
 * Fix SSTableSimpleUnsortedWriter ConcurrentModificationException (CASSANDRA-8619)
 * 'nodetool info' prints exception against older node (CASSANDRA-8796)
 * Ensure SSTableSimpleUnsortedWriter.close() terminates if
   disk writer has crashed (CASSANDRA-8807)


2.1.4
 * Bind JMX to localhost unless explicitly configured otherwise (CASSANDRA-9085)


2.1.3
 * Fix HSHA/offheap_objects corruption (CASSANDRA-8719)
 * Upgrade libthrift to 0.9.2 (CASSANDRA-8685)
 * Don't use the shared ref in sstableloader (CASSANDRA-8704)
 * Purge internal prepared statements if related tables or
   keyspaces are dropped (CASSANDRA-8693)
 * (cqlsh) Handle unicode BOM at start of files (CASSANDRA-8638)
 * Stop compactions before exiting offline tools (CASSANDRA-8623)
 * Update tools/stress/README.txt to match current behaviour (CASSANDRA-7933)
 * Fix schema from Thrift conversion with empty metadata (CASSANDRA-8695)
 * Safer Resource Management (CASSANDRA-7705)
 * Make sure we compact highly overlapping cold sstables with
   STCS (CASSANDRA-8635)
 * rpc_interface and listen_interface generate NPE on startup when specified
   interface doesn't exist (CASSANDRA-8677)
 * Fix ArrayIndexOutOfBoundsException in nodetool cfhistograms (CASSANDRA-8514)
 * Switch from yammer metrics for nodetool cf/proxy histograms (CASSANDRA-8662)
 * Make sure we don't add tmplink files to the compaction
   strategy (CASSANDRA-8580)
 * (cqlsh) Handle maps with blob keys (CASSANDRA-8372)
 * (cqlsh) Handle DynamicCompositeType schemas correctly (CASSANDRA-8563)
 * Duplicate rows returned when in clause has repeated values (CASSANDRA-6706)
 * Add tooling to detect hot partitions (CASSANDRA-7974)
 * Fix cassandra-stress user-mode truncation of partition generation (CASSANDRA-8608)
 * Only stream from unrepaired sstables during inc repair (CASSANDRA-8267)
 * Don't allow starting multiple inc repairs on the same sstables (CASSANDRA-8316)
 * Invalidate prepared BATCH statements when related tables
   or keyspaces are dropped (CASSANDRA-8652)
 * Fix missing results in secondary index queries on collections
   with ALLOW FILTERING (CASSANDRA-8421)
 * Expose EstimatedHistogram metrics for range slices (CASSANDRA-8627)
 * (cqlsh) Escape clqshrc passwords properly (CASSANDRA-8618)
 * Fix NPE when passing wrong argument in ALTER TABLE statement (CASSANDRA-8355)
 * Pig: Refactor and deprecate CqlStorage (CASSANDRA-8599)
 * Don't reuse the same cleanup strategy for all sstables (CASSANDRA-8537)
 * Fix case-sensitivity of index name on CREATE and DROP INDEX
   statements (CASSANDRA-8365)
 * Better detection/logging for corruption in compressed sstables (CASSANDRA-8192)
 * Use the correct repairedAt value when closing writer (CASSANDRA-8570)
 * (cqlsh) Handle a schema mismatch being detected on startup (CASSANDRA-8512)
 * Properly calculate expected write size during compaction (CASSANDRA-8532)
 * Invalidate affected prepared statements when a table's columns
   are altered (CASSANDRA-7910)
 * Stress - user defined writes should populate sequentally (CASSANDRA-8524)
 * Fix regression in SSTableRewriter causing some rows to become unreadable
   during compaction (CASSANDRA-8429)
 * Run major compactions for repaired/unrepaired in parallel (CASSANDRA-8510)
 * (cqlsh) Fix compression options in DESCRIBE TABLE output when compression
   is disabled (CASSANDRA-8288)
 * (cqlsh) Fix DESCRIBE output after keyspaces are altered (CASSANDRA-7623)
 * Make sure we set lastCompactedKey correctly (CASSANDRA-8463)
 * (cqlsh) Fix output of CONSISTENCY command (CASSANDRA-8507)
 * (cqlsh) Fixed the handling of LIST statements (CASSANDRA-8370)
 * Make sstablescrub check leveled manifest again (CASSANDRA-8432)
 * Check first/last keys in sstable when giving out positions (CASSANDRA-8458)
 * Disable mmap on Windows (CASSANDRA-6993)
 * Add missing ConsistencyLevels to cassandra-stress (CASSANDRA-8253)
 * Add auth support to cassandra-stress (CASSANDRA-7985)
 * Fix ArrayIndexOutOfBoundsException when generating error message
   for some CQL syntax errors (CASSANDRA-8455)
 * Scale memtable slab allocation logarithmically (CASSANDRA-7882)
 * cassandra-stress simultaneous inserts over same seed (CASSANDRA-7964)
 * Reduce cassandra-stress sampling memory requirements (CASSANDRA-7926)
 * Ensure memtable flush cannot expire commit log entries from its future (CASSANDRA-8383)
 * Make read "defrag" async to reclaim memtables (CASSANDRA-8459)
 * Remove tmplink files for offline compactions (CASSANDRA-8321)
 * Reduce maxHintsInProgress (CASSANDRA-8415)
 * BTree updates may call provided update function twice (CASSANDRA-8018)
 * Release sstable references after anticompaction (CASSANDRA-8386)
 * Handle abort() in SSTableRewriter properly (CASSANDRA-8320)
 * Centralize shared executors (CASSANDRA-8055)
 * Fix filtering for CONTAINS (KEY) relations on frozen collection
   clustering columns when the query is restricted to a single
   partition (CASSANDRA-8203)
 * Do more aggressive entire-sstable TTL expiry checks (CASSANDRA-8243)
 * Add more log info if readMeter is null (CASSANDRA-8238)
 * add check of the system wall clock time at startup (CASSANDRA-8305)
 * Support for frozen collections (CASSANDRA-7859)
 * Fix overflow on histogram computation (CASSANDRA-8028)
 * Have paxos reuse the timestamp generation of normal queries (CASSANDRA-7801)
 * Fix incremental repair not remove parent session on remote (CASSANDRA-8291)
 * Improve JBOD disk utilization (CASSANDRA-7386)
 * Log failed host when preparing incremental repair (CASSANDRA-8228)
 * Force config client mode in CQLSSTableWriter (CASSANDRA-8281)
 * Fix sstableupgrade throws exception (CASSANDRA-8688)
 * Fix hang when repairing empty keyspace (CASSANDRA-8694)
Merged from 2.0:
 * Fix IllegalArgumentException in dynamic snitch (CASSANDRA-8448)
 * Add support for UPDATE ... IF EXISTS (CASSANDRA-8610)
 * Fix reversal of list prepends (CASSANDRA-8733)
 * Prevent non-zero default_time_to_live on tables with counters
   (CASSANDRA-8678)
 * Fix SSTableSimpleUnsortedWriter ConcurrentModificationException
   (CASSANDRA-8619)
 * Round up time deltas lower than 1ms in BulkLoader (CASSANDRA-8645)
 * Add batch remove iterator to ABSC (CASSANDRA-8414, 8666)
 * Round up time deltas lower than 1ms in BulkLoader (CASSANDRA-8645)
 * Fix isClientMode check in Keyspace (CASSANDRA-8687)
 * Use more efficient slice size for querying internal secondary
   index tables (CASSANDRA-8550)
 * Fix potentially returning deleted rows with range tombstone (CASSANDRA-8558)
 * Check for available disk space before starting a compaction (CASSANDRA-8562)
 * Fix DISTINCT queries with LIMITs or paging when some partitions
   contain only tombstones (CASSANDRA-8490)
 * Introduce background cache refreshing to permissions cache
   (CASSANDRA-8194)
 * Fix race condition in StreamTransferTask that could lead to
   infinite loops and premature sstable deletion (CASSANDRA-7704)
 * Add an extra version check to MigrationTask (CASSANDRA-8462)
 * Ensure SSTableWriter cleans up properly after failure (CASSANDRA-8499)
 * Increase bf true positive count on key cache hit (CASSANDRA-8525)
 * Move MeteredFlusher to its own thread (CASSANDRA-8485)
 * Fix non-distinct results in DISTNCT queries on static columns when
   paging is enabled (CASSANDRA-8087)
 * Move all hints related tasks to hints internal executor (CASSANDRA-8285)
 * Fix paging for multi-partition IN queries (CASSANDRA-8408)
 * Fix MOVED_NODE topology event never being emitted when a node
   moves its token (CASSANDRA-8373)
 * Fix validation of indexes in COMPACT tables (CASSANDRA-8156)
 * Avoid StackOverflowError when a large list of IN values
   is used for a clustering column (CASSANDRA-8410)
 * Fix NPE when writetime() or ttl() calls are wrapped by
   another function call (CASSANDRA-8451)
 * Fix NPE after dropping a keyspace (CASSANDRA-8332)
 * Fix error message on read repair timeouts (CASSANDRA-7947)
 * Default DTCS base_time_seconds changed to 60 (CASSANDRA-8417)
 * Refuse Paxos operation with more than one pending endpoint (CASSANDRA-8346, 8640)
 * Throw correct exception when trying to bind a keyspace or table
   name (CASSANDRA-6952)
 * Make HHOM.compact synchronized (CASSANDRA-8416)
 * cancel latency-sampling task when CF is dropped (CASSANDRA-8401)
 * don't block SocketThread for MessagingService (CASSANDRA-8188)
 * Increase quarantine delay on replacement (CASSANDRA-8260)
 * Expose off-heap memory usage stats (CASSANDRA-7897)
 * Ignore Paxos commits for truncated tables (CASSANDRA-7538)
 * Validate size of indexed column values (CASSANDRA-8280)
 * Make LCS split compaction results over all data directories (CASSANDRA-8329)
 * Fix some failing queries that use multi-column relations
   on COMPACT STORAGE tables (CASSANDRA-8264)
 * Fix InvalidRequestException with ORDER BY (CASSANDRA-8286)
 * Disable SSLv3 for POODLE (CASSANDRA-8265)
 * Fix millisecond timestamps in Tracing (CASSANDRA-8297)
 * Include keyspace name in error message when there are insufficient
   live nodes to stream from (CASSANDRA-8221)
 * Avoid overlap in L1 when L0 contains many nonoverlapping
   sstables (CASSANDRA-8211)
 * Improve PropertyFileSnitch logging (CASSANDRA-8183)
 * Add DC-aware sequential repair (CASSANDRA-8193)
 * Use live sstables in snapshot repair if possible (CASSANDRA-8312)
 * Fix hints serialized size calculation (CASSANDRA-8587)


2.1.2
 * (cqlsh) parse_for_table_meta errors out on queries with undefined
   grammars (CASSANDRA-8262)
 * (cqlsh) Fix SELECT ... TOKEN() function broken in C* 2.1.1 (CASSANDRA-8258)
 * Fix Cassandra crash when running on JDK8 update 40 (CASSANDRA-8209)
 * Optimize partitioner tokens (CASSANDRA-8230)
 * Improve compaction of repaired/unrepaired sstables (CASSANDRA-8004)
 * Make cache serializers pluggable (CASSANDRA-8096)
 * Fix issues with CONTAINS (KEY) queries on secondary indexes
   (CASSANDRA-8147)
 * Fix read-rate tracking of sstables for some queries (CASSANDRA-8239)
 * Fix default timestamp in QueryOptions (CASSANDRA-8246)
 * Set socket timeout when reading remote version (CASSANDRA-8188)
 * Refactor how we track live size (CASSANDRA-7852)
 * Make sure unfinished compaction files are removed (CASSANDRA-8124)
 * Fix shutdown when run as Windows service (CASSANDRA-8136)
 * Fix DESCRIBE TABLE with custom indexes (CASSANDRA-8031)
 * Fix race in RecoveryManagerTest (CASSANDRA-8176)
 * Avoid IllegalArgumentException while sorting sstables in
   IndexSummaryManager (CASSANDRA-8182)
 * Shutdown JVM on file descriptor exhaustion (CASSANDRA-7579)
 * Add 'die' policy for commit log and disk failure (CASSANDRA-7927)
 * Fix installing as service on Windows (CASSANDRA-8115)
 * Fix CREATE TABLE for CQL2 (CASSANDRA-8144)
 * Avoid boxing in ColumnStats min/max trackers (CASSANDRA-8109)
Merged from 2.0:
 * Correctly handle non-text column names in cql3 (CASSANDRA-8178)
 * Fix deletion for indexes on primary key columns (CASSANDRA-8206)
 * Add 'nodetool statusgossip' (CASSANDRA-8125)
 * Improve client notification that nodes are ready for requests (CASSANDRA-7510)
 * Handle negative timestamp in writetime method (CASSANDRA-8139)
 * Pig: Remove errant LIMIT clause in CqlNativeStorage (CASSANDRA-8166)
 * Throw ConfigurationException when hsha is used with the default
   rpc_max_threads setting of 'unlimited' (CASSANDRA-8116)
 * Allow concurrent writing of the same table in the same JVM using
   CQLSSTableWriter (CASSANDRA-7463)
 * Fix totalDiskSpaceUsed calculation (CASSANDRA-8205)


2.1.1
 * Fix spin loop in AtomicSortedColumns (CASSANDRA-7546)
 * Dont notify when replacing tmplink files (CASSANDRA-8157)
 * Fix validation with multiple CONTAINS clause (CASSANDRA-8131)
 * Fix validation of collections in TriggerExecutor (CASSANDRA-8146)
 * Fix IllegalArgumentException when a list of IN values containing tuples
   is passed as a single arg to a prepared statement with the v1 or v2
   protocol (CASSANDRA-8062)
 * Fix ClassCastException in DISTINCT query on static columns with
   query paging (CASSANDRA-8108)
 * Fix NPE on null nested UDT inside a set (CASSANDRA-8105)
 * Fix exception when querying secondary index on set items or map keys
   when some clustering columns are specified (CASSANDRA-8073)
 * Send proper error response when there is an error during native
   protocol message decode (CASSANDRA-8118)
 * Gossip should ignore generation numbers too far in the future (CASSANDRA-8113)
 * Fix NPE when creating a table with frozen sets, lists (CASSANDRA-8104)
 * Fix high memory use due to tracking reads on incrementally opened sstable
   readers (CASSANDRA-8066)
 * Fix EXECUTE request with skipMetadata=false returning no metadata
   (CASSANDRA-8054)
 * Allow concurrent use of CQLBulkOutputFormat (CASSANDRA-7776)
 * Shutdown JVM on OOM (CASSANDRA-7507)
 * Upgrade netty version and enable epoll event loop (CASSANDRA-7761)
 * Don't duplicate sstables smaller than split size when using
   the sstablesplitter tool (CASSANDRA-7616)
 * Avoid re-parsing already prepared statements (CASSANDRA-7923)
 * Fix some Thrift slice deletions and updates of COMPACT STORAGE
   tables with some clustering columns omitted (CASSANDRA-7990)
 * Fix filtering for CONTAINS on sets (CASSANDRA-8033)
 * Properly track added size (CASSANDRA-7239)
 * Allow compilation in java 8 (CASSANDRA-7208)
 * Fix Assertion error on RangeTombstoneList diff (CASSANDRA-8013)
 * Release references to overlapping sstables during compaction (CASSANDRA-7819)
 * Send notification when opening compaction results early (CASSANDRA-8034)
 * Make native server start block until properly bound (CASSANDRA-7885)
 * (cqlsh) Fix IPv6 support (CASSANDRA-7988)
 * Ignore fat clients when checking for endpoint collision (CASSANDRA-7939)
 * Make sstablerepairedset take a list of files (CASSANDRA-7995)
 * (cqlsh) Tab completeion for indexes on map keys (CASSANDRA-7972)
 * (cqlsh) Fix UDT field selection in select clause (CASSANDRA-7891)
 * Fix resource leak in event of corrupt sstable
 * (cqlsh) Add command line option for cqlshrc file path (CASSANDRA-7131)
 * Provide visibility into prepared statements churn (CASSANDRA-7921, CASSANDRA-7930)
 * Invalidate prepared statements when their keyspace or table is
   dropped (CASSANDRA-7566)
 * cassandra-stress: fix support for NetworkTopologyStrategy (CASSANDRA-7945)
 * Fix saving caches when a table is dropped (CASSANDRA-7784)
 * Add better error checking of new stress profile (CASSANDRA-7716)
 * Use ThreadLocalRandom and remove FBUtilities.threadLocalRandom (CASSANDRA-7934)
 * Prevent operator mistakes due to simultaneous bootstrap (CASSANDRA-7069)
 * cassandra-stress supports whitelist mode for node config (CASSANDRA-7658)
 * GCInspector more closely tracks GC; cassandra-stress and nodetool report it (CASSANDRA-7916)
 * nodetool won't output bogus ownership info without a keyspace (CASSANDRA-7173)
 * Add human readable option to nodetool commands (CASSANDRA-5433)
 * Don't try to set repairedAt on old sstables (CASSANDRA-7913)
 * Add metrics for tracking PreparedStatement use (CASSANDRA-7719)
 * (cqlsh) tab-completion for triggers (CASSANDRA-7824)
 * (cqlsh) Support for query paging (CASSANDRA-7514)
 * (cqlsh) Show progress of COPY operations (CASSANDRA-7789)
 * Add syntax to remove multiple elements from a map (CASSANDRA-6599)
 * Support non-equals conditions in lightweight transactions (CASSANDRA-6839)
 * Add IF [NOT] EXISTS to create/drop triggers (CASSANDRA-7606)
 * (cqlsh) Display the current logged-in user (CASSANDRA-7785)
 * (cqlsh) Don't ignore CTRL-C during COPY FROM execution (CASSANDRA-7815)
 * (cqlsh) Order UDTs according to cross-type dependencies in DESCRIBE
   output (CASSANDRA-7659)
 * (cqlsh) Fix handling of CAS statement results (CASSANDRA-7671)
 * (cqlsh) COPY TO/FROM improvements (CASSANDRA-7405)
 * Support list index operations with conditions (CASSANDRA-7499)
 * Add max live/tombstoned cells to nodetool cfstats output (CASSANDRA-7731)
 * Validate IPv6 wildcard addresses properly (CASSANDRA-7680)
 * (cqlsh) Error when tracing query (CASSANDRA-7613)
 * Avoid IOOBE when building SyntaxError message snippet (CASSANDRA-7569)
 * SSTableExport uses correct validator to create string representation of partition
   keys (CASSANDRA-7498)
 * Avoid NPEs when receiving type changes for an unknown keyspace (CASSANDRA-7689)
 * Add support for custom 2i validation (CASSANDRA-7575)
 * Pig support for hadoop CqlInputFormat (CASSANDRA-6454)
 * Add duration mode to cassandra-stress (CASSANDRA-7468)
 * Add listen_interface and rpc_interface options (CASSANDRA-7417)
 * Improve schema merge performance (CASSANDRA-7444)
 * Adjust MT depth based on # of partition validating (CASSANDRA-5263)
 * Optimise NativeCell comparisons (CASSANDRA-6755)
 * Configurable client timeout for cqlsh (CASSANDRA-7516)
 * Include snippet of CQL query near syntax error in messages (CASSANDRA-7111)
 * Make repair -pr work with -local (CASSANDRA-7450)
 * Fix error in sstableloader with -cph > 1 (CASSANDRA-8007)
 * Fix snapshot repair error on indexed tables (CASSANDRA-8020)
 * Do not exit nodetool repair when receiving JMX NOTIF_LOST (CASSANDRA-7909)
 * Stream to private IP when available (CASSANDRA-8084)
Merged from 2.0:
 * Reject conditions on DELETE unless full PK is given (CASSANDRA-6430)
 * Properly reject the token function DELETE (CASSANDRA-7747)
 * Force batchlog replay before decommissioning a node (CASSANDRA-7446)
 * Fix hint replay with many accumulated expired hints (CASSANDRA-6998)
 * Fix duplicate results in DISTINCT queries on static columns with query
   paging (CASSANDRA-8108)
 * Add DateTieredCompactionStrategy (CASSANDRA-6602)
 * Properly validate ascii and utf8 string literals in CQL queries (CASSANDRA-8101)
 * (cqlsh) Fix autocompletion for alter keyspace (CASSANDRA-8021)
 * Create backup directories for commitlog archiving during startup (CASSANDRA-8111)
 * Reduce totalBlockFor() for LOCAL_* consistency levels (CASSANDRA-8058)
 * Fix merging schemas with re-dropped keyspaces (CASSANDRA-7256)
 * Fix counters in supercolumns during live upgrades from 1.2 (CASSANDRA-7188)
 * Notify DT subscribers when a column family is truncated (CASSANDRA-8088)
 * Add sanity check of $JAVA on startup (CASSANDRA-7676)
 * Schedule fat client schema pull on join (CASSANDRA-7993)
 * Don't reset nodes' versions when closing IncomingTcpConnections
   (CASSANDRA-7734)
 * Record the real messaging version in all cases in OutboundTcpConnection
   (CASSANDRA-8057)
 * SSL does not work in cassandra-cli (CASSANDRA-7899)
 * Fix potential exception when using ReversedType in DynamicCompositeType
   (CASSANDRA-7898)
 * Better validation of collection values (CASSANDRA-7833)
 * Track min/max timestamps correctly (CASSANDRA-7969)
 * Fix possible overflow while sorting CL segments for replay (CASSANDRA-7992)
 * Increase nodetool Xmx (CASSANDRA-7956)
 * Archive any commitlog segments present at startup (CASSANDRA-6904)
 * CrcCheckChance should adjust based on live CFMetadata not
   sstable metadata (CASSANDRA-7978)
 * token() should only accept columns in the partitioning
   key order (CASSANDRA-6075)
 * Add method to invalidate permission cache via JMX (CASSANDRA-7977)
 * Allow propagating multiple gossip states atomically (CASSANDRA-6125)
 * Log exceptions related to unclean native protocol client disconnects
   at DEBUG or INFO (CASSANDRA-7849)
 * Allow permissions cache to be set via JMX (CASSANDRA-7698)
 * Include schema_triggers CF in readable system resources (CASSANDRA-7967)
 * Fix RowIndexEntry to report correct serializedSize (CASSANDRA-7948)
 * Make CQLSSTableWriter sync within partitions (CASSANDRA-7360)
 * Potentially use non-local replicas in CqlConfigHelper (CASSANDRA-7906)
 * Explicitly disallow mixing multi-column and single-column
   relations on clustering columns (CASSANDRA-7711)
 * Better error message when condition is set on PK column (CASSANDRA-7804)
 * Don't send schema change responses and events for no-op DDL
   statements (CASSANDRA-7600)
 * (Hadoop) fix cluster initialisation for a split fetching (CASSANDRA-7774)
 * Throw InvalidRequestException when queries contain relations on entire
   collection columns (CASSANDRA-7506)
 * (cqlsh) enable CTRL-R history search with libedit (CASSANDRA-7577)
 * (Hadoop) allow ACFRW to limit nodes to local DC (CASSANDRA-7252)
 * (cqlsh) cqlsh should automatically disable tracing when selecting
   from system_traces (CASSANDRA-7641)
 * (Hadoop) Add CqlOutputFormat (CASSANDRA-6927)
 * Don't depend on cassandra config for nodetool ring (CASSANDRA-7508)
 * (cqlsh) Fix failing cqlsh formatting tests (CASSANDRA-7703)
 * Fix IncompatibleClassChangeError from hadoop2 (CASSANDRA-7229)
 * Add 'nodetool sethintedhandoffthrottlekb' (CASSANDRA-7635)
 * (cqlsh) Add tab-completion for CREATE/DROP USER IF [NOT] EXISTS (CASSANDRA-7611)
 * Catch errors when the JVM pulls the rug out from GCInspector (CASSANDRA-5345)
 * cqlsh fails when version number parts are not int (CASSANDRA-7524)
 * Fix NPE when table dropped during streaming (CASSANDRA-7946)
 * Fix wrong progress when streaming uncompressed (CASSANDRA-7878)
 * Fix possible infinite loop in creating repair range (CASSANDRA-7983)
 * Fix unit in nodetool for streaming throughput (CASSANDRA-7375)
Merged from 1.2:
 * Don't index tombstones (CASSANDRA-7828)
 * Improve PasswordAuthenticator default super user setup (CASSANDRA-7788)


2.1.0
 * (cqlsh) Removed "ALTER TYPE <name> RENAME TO <name>" from tab-completion
   (CASSANDRA-7895)
 * Fixed IllegalStateException in anticompaction (CASSANDRA-7892)
 * cqlsh: DESCRIBE support for frozen UDTs, tuples (CASSANDRA-7863)
 * Avoid exposing internal classes over JMX (CASSANDRA-7879)
 * Add null check for keys when freezing collection (CASSANDRA-7869)
 * Improve stress workload realism (CASSANDRA-7519)
Merged from 2.0:
 * Configure system.paxos with LeveledCompactionStrategy (CASSANDRA-7753)
 * Fix ALTER clustering column type from DateType to TimestampType when
   using DESC clustering order (CASSANRDA-7797)
 * Throw EOFException if we run out of chunks in compressed datafile
   (CASSANDRA-7664)
 * Fix PRSI handling of CQL3 row markers for row cleanup (CASSANDRA-7787)
 * Fix dropping collection when it's the last regular column (CASSANDRA-7744)
 * Make StreamReceiveTask thread safe and gc friendly (CASSANDRA-7795)
 * Validate empty cell names from counter updates (CASSANDRA-7798)
Merged from 1.2:
 * Don't allow compacted sstables to be marked as compacting (CASSANDRA-7145)
 * Track expired tombstones (CASSANDRA-7810)


2.1.0-rc7
 * Add frozen keyword and require UDT to be frozen (CASSANDRA-7857)
 * Track added sstable size correctly (CASSANDRA-7239)
 * (cqlsh) Fix case insensitivity (CASSANDRA-7834)
 * Fix failure to stream ranges when moving (CASSANDRA-7836)
 * Correctly remove tmplink files (CASSANDRA-7803)
 * (cqlsh) Fix column name formatting for functions, CAS operations,
   and UDT field selections (CASSANDRA-7806)
 * (cqlsh) Fix COPY FROM handling of null/empty primary key
   values (CASSANDRA-7792)
 * Fix ordering of static cells (CASSANDRA-7763)
Merged from 2.0:
 * Forbid re-adding dropped counter columns (CASSANDRA-7831)
 * Fix CFMetaData#isThriftCompatible() for PK-only tables (CASSANDRA-7832)
 * Always reject inequality on the partition key without token()
   (CASSANDRA-7722)
 * Always send Paxos commit to all replicas (CASSANDRA-7479)
 * Make disruptor_thrift_server invocation pool configurable (CASSANDRA-7594)
 * Make repair no-op when RF=1 (CASSANDRA-7864)


2.1.0-rc6
 * Fix OOM issue from netty caching over time (CASSANDRA-7743)
 * json2sstable couldn't import JSON for CQL table (CASSANDRA-7477)
 * Invalidate all caches on table drop (CASSANDRA-7561)
 * Skip strict endpoint selection for ranges if RF == nodes (CASSANRA-7765)
 * Fix Thrift range filtering without 2ary index lookups (CASSANDRA-7741)
 * Add tracing entries about concurrent range requests (CASSANDRA-7599)
 * (cqlsh) Fix DESCRIBE for NTS keyspaces (CASSANDRA-7729)
 * Remove netty buffer ref-counting (CASSANDRA-7735)
 * Pass mutated cf to index updater for use by PRSI (CASSANDRA-7742)
 * Include stress yaml example in release and deb (CASSANDRA-7717)
 * workaround for netty issue causing corrupted data off the wire (CASSANDRA-7695)
 * cqlsh DESC CLUSTER fails retrieving ring information (CASSANDRA-7687)
 * Fix binding null values inside UDT (CASSANDRA-7685)
 * Fix UDT field selection with empty fields (CASSANDRA-7670)
 * Bogus deserialization of static cells from sstable (CASSANDRA-7684)
 * Fix NPE on compaction leftover cleanup for dropped table (CASSANDRA-7770)
Merged from 2.0:
 * Fix race condition in StreamTransferTask that could lead to
   infinite loops and premature sstable deletion (CASSANDRA-7704)
 * (cqlsh) Wait up to 10 sec for a tracing session (CASSANDRA-7222)
 * Fix NPE in FileCacheService.sizeInBytes (CASSANDRA-7756)
 * Remove duplicates from StorageService.getJoiningNodes (CASSANDRA-7478)
 * Clone token map outside of hot gossip loops (CASSANDRA-7758)
 * Fix MS expiring map timeout for Paxos messages (CASSANDRA-7752)
 * Do not flush on truncate if durable_writes is false (CASSANDRA-7750)
 * Give CRR a default input_cql Statement (CASSANDRA-7226)
 * Better error message when adding a collection with the same name
   than a previously dropped one (CASSANDRA-6276)
 * Fix validation when adding static columns (CASSANDRA-7730)
 * (Thrift) fix range deletion of supercolumns (CASSANDRA-7733)
 * Fix potential AssertionError in RangeTombstoneList (CASSANDRA-7700)
 * Validate arguments of blobAs* functions (CASSANDRA-7707)
 * Fix potential AssertionError with 2ndary indexes (CASSANDRA-6612)
 * Avoid logging CompactionInterrupted at ERROR (CASSANDRA-7694)
 * Minor leak in sstable2jon (CASSANDRA-7709)
 * Add cassandra.auto_bootstrap system property (CASSANDRA-7650)
 * Update java driver (for hadoop) (CASSANDRA-7618)
 * Remove CqlPagingRecordReader/CqlPagingInputFormat (CASSANDRA-7570)
 * Support connecting to ipv6 jmx with nodetool (CASSANDRA-7669)


2.1.0-rc5
 * Reject counters inside user types (CASSANDRA-7672)
 * Switch to notification-based GCInspector (CASSANDRA-7638)
 * (cqlsh) Handle nulls in UDTs and tuples correctly (CASSANDRA-7656)
 * Don't use strict consistency when replacing (CASSANDRA-7568)
 * Fix min/max cell name collection on 2.0 SSTables with range
   tombstones (CASSANDRA-7593)
 * Tolerate min/max cell names of different lengths (CASSANDRA-7651)
 * Filter cached results correctly (CASSANDRA-7636)
 * Fix tracing on the new SEPExecutor (CASSANDRA-7644)
 * Remove shuffle and taketoken (CASSANDRA-7601)
 * Clean up Windows batch scripts (CASSANDRA-7619)
 * Fix native protocol drop user type notification (CASSANDRA-7571)
 * Give read access to system.schema_usertypes to all authenticated users
   (CASSANDRA-7578)
 * (cqlsh) Fix cqlsh display when zero rows are returned (CASSANDRA-7580)
 * Get java version correctly when JAVA_TOOL_OPTIONS is set (CASSANDRA-7572)
 * Fix NPE when dropping index from non-existent keyspace, AssertionError when
   dropping non-existent index with IF EXISTS (CASSANDRA-7590)
 * Fix sstablelevelresetter hang (CASSANDRA-7614)
 * (cqlsh) Fix deserialization of blobs (CASSANDRA-7603)
 * Use "keyspace updated" schema change message for UDT changes in v1 and
   v2 protocols (CASSANDRA-7617)
 * Fix tracing of range slices and secondary index lookups that are local
   to the coordinator (CASSANDRA-7599)
 * Set -Dcassandra.storagedir for all tool shell scripts (CASSANDRA-7587)
 * Don't swap max/min col names when mutating sstable metadata (CASSANDRA-7596)
 * (cqlsh) Correctly handle paged result sets (CASSANDRA-7625)
 * (cqlsh) Improve waiting for a trace to complete (CASSANDRA-7626)
 * Fix tracing of concurrent range slices and 2ary index queries (CASSANDRA-7626)
 * Fix scrub against collection type (CASSANDRA-7665)
Merged from 2.0:
 * Set gc_grace_seconds to seven days for system schema tables (CASSANDRA-7668)
 * SimpleSeedProvider no longer caches seeds forever (CASSANDRA-7663)
 * Always flush on truncate (CASSANDRA-7511)
 * Fix ReversedType(DateType) mapping to native protocol (CASSANDRA-7576)
 * Always merge ranges owned by a single node (CASSANDRA-6930)
 * Track max/min timestamps for range tombstones (CASSANDRA-7647)
 * Fix NPE when listing saved caches dir (CASSANDRA-7632)


2.1.0-rc4
 * Fix word count hadoop example (CASSANDRA-7200)
 * Updated memtable_cleanup_threshold and memtable_flush_writers defaults
   (CASSANDRA-7551)
 * (Windows) fix startup when WMI memory query fails (CASSANDRA-7505)
 * Anti-compaction proceeds if any part of the repair failed (CASSANDRA-7521)
 * Add missing table name to DROP INDEX responses and notifications (CASSANDRA-7539)
 * Bump CQL version to 3.2.0 and update CQL documentation (CASSANDRA-7527)
 * Fix configuration error message when running nodetool ring (CASSANDRA-7508)
 * Support conditional updates, tuple type, and the v3 protocol in cqlsh (CASSANDRA-7509)
 * Handle queries on multiple secondary index types (CASSANDRA-7525)
 * Fix cqlsh authentication with v3 native protocol (CASSANDRA-7564)
 * Fix NPE when unknown prepared statement ID is used (CASSANDRA-7454)
Merged from 2.0:
 * (Windows) force range-based repair to non-sequential mode (CASSANDRA-7541)
 * Fix range merging when DES scores are zero (CASSANDRA-7535)
 * Warn when SSL certificates have expired (CASSANDRA-7528)
 * Fix error when doing reversed queries with static columns (CASSANDRA-7490)
Merged from 1.2:
 * Set correct stream ID on responses when non-Exception Throwables
   are thrown while handling native protocol messages (CASSANDRA-7470)


2.1.0-rc3
 * Consider expiry when reconciling otherwise equal cells (CASSANDRA-7403)
 * Introduce CQL support for stress tool (CASSANDRA-6146)
 * Fix ClassCastException processing expired messages (CASSANDRA-7496)
 * Fix prepared marker for collections inside UDT (CASSANDRA-7472)
 * Remove left-over populate_io_cache_on_flush and replicate_on_write
   uses (CASSANDRA-7493)
 * (Windows) handle spaces in path names (CASSANDRA-7451)
 * Ensure writes have completed after dropping a table, before recycling
   commit log segments (CASSANDRA-7437)
 * Remove left-over rows_per_partition_to_cache (CASSANDRA-7493)
 * Fix error when CONTAINS is used with a bind marker (CASSANDRA-7502)
 * Properly reject unknown UDT field (CASSANDRA-7484)
Merged from 2.0:
 * Fix CC#collectTimeOrderedData() tombstone optimisations (CASSANDRA-7394)
 * Support DISTINCT for static columns and fix behaviour when DISTINC is
   not use (CASSANDRA-7305).
 * Workaround JVM NPE on JMX bind failure (CASSANDRA-7254)
 * Fix race in FileCacheService RemovalListener (CASSANDRA-7278)
 * Fix inconsistent use of consistencyForCommit that allowed LOCAL_QUORUM
   operations to incorrect become full QUORUM (CASSANDRA-7345)
 * Properly handle unrecognized opcodes and flags (CASSANDRA-7440)
 * (Hadoop) close CqlRecordWriter clients when finished (CASSANDRA-7459)
 * Commit disk failure policy (CASSANDRA-7429)
 * Make sure high level sstables get compacted (CASSANDRA-7414)
 * Fix AssertionError when using empty clustering columns and static columns
   (CASSANDRA-7455)
 * Add option to disable STCS in L0 (CASSANDRA-6621)
 * Upgrade to snappy-java 1.0.5.2 (CASSANDRA-7476)


2.1.0-rc2
 * Fix heap size calculation for CompoundSparseCellName and
   CompoundSparseCellName.WithCollection (CASSANDRA-7421)
 * Allow counter mutations in UNLOGGED batches (CASSANDRA-7351)
 * Modify reconcile logic to always pick a tombstone over a counter cell
   (CASSANDRA-7346)
 * Avoid incremental compaction on Windows (CASSANDRA-7365)
 * Fix exception when querying a composite-keyed table with a collection index
   (CASSANDRA-7372)
 * Use node's host id in place of counter ids (CASSANDRA-7366)
 * Fix error when doing reversed queries with static columns (CASSANDRA-7490)
 * Backport CASSANDRA-6747 (CASSANDRA-7560)
 * Track max/min timestamps for range tombstones (CASSANDRA-7647)
 * Fix NPE when listing saved caches dir (CASSANDRA-7632)
 * Fix sstableloader unable to connect encrypted node (CASSANDRA-7585)
Merged from 1.2:
 * Clone token map outside of hot gossip loops (CASSANDRA-7758)
 * Add stop method to EmbeddedCassandraService (CASSANDRA-7595)
 * Support connecting to ipv6 jmx with nodetool (CASSANDRA-7669)
 * Set gc_grace_seconds to seven days for system schema tables (CASSANDRA-7668)
 * SimpleSeedProvider no longer caches seeds forever (CASSANDRA-7663)
 * Set correct stream ID on responses when non-Exception Throwables
   are thrown while handling native protocol messages (CASSANDRA-7470)
 * Fix row size miscalculation in LazilyCompactedRow (CASSANDRA-7543)
 * Fix race in background compaction check (CASSANDRA-7745)
 * Don't clear out range tombstones during compaction (CASSANDRA-7808)


2.1.0-rc1
 * Revert flush directory (CASSANDRA-6357)
 * More efficient executor service for fast operations (CASSANDRA-4718)
 * Move less common tools into a new cassandra-tools package (CASSANDRA-7160)
 * Support more concurrent requests in native protocol (CASSANDRA-7231)
 * Add tab-completion to debian nodetool packaging (CASSANDRA-6421)
 * Change concurrent_compactors defaults (CASSANDRA-7139)
 * Add PowerShell Windows launch scripts (CASSANDRA-7001)
 * Make commitlog archive+restore more robust (CASSANDRA-6974)
 * Fix marking commitlogsegments clean (CASSANDRA-6959)
 * Add snapshot "manifest" describing files included (CASSANDRA-6326)
 * Parallel streaming for sstableloader (CASSANDRA-3668)
 * Fix bugs in supercolumns handling (CASSANDRA-7138)
 * Fix ClassClassException on composite dense tables (CASSANDRA-7112)
 * Cleanup and optimize collation and slice iterators (CASSANDRA-7107)
 * Upgrade NBHM lib (CASSANDRA-7128)
 * Optimize netty server (CASSANDRA-6861)
 * Fix repair hang when given CF does not exist (CASSANDRA-7189)
 * Allow c* to be shutdown in an embedded mode (CASSANDRA-5635)
 * Add server side batching to native transport (CASSANDRA-5663)
 * Make batchlog replay asynchronous (CASSANDRA-6134)
 * remove unused classes (CASSANDRA-7197)
 * Limit user types to the keyspace they are defined in (CASSANDRA-6643)
 * Add validate method to CollectionType (CASSANDRA-7208)
 * New serialization format for UDT values (CASSANDRA-7209, CASSANDRA-7261)
 * Fix nodetool netstats (CASSANDRA-7270)
 * Fix potential ClassCastException in HintedHandoffManager (CASSANDRA-7284)
 * Use prepared statements internally (CASSANDRA-6975)
 * Fix broken paging state with prepared statement (CASSANDRA-7120)
 * Fix IllegalArgumentException in CqlStorage (CASSANDRA-7287)
 * Allow nulls/non-existant fields in UDT (CASSANDRA-7206)
 * Add Thrift MultiSliceRequest (CASSANDRA-6757, CASSANDRA-7027)
 * Handle overlapping MultiSlices (CASSANDRA-7279)
 * Fix DataOutputTest on Windows (CASSANDRA-7265)
 * Embedded sets in user defined data-types are not updating (CASSANDRA-7267)
 * Add tuple type to CQL/native protocol (CASSANDRA-7248)
 * Fix CqlPagingRecordReader on tables with few rows (CASSANDRA-7322)
Merged from 2.0:
 * Copy compaction options to make sure they are reloaded (CASSANDRA-7290)
 * Add option to do more aggressive tombstone compactions (CASSANDRA-6563)
 * Don't try to compact already-compacting files in HHOM (CASSANDRA-7288)
 * Always reallocate buffers in HSHA (CASSANDRA-6285)
 * (Hadoop) support authentication in CqlRecordReader (CASSANDRA-7221)
 * (Hadoop) Close java driver Cluster in CQLRR.close (CASSANDRA-7228)
 * Warn when 'USING TIMESTAMP' is used on a CAS BATCH (CASSANDRA-7067)
 * return all cpu values from BackgroundActivityMonitor.readAndCompute (CASSANDRA-7183)
 * Correctly delete scheduled range xfers (CASSANDRA-7143)
 * return all cpu values from BackgroundActivityMonitor.readAndCompute (CASSANDRA-7183)
 * reduce garbage creation in calculatePendingRanges (CASSANDRA-7191)
 * fix c* launch issues on Russian os's due to output of linux 'free' cmd (CASSANDRA-6162)
 * Fix disabling autocompaction (CASSANDRA-7187)
 * Fix potential NumberFormatException when deserializing IntegerType (CASSANDRA-7088)
 * cqlsh can't tab-complete disabling compaction (CASSANDRA-7185)
 * cqlsh: Accept and execute CQL statement(s) from command-line parameter (CASSANDRA-7172)
 * Fix IllegalStateException in CqlPagingRecordReader (CASSANDRA-7198)
 * Fix the InvertedIndex trigger example (CASSANDRA-7211)
 * Add --resolve-ip option to 'nodetool ring' (CASSANDRA-7210)
 * reduce garbage on codec flag deserialization (CASSANDRA-7244)
 * Fix duplicated error messages on directory creation error at startup (CASSANDRA-5818)
 * Proper null handle for IF with map element access (CASSANDRA-7155)
 * Improve compaction visibility (CASSANDRA-7242)
 * Correctly delete scheduled range xfers (CASSANDRA-7143)
 * Make batchlog replica selection rack-aware (CASSANDRA-6551)
 * Fix CFMetaData#getColumnDefinitionFromColumnName() (CASSANDRA-7074)
 * Fix writetime/ttl functions for static columns (CASSANDRA-7081)
 * Suggest CTRL-C or semicolon after three blank lines in cqlsh (CASSANDRA-7142)
 * Fix 2ndary index queries with DESC clustering order (CASSANDRA-6950)
 * Invalid key cache entries on DROP (CASSANDRA-6525)
 * Fix flapping RecoveryManagerTest (CASSANDRA-7084)
 * Add missing iso8601 patterns for date strings (CASSANDRA-6973)
 * Support selecting multiple rows in a partition using IN (CASSANDRA-6875)
 * Add authentication support to shuffle (CASSANDRA-6484)
 * Swap local and global default read repair chances (CASSANDRA-7320)
 * Add conditional CREATE/DROP USER support (CASSANDRA-7264)
 * Cqlsh counts non-empty lines for "Blank lines" warning (CASSANDRA-7325)
Merged from 1.2:
 * Add Cloudstack snitch (CASSANDRA-7147)
 * Update system.peers correctly when relocating tokens (CASSANDRA-7126)
 * Add Google Compute Engine snitch (CASSANDRA-7132)
 * remove duplicate query for local tokens (CASSANDRA-7182)
 * exit CQLSH with error status code if script fails (CASSANDRA-6344)
 * Fix bug with some IN queries missig results (CASSANDRA-7105)
 * Fix availability validation for LOCAL_ONE CL (CASSANDRA-7319)
 * Hint streaming can cause decommission to fail (CASSANDRA-7219)


2.1.0-beta2
 * Increase default CL space to 8GB (CASSANDRA-7031)
 * Add range tombstones to read repair digests (CASSANDRA-6863)
 * Fix BTree.clear for large updates (CASSANDRA-6943)
 * Fail write instead of logging a warning when unable to append to CL
   (CASSANDRA-6764)
 * Eliminate possibility of CL segment appearing twice in active list
   (CASSANDRA-6557)
 * Apply DONTNEED fadvise to commitlog segments (CASSANDRA-6759)
 * Switch CRC component to Adler and include it for compressed sstables
   (CASSANDRA-4165)
 * Allow cassandra-stress to set compaction strategy options (CASSANDRA-6451)
 * Add broadcast_rpc_address option to cassandra.yaml (CASSANDRA-5899)
 * Auto reload GossipingPropertyFileSnitch config (CASSANDRA-5897)
 * Fix overflow of memtable_total_space_in_mb (CASSANDRA-6573)
 * Fix ABTC NPE and apply update function correctly (CASSANDRA-6692)
 * Allow nodetool to use a file or prompt for password (CASSANDRA-6660)
 * Fix AIOOBE when concurrently accessing ABSC (CASSANDRA-6742)
 * Fix assertion error in ALTER TYPE RENAME (CASSANDRA-6705)
 * Scrub should not always clear out repaired status (CASSANDRA-5351)
 * Improve handling of range tombstone for wide partitions (CASSANDRA-6446)
 * Fix ClassCastException for compact table with composites (CASSANDRA-6738)
 * Fix potentially repairing with wrong nodes (CASSANDRA-6808)
 * Change caching option syntax (CASSANDRA-6745)
 * Fix stress to do proper counter reads (CASSANDRA-6835)
 * Fix help message for stress counter_write (CASSANDRA-6824)
 * Fix stress smart Thrift client to pick servers correctly (CASSANDRA-6848)
 * Add logging levels (minimal, normal or verbose) to stress tool (CASSANDRA-6849)
 * Fix race condition in Batch CLE (CASSANDRA-6860)
 * Improve cleanup/scrub/upgradesstables failure handling (CASSANDRA-6774)
 * ByteBuffer write() methods for serializing sstables (CASSANDRA-6781)
 * Proper compare function for CollectionType (CASSANDRA-6783)
 * Update native server to Netty 4 (CASSANDRA-6236)
 * Fix off-by-one error in stress (CASSANDRA-6883)
 * Make OpOrder AutoCloseable (CASSANDRA-6901)
 * Remove sync repair JMX interface (CASSANDRA-6900)
 * Add multiple memory allocation options for memtables (CASSANDRA-6689, 6694)
 * Remove adjusted op rate from stress output (CASSANDRA-6921)
 * Add optimized CF.hasColumns() implementations (CASSANDRA-6941)
 * Serialize batchlog mutations with the version of the target node
   (CASSANDRA-6931)
 * Optimize CounterColumn#reconcile() (CASSANDRA-6953)
 * Properly remove 1.2 sstable support in 2.1 (CASSANDRA-6869)
 * Lock counter cells, not partitions (CASSANDRA-6880)
 * Track presence of legacy counter shards in sstables (CASSANDRA-6888)
 * Ensure safe resource cleanup when replacing sstables (CASSANDRA-6912)
 * Add failure handler to async callback (CASSANDRA-6747)
 * Fix AE when closing SSTable without releasing reference (CASSANDRA-7000)
 * Clean up IndexInfo on keyspace/table drops (CASSANDRA-6924)
 * Only snapshot relative SSTables when sequential repair (CASSANDRA-7024)
 * Require nodetool rebuild_index to specify index names (CASSANDRA-7038)
 * fix cassandra stress errors on reads with native protocol (CASSANDRA-7033)
 * Use OpOrder to guard sstable references for reads (CASSANDRA-6919)
 * Preemptive opening of compaction result (CASSANDRA-6916)
 * Multi-threaded scrub/cleanup/upgradesstables (CASSANDRA-5547)
 * Optimize cellname comparison (CASSANDRA-6934)
 * Native protocol v3 (CASSANDRA-6855)
 * Optimize Cell liveness checks and clean up Cell (CASSANDRA-7119)
 * Support consistent range movements (CASSANDRA-2434)
 * Display min timestamp in sstablemetadata viewer (CASSANDRA-6767)
Merged from 2.0:
 * Avoid race-prone second "scrub" of system keyspace (CASSANDRA-6797)
 * Pool CqlRecordWriter clients by inetaddress rather than Range
   (CASSANDRA-6665)
 * Fix compaction_history timestamps (CASSANDRA-6784)
 * Compare scores of full replica ordering in DES (CASSANDRA-6683)
 * fix CME in SessionInfo updateProgress affecting netstats (CASSANDRA-6577)
 * Allow repairing between specific replicas (CASSANDRA-6440)
 * Allow per-dc enabling of hints (CASSANDRA-6157)
 * Add compatibility for Hadoop 0.2.x (CASSANDRA-5201)
 * Fix EstimatedHistogram races (CASSANDRA-6682)
 * Failure detector correctly converts initial value to nanos (CASSANDRA-6658)
 * Add nodetool taketoken to relocate vnodes (CASSANDRA-4445)
 * Expose bulk loading progress over JMX (CASSANDRA-4757)
 * Correctly handle null with IF conditions and TTL (CASSANDRA-6623)
 * Account for range/row tombstones in tombstone drop
   time histogram (CASSANDRA-6522)
 * Stop CommitLogSegment.close() from calling sync() (CASSANDRA-6652)
 * Make commitlog failure handling configurable (CASSANDRA-6364)
 * Avoid overlaps in LCS (CASSANDRA-6688)
 * Improve support for paginating over composites (CASSANDRA-4851)
 * Fix count(*) queries in a mixed cluster (CASSANDRA-6707)
 * Improve repair tasks(snapshot, differencing) concurrency (CASSANDRA-6566)
 * Fix replaying pre-2.0 commit logs (CASSANDRA-6714)
 * Add static columns to CQL3 (CASSANDRA-6561)
 * Optimize single partition batch statements (CASSANDRA-6737)
 * Disallow post-query re-ordering when paging (CASSANDRA-6722)
 * Fix potential paging bug with deleted columns (CASSANDRA-6748)
 * Fix NPE on BulkLoader caused by losing StreamEvent (CASSANDRA-6636)
 * Fix truncating compression metadata (CASSANDRA-6791)
 * Add CMSClassUnloadingEnabled JVM option (CASSANDRA-6541)
 * Catch memtable flush exceptions during shutdown (CASSANDRA-6735)
 * Fix upgradesstables NPE for non-CF-based indexes (CASSANDRA-6645)
 * Fix UPDATE updating PRIMARY KEY columns implicitly (CASSANDRA-6782)
 * Fix IllegalArgumentException when updating from 1.2 with SuperColumns
   (CASSANDRA-6733)
 * FBUtilities.singleton() should use the CF comparator (CASSANDRA-6778)
 * Fix CQLSStableWriter.addRow(Map<String, Object>) (CASSANDRA-6526)
 * Fix HSHA server introducing corrupt data (CASSANDRA-6285)
 * Fix CAS conditions for COMPACT STORAGE tables (CASSANDRA-6813)
 * Starting threads in OutboundTcpConnectionPool constructor causes race conditions (CASSANDRA-7177)
 * Allow overriding cassandra-rackdc.properties file (CASSANDRA-7072)
 * Set JMX RMI port to 7199 (CASSANDRA-7087)
 * Use LOCAL_QUORUM for data reads at LOCAL_SERIAL (CASSANDRA-6939)
 * Log a warning for large batches (CASSANDRA-6487)
 * Put nodes in hibernate when join_ring is false (CASSANDRA-6961)
 * Avoid early loading of non-system keyspaces before compaction-leftovers
   cleanup at startup (CASSANDRA-6913)
 * Restrict Windows to parallel repairs (CASSANDRA-6907)
 * (Hadoop) Allow manually specifying start/end tokens in CFIF (CASSANDRA-6436)
 * Fix NPE in MeteredFlusher (CASSANDRA-6820)
 * Fix race processing range scan responses (CASSANDRA-6820)
 * Allow deleting snapshots from dropped keyspaces (CASSANDRA-6821)
 * Add uuid() function (CASSANDRA-6473)
 * Omit tombstones from schema digests (CASSANDRA-6862)
 * Include correct consistencyLevel in LWT timeout (CASSANDRA-6884)
 * Lower chances for losing new SSTables during nodetool refresh and
   ColumnFamilyStore.loadNewSSTables (CASSANDRA-6514)
 * Add support for DELETE ... IF EXISTS to CQL3 (CASSANDRA-5708)
 * Update hadoop_cql3_word_count example (CASSANDRA-6793)
 * Fix handling of RejectedExecution in sync Thrift server (CASSANDRA-6788)
 * Log more information when exceeding tombstone_warn_threshold (CASSANDRA-6865)
 * Fix truncate to not abort due to unreachable fat clients (CASSANDRA-6864)
 * Fix schema concurrency exceptions (CASSANDRA-6841)
 * Fix leaking validator FH in StreamWriter (CASSANDRA-6832)
 * Fix saving triggers to schema (CASSANDRA-6789)
 * Fix trigger mutations when base mutation list is immutable (CASSANDRA-6790)
 * Fix accounting in FileCacheService to allow re-using RAR (CASSANDRA-6838)
 * Fix static counter columns (CASSANDRA-6827)
 * Restore expiring->deleted (cell) compaction optimization (CASSANDRA-6844)
 * Fix CompactionManager.needsCleanup (CASSANDRA-6845)
 * Correctly compare BooleanType values other than 0 and 1 (CASSANDRA-6779)
 * Read message id as string from earlier versions (CASSANDRA-6840)
 * Properly use the Paxos consistency for (non-protocol) batch (CASSANDRA-6837)
 * Add paranoid disk failure option (CASSANDRA-6646)
 * Improve PerRowSecondaryIndex performance (CASSANDRA-6876)
 * Extend triggers to support CAS updates (CASSANDRA-6882)
 * Static columns with IF NOT EXISTS don't always work as expected (CASSANDRA-6873)
 * Fix paging with SELECT DISTINCT (CASSANDRA-6857)
 * Fix UnsupportedOperationException on CAS timeout (CASSANDRA-6923)
 * Improve MeteredFlusher handling of MF-unaffected column families
   (CASSANDRA-6867)
 * Add CqlRecordReader using native pagination (CASSANDRA-6311)
 * Add QueryHandler interface (CASSANDRA-6659)
 * Track liveRatio per-memtable, not per-CF (CASSANDRA-6945)
 * Make sure upgradesstables keeps sstable level (CASSANDRA-6958)
 * Fix LIMIT with static columns (CASSANDRA-6956)
 * Fix clash with CQL column name in thrift validation (CASSANDRA-6892)
 * Fix error with super columns in mixed 1.2-2.0 clusters (CASSANDRA-6966)
 * Fix bad skip of sstables on slice query with composite start/finish (CASSANDRA-6825)
 * Fix unintended update with conditional statement (CASSANDRA-6893)
 * Fix map element access in IF (CASSANDRA-6914)
 * Avoid costly range calculations for range queries on system keyspaces
   (CASSANDRA-6906)
 * Fix SSTable not released if stream session fails (CASSANDRA-6818)
 * Avoid build failure due to ANTLR timeout (CASSANDRA-6991)
 * Queries on compact tables can return more rows that requested (CASSANDRA-7052)
 * USING TIMESTAMP for batches does not work (CASSANDRA-7053)
 * Fix performance regression from CASSANDRA-5614 (CASSANDRA-6949)
 * Ensure that batchlog and hint timeouts do not produce hints (CASSANDRA-7058)
 * Merge groupable mutations in TriggerExecutor#execute() (CASSANDRA-7047)
 * Plug holes in resource release when wiring up StreamSession (CASSANDRA-7073)
 * Re-add parameter columns to tracing session (CASSANDRA-6942)
 * Preserves CQL metadata when updating table from thrift (CASSANDRA-6831)
Merged from 1.2:
 * Fix nodetool display with vnodes (CASSANDRA-7082)
 * Add UNLOGGED, COUNTER options to BATCH documentation (CASSANDRA-6816)
 * add extra SSL cipher suites (CASSANDRA-6613)
 * fix nodetool getsstables for blob PK (CASSANDRA-6803)
 * Fix BatchlogManager#deleteBatch() use of millisecond timestamps
   (CASSANDRA-6822)
 * Continue assassinating even if the endpoint vanishes (CASSANDRA-6787)
 * Schedule schema pulls on change (CASSANDRA-6971)
 * Non-droppable verbs shouldn't be dropped from OTC (CASSANDRA-6980)
 * Shutdown batchlog executor in SS#drain() (CASSANDRA-7025)
 * Fix batchlog to account for CF truncation records (CASSANDRA-6999)
 * Fix CQLSH parsing of functions and BLOB literals (CASSANDRA-7018)
 * Properly load trustore in the native protocol (CASSANDRA-6847)
 * Always clean up references in SerializingCache (CASSANDRA-6994)
 * Don't shut MessagingService down when replacing a node (CASSANDRA-6476)
 * fix npe when doing -Dcassandra.fd_initial_value_ms (CASSANDRA-6751)


2.1.0-beta1
 * Add flush directory distinct from compaction directories (CASSANDRA-6357)
 * Require JNA by default (CASSANDRA-6575)
 * add listsnapshots command to nodetool (CASSANDRA-5742)
 * Introduce AtomicBTreeColumns (CASSANDRA-6271, 6692)
 * Multithreaded commitlog (CASSANDRA-3578)
 * allocate fixed index summary memory pool and resample cold index summaries
   to use less memory (CASSANDRA-5519)
 * Removed multithreaded compaction (CASSANDRA-6142)
 * Parallelize fetching rows for low-cardinality indexes (CASSANDRA-1337)
 * change logging from log4j to logback (CASSANDRA-5883)
 * switch to LZ4 compression for internode communication (CASSANDRA-5887)
 * Stop using Thrift-generated Index* classes internally (CASSANDRA-5971)
 * Remove 1.2 network compatibility code (CASSANDRA-5960)
 * Remove leveled json manifest migration code (CASSANDRA-5996)
 * Remove CFDefinition (CASSANDRA-6253)
 * Use AtomicIntegerFieldUpdater in RefCountedMemory (CASSANDRA-6278)
 * User-defined types for CQL3 (CASSANDRA-5590)
 * Use of o.a.c.metrics in nodetool (CASSANDRA-5871, 6406)
 * Batch read from OTC's queue and cleanup (CASSANDRA-1632)
 * Secondary index support for collections (CASSANDRA-4511, 6383)
 * SSTable metadata(Stats.db) format change (CASSANDRA-6356)
 * Push composites support in the storage engine
   (CASSANDRA-5417, CASSANDRA-6520)
 * Add snapshot space used to cfstats (CASSANDRA-6231)
 * Add cardinality estimator for key count estimation (CASSANDRA-5906)
 * CF id is changed to be non-deterministic. Data dir/key cache are created
   uniquely for CF id (CASSANDRA-5202)
 * New counters implementation (CASSANDRA-6504)
 * Replace UnsortedColumns, EmptyColumns, TreeMapBackedSortedColumns with new
   ArrayBackedSortedColumns (CASSANDRA-6630, CASSANDRA-6662, CASSANDRA-6690)
 * Add option to use row cache with a given amount of rows (CASSANDRA-5357)
 * Avoid repairing already repaired data (CASSANDRA-5351)
 * Reject counter updates with USING TTL/TIMESTAMP (CASSANDRA-6649)
 * Replace index_interval with min/max_index_interval (CASSANDRA-6379)
 * Lift limitation that order by columns must be selected for IN queries (CASSANDRA-4911)


2.0.5
 * Reduce garbage generated by bloom filter lookups (CASSANDRA-6609)
 * Add ks.cf names to tombstone logging (CASSANDRA-6597)
 * Use LOCAL_QUORUM for LWT operations at LOCAL_SERIAL (CASSANDRA-6495)
 * Wait for gossip to settle before accepting client connections (CASSANDRA-4288)
 * Delete unfinished compaction incrementally (CASSANDRA-6086)
 * Allow specifying custom secondary index options in CQL3 (CASSANDRA-6480)
 * Improve replica pinning for cache efficiency in DES (CASSANDRA-6485)
 * Fix LOCAL_SERIAL from thrift (CASSANDRA-6584)
 * Don't special case received counts in CAS timeout exceptions (CASSANDRA-6595)
 * Add support for 2.1 global counter shards (CASSANDRA-6505)
 * Fix NPE when streaming connection is not yet established (CASSANDRA-6210)
 * Avoid rare duplicate read repair triggering (CASSANDRA-6606)
 * Fix paging discardFirst (CASSANDRA-6555)
 * Fix ArrayIndexOutOfBoundsException in 2ndary index query (CASSANDRA-6470)
 * Release sstables upon rebuilding 2i (CASSANDRA-6635)
 * Add AbstractCompactionStrategy.startup() method (CASSANDRA-6637)
 * SSTableScanner may skip rows during cleanup (CASSANDRA-6638)
 * sstables from stalled repair sessions can resurrect deleted data (CASSANDRA-6503)
 * Switch stress to use ITransportFactory (CASSANDRA-6641)
 * Fix IllegalArgumentException during prepare (CASSANDRA-6592)
 * Fix possible loss of 2ndary index entries during compaction (CASSANDRA-6517)
 * Fix direct Memory on architectures that do not support unaligned long access
   (CASSANDRA-6628)
 * Let scrub optionally skip broken counter partitions (CASSANDRA-5930)
Merged from 1.2:
 * fsync compression metadata (CASSANDRA-6531)
 * Validate CF existence on execution for prepared statement (CASSANDRA-6535)
 * Add ability to throttle batchlog replay (CASSANDRA-6550)
 * Fix executing LOCAL_QUORUM with SimpleStrategy (CASSANDRA-6545)
 * Avoid StackOverflow when using large IN queries (CASSANDRA-6567)
 * Nodetool upgradesstables includes secondary indexes (CASSANDRA-6598)
 * Paginate batchlog replay (CASSANDRA-6569)
 * skip blocking on streaming during drain (CASSANDRA-6603)
 * Improve error message when schema doesn't match loaded sstable (CASSANDRA-6262)
 * Add properties to adjust FD initial value and max interval (CASSANDRA-4375)
 * Fix preparing with batch and delete from collection (CASSANDRA-6607)
 * Fix ABSC reverse iterator's remove() method (CASSANDRA-6629)
 * Handle host ID conflicts properly (CASSANDRA-6615)
 * Move handling of migration event source to solve bootstrap race. (CASSANDRA-6648)
 * Make sure compaction throughput value doesn't overflow with int math (CASSANDRA-6647)


2.0.4
 * Allow removing snapshots of no-longer-existing CFs (CASSANDRA-6418)
 * add StorageService.stopDaemon() (CASSANDRA-4268)
 * add IRE for invalid CF supplied to get_count (CASSANDRA-5701)
 * add client encryption support to sstableloader (CASSANDRA-6378)
 * Fix accept() loop for SSL sockets post-shutdown (CASSANDRA-6468)
 * Fix size-tiered compaction in LCS L0 (CASSANDRA-6496)
 * Fix assertion failure in filterColdSSTables (CASSANDRA-6483)
 * Fix row tombstones in larger-than-memory compactions (CASSANDRA-6008)
 * Fix cleanup ClassCastException (CASSANDRA-6462)
 * Reduce gossip memory use by interning VersionedValue strings (CASSANDRA-6410)
 * Allow specifying datacenters to participate in a repair (CASSANDRA-6218)
 * Fix divide-by-zero in PCI (CASSANDRA-6403)
 * Fix setting last compacted key in the wrong level for LCS (CASSANDRA-6284)
 * Add millisecond precision formats to the timestamp parser (CASSANDRA-6395)
 * Expose a total memtable size metric for a CF (CASSANDRA-6391)
 * cqlsh: handle symlinks properly (CASSANDRA-6425)
 * Fix potential infinite loop when paging query with IN (CASSANDRA-6464)
 * Fix assertion error in AbstractQueryPager.discardFirst (CASSANDRA-6447)
 * Fix streaming older SSTable yields unnecessary tombstones (CASSANDRA-6527)
Merged from 1.2:
 * Improved error message on bad properties in DDL queries (CASSANDRA-6453)
 * Randomize batchlog candidates selection (CASSANDRA-6481)
 * Fix thundering herd on endpoint cache invalidation (CASSANDRA-6345, 6485)
 * Improve batchlog write performance with vnodes (CASSANDRA-6488)
 * cqlsh: quote single quotes in strings inside collections (CASSANDRA-6172)
 * Improve gossip performance for typical messages (CASSANDRA-6409)
 * Throw IRE if a prepared statement has more markers than supported
   (CASSANDRA-5598)
 * Expose Thread metrics for the native protocol server (CASSANDRA-6234)
 * Change snapshot response message verb to INTERNAL to avoid dropping it
   (CASSANDRA-6415)
 * Warn when collection read has > 65K elements (CASSANDRA-5428)
 * Fix cache persistence when both row and key cache are enabled
   (CASSANDRA-6413)
 * (Hadoop) add describe_local_ring (CASSANDRA-6268)
 * Fix handling of concurrent directory creation failure (CASSANDRA-6459)
 * Allow executing CREATE statements multiple times (CASSANDRA-6471)
 * Don't send confusing info with timeouts (CASSANDRA-6491)
 * Don't resubmit counter mutation runnables internally (CASSANDRA-6427)
 * Don't drop local mutations without a hint (CASSANDRA-6510)
 * Don't allow null max_hint_window_in_ms (CASSANDRA-6419)
 * Validate SliceRange start and finish lengths (CASSANDRA-6521)


2.0.3
 * Fix FD leak on slice read path (CASSANDRA-6275)
 * Cancel read meter task when closing SSTR (CASSANDRA-6358)
 * free off-heap IndexSummary during bulk (CASSANDRA-6359)
 * Recover from IOException in accept() thread (CASSANDRA-6349)
 * Improve Gossip tolerance of abnormally slow tasks (CASSANDRA-6338)
 * Fix trying to hint timed out counter writes (CASSANDRA-6322)
 * Allow restoring specific columnfamilies from archived CL (CASSANDRA-4809)
 * Avoid flushing compaction_history after each operation (CASSANDRA-6287)
 * Fix repair assertion error when tombstones expire (CASSANDRA-6277)
 * Skip loading corrupt key cache (CASSANDRA-6260)
 * Fixes for compacting larger-than-memory rows (CASSANDRA-6274)
 * Compact hottest sstables first and optionally omit coldest from
   compaction entirely (CASSANDRA-6109)
 * Fix modifying column_metadata from thrift (CASSANDRA-6182)
 * cqlsh: fix LIST USERS output (CASSANDRA-6242)
 * Add IRequestSink interface (CASSANDRA-6248)
 * Update memtable size while flushing (CASSANDRA-6249)
 * Provide hooks around CQL2/CQL3 statement execution (CASSANDRA-6252)
 * Require Permission.SELECT for CAS updates (CASSANDRA-6247)
 * New CQL-aware SSTableWriter (CASSANDRA-5894)
 * Reject CAS operation when the protocol v1 is used (CASSANDRA-6270)
 * Correctly throw error when frame too large (CASSANDRA-5981)
 * Fix serialization bug in PagedRange with 2ndary indexes (CASSANDRA-6299)
 * Fix CQL3 table validation in Thrift (CASSANDRA-6140)
 * Fix bug missing results with IN clauses (CASSANDRA-6327)
 * Fix paging with reversed slices (CASSANDRA-6343)
 * Set minTimestamp correctly to be able to drop expired sstables (CASSANDRA-6337)
 * Support NaN and Infinity as float literals (CASSANDRA-6003)
 * Remove RF from nodetool ring output (CASSANDRA-6289)
 * Fix attempting to flush empty rows (CASSANDRA-6374)
 * Fix potential out of bounds exception when paging (CASSANDRA-6333)
Merged from 1.2:
 * Optimize FD phi calculation (CASSANDRA-6386)
 * Improve initial FD phi estimate when starting up (CASSANDRA-6385)
 * Don't list CQL3 table in CLI describe even if named explicitely
   (CASSANDRA-5750)
 * Invalidate row cache when dropping CF (CASSANDRA-6351)
 * add non-jamm path for cached statements (CASSANDRA-6293)
 * add windows bat files for shell commands (CASSANDRA-6145)
 * Require logging in for Thrift CQL2/3 statement preparation (CASSANDRA-6254)
 * restrict max_num_tokens to 1536 (CASSANDRA-6267)
 * Nodetool gets default JMX port from cassandra-env.sh (CASSANDRA-6273)
 * make calculatePendingRanges asynchronous (CASSANDRA-6244)
 * Remove blocking flushes in gossip thread (CASSANDRA-6297)
 * Fix potential socket leak in connectionpool creation (CASSANDRA-6308)
 * Allow LOCAL_ONE/LOCAL_QUORUM to work with SimpleStrategy (CASSANDRA-6238)
 * cqlsh: handle 'null' as session duration (CASSANDRA-6317)
 * Fix json2sstable handling of range tombstones (CASSANDRA-6316)
 * Fix missing one row in reverse query (CASSANDRA-6330)
 * Fix reading expired row value from row cache (CASSANDRA-6325)
 * Fix AssertionError when doing set element deletion (CASSANDRA-6341)
 * Make CL code for the native protocol match the one in C* 2.0
   (CASSANDRA-6347)
 * Disallow altering CQL3 table from thrift (CASSANDRA-6370)
 * Fix size computation of prepared statement (CASSANDRA-6369)


2.0.2
 * Update FailureDetector to use nanontime (CASSANDRA-4925)
 * Fix FileCacheService regressions (CASSANDRA-6149)
 * Never return WriteTimeout for CL.ANY (CASSANDRA-6132)
 * Fix race conditions in bulk loader (CASSANDRA-6129)
 * Add configurable metrics reporting (CASSANDRA-4430)
 * drop queries exceeding a configurable number of tombstones (CASSANDRA-6117)
 * Track and persist sstable read activity (CASSANDRA-5515)
 * Fixes for speculative retry (CASSANDRA-5932, CASSANDRA-6194)
 * Improve memory usage of metadata min/max column names (CASSANDRA-6077)
 * Fix thrift validation refusing row markers on CQL3 tables (CASSANDRA-6081)
 * Fix insertion of collections with CAS (CASSANDRA-6069)
 * Correctly send metadata on SELECT COUNT (CASSANDRA-6080)
 * Track clients' remote addresses in ClientState (CASSANDRA-6070)
 * Create snapshot dir if it does not exist when migrating
   leveled manifest (CASSANDRA-6093)
 * make sequential nodetool repair the default (CASSANDRA-5950)
 * Add more hooks for compaction strategy implementations (CASSANDRA-6111)
 * Fix potential NPE on composite 2ndary indexes (CASSANDRA-6098)
 * Delete can potentially be skipped in batch (CASSANDRA-6115)
 * Allow alter keyspace on system_traces (CASSANDRA-6016)
 * Disallow empty column names in cql (CASSANDRA-6136)
 * Use Java7 file-handling APIs and fix file moving on Windows (CASSANDRA-5383)
 * Save compaction history to system keyspace (CASSANDRA-5078)
 * Fix NPE if StorageService.getOperationMode() is executed before full startup (CASSANDRA-6166)
 * CQL3: support pre-epoch longs for TimestampType (CASSANDRA-6212)
 * Add reloadtriggers command to nodetool (CASSANDRA-4949)
 * cqlsh: ignore empty 'value alias' in DESCRIBE (CASSANDRA-6139)
 * Fix sstable loader (CASSANDRA-6205)
 * Reject bootstrapping if the node already exists in gossip (CASSANDRA-5571)
 * Fix NPE while loading paxos state (CASSANDRA-6211)
 * cqlsh: add SHOW SESSION <tracing-session> command (CASSANDRA-6228)
Merged from 1.2:
 * (Hadoop) Require CFRR batchSize to be at least 2 (CASSANDRA-6114)
 * Add a warning for small LCS sstable size (CASSANDRA-6191)
 * Add ability to list specific KS/CF combinations in nodetool cfstats (CASSANDRA-4191)
 * Mark CF clean if a mutation raced the drop and got it marked dirty (CASSANDRA-5946)
 * Add a LOCAL_ONE consistency level (CASSANDRA-6202)
 * Limit CQL prepared statement cache by size instead of count (CASSANDRA-6107)
 * Tracing should log write failure rather than raw exceptions (CASSANDRA-6133)
 * lock access to TM.endpointToHostIdMap (CASSANDRA-6103)
 * Allow estimated memtable size to exceed slab allocator size (CASSANDRA-6078)
 * Start MeteredFlusher earlier to prevent OOM during CL replay (CASSANDRA-6087)
 * Avoid sending Truncate command to fat clients (CASSANDRA-6088)
 * Allow where clause conditions to be in parenthesis (CASSANDRA-6037)
 * Do not open non-ssl storage port if encryption option is all (CASSANDRA-3916)
 * Move batchlog replay to its own executor (CASSANDRA-6079)
 * Add tombstone debug threshold and histogram (CASSANDRA-6042, 6057)
 * Enable tcp keepalive on incoming connections (CASSANDRA-4053)
 * Fix fat client schema pull NPE (CASSANDRA-6089)
 * Fix memtable flushing for indexed tables (CASSANDRA-6112)
 * Fix skipping columns with multiple slices (CASSANDRA-6119)
 * Expose connected thrift + native client counts (CASSANDRA-5084)
 * Optimize auth setup (CASSANDRA-6122)
 * Trace index selection (CASSANDRA-6001)
 * Update sstablesPerReadHistogram to use biased sampling (CASSANDRA-6164)
 * Log UnknownColumnfamilyException when closing socket (CASSANDRA-5725)
 * Properly error out on CREATE INDEX for counters table (CASSANDRA-6160)
 * Handle JMX notification failure for repair (CASSANDRA-6097)
 * (Hadoop) Fetch no more than 128 splits in parallel (CASSANDRA-6169)
 * stress: add username/password authentication support (CASSANDRA-6068)
 * Fix indexed queries with row cache enabled on parent table (CASSANDRA-5732)
 * Fix compaction race during columnfamily drop (CASSANDRA-5957)
 * Fix validation of empty column names for compact tables (CASSANDRA-6152)
 * Skip replaying mutations that pass CRC but fail to deserialize (CASSANDRA-6183)
 * Rework token replacement to use replace_address (CASSANDRA-5916)
 * Fix altering column types (CASSANDRA-6185)
 * cqlsh: fix CREATE/ALTER WITH completion (CASSANDRA-6196)
 * add windows bat files for shell commands (CASSANDRA-6145)
 * Fix potential stack overflow during range tombstones insertion (CASSANDRA-6181)
 * (Hadoop) Make LOCAL_ONE the default consistency level (CASSANDRA-6214)


2.0.1
 * Fix bug that could allow reading deleted data temporarily (CASSANDRA-6025)
 * Improve memory use defaults (CASSANDRA-6059)
 * Make ThriftServer more easlly extensible (CASSANDRA-6058)
 * Remove Hadoop dependency from ITransportFactory (CASSANDRA-6062)
 * add file_cache_size_in_mb setting (CASSANDRA-5661)
 * Improve error message when yaml contains invalid properties (CASSANDRA-5958)
 * Improve leveled compaction's ability to find non-overlapping L0 compactions
   to work on concurrently (CASSANDRA-5921)
 * Notify indexer of columns shadowed by range tombstones (CASSANDRA-5614)
 * Log Merkle tree stats (CASSANDRA-2698)
 * Switch from crc32 to adler32 for compressed sstable checksums (CASSANDRA-5862)
 * Improve offheap memcpy performance (CASSANDRA-5884)
 * Use a range aware scanner for cleanup (CASSANDRA-2524)
 * Cleanup doesn't need to inspect sstables that contain only local data
   (CASSANDRA-5722)
 * Add ability for CQL3 to list partition keys (CASSANDRA-4536)
 * Improve native protocol serialization (CASSANDRA-5664)
 * Upgrade Thrift to 0.9.1 (CASSANDRA-5923)
 * Require superuser status for adding triggers (CASSANDRA-5963)
 * Make standalone scrubber handle old and new style leveled manifest
   (CASSANDRA-6005)
 * Fix paxos bugs (CASSANDRA-6012, 6013, 6023)
 * Fix paged ranges with multiple replicas (CASSANDRA-6004)
 * Fix potential AssertionError during tracing (CASSANDRA-6041)
 * Fix NPE in sstablesplit (CASSANDRA-6027)
 * Migrate pre-2.0 key/value/column aliases to system.schema_columns
   (CASSANDRA-6009)
 * Paging filter empty rows too agressively (CASSANDRA-6040)
 * Support variadic parameters for IN clauses (CASSANDRA-4210)
 * cqlsh: return the result of CAS writes (CASSANDRA-5796)
 * Fix validation of IN clauses with 2ndary indexes (CASSANDRA-6050)
 * Support named bind variables in CQL (CASSANDRA-6033)
Merged from 1.2:
 * Allow cache-keys-to-save to be set at runtime (CASSANDRA-5980)
 * Avoid second-guessing out-of-space state (CASSANDRA-5605)
 * Tuning knobs for dealing with large blobs and many CFs (CASSANDRA-5982)
 * (Hadoop) Fix CQLRW for thrift tables (CASSANDRA-6002)
 * Fix possible divide-by-zero in HHOM (CASSANDRA-5990)
 * Allow local batchlog writes for CL.ANY (CASSANDRA-5967)
 * Upgrade metrics-core to version 2.2.0 (CASSANDRA-5947)
 * Fix CqlRecordWriter with composite keys (CASSANDRA-5949)
 * Add snitch, schema version, cluster, partitioner to JMX (CASSANDRA-5881)
 * Allow disabling SlabAllocator (CASSANDRA-5935)
 * Make user-defined compaction JMX blocking (CASSANDRA-4952)
 * Fix streaming does not transfer wrapped range (CASSANDRA-5948)
 * Fix loading index summary containing empty key (CASSANDRA-5965)
 * Correctly handle limits in CompositesSearcher (CASSANDRA-5975)
 * Pig: handle CQL collections (CASSANDRA-5867)
 * Pass the updated cf to the PRSI index() method (CASSANDRA-5999)
 * Allow empty CQL3 batches (as no-op) (CASSANDRA-5994)
 * Support null in CQL3 functions (CASSANDRA-5910)
 * Replace the deprecated MapMaker with CacheLoader (CASSANDRA-6007)
 * Add SSTableDeletingNotification to DataTracker (CASSANDRA-6010)
 * Fix snapshots in use get deleted during snapshot repair (CASSANDRA-6011)
 * Move hints and exception count to o.a.c.metrics (CASSANDRA-6017)
 * Fix memory leak in snapshot repair (CASSANDRA-6047)
 * Fix sstable2sjon for CQL3 tables (CASSANDRA-5852)


2.0.0
 * Fix thrift validation when inserting into CQL3 tables (CASSANDRA-5138)
 * Fix periodic memtable flushing behavior with clean memtables (CASSANDRA-5931)
 * Fix dateOf() function for pre-2.0 timestamp columns (CASSANDRA-5928)
 * Fix SSTable unintentionally loads BF when opened for batch (CASSANDRA-5938)
 * Add stream session progress to JMX (CASSANDRA-4757)
 * Fix NPE during CAS operation (CASSANDRA-5925)
Merged from 1.2:
 * Fix getBloomFilterDiskSpaceUsed for AlwaysPresentFilter (CASSANDRA-5900)
 * Don't announce schema version until we've loaded the changes locally
   (CASSANDRA-5904)
 * Fix to support off heap bloom filters size greater than 2 GB (CASSANDRA-5903)
 * Properly handle parsing huge map and set literals (CASSANDRA-5893)


2.0.0-rc2
 * enable vnodes by default (CASSANDRA-5869)
 * fix CAS contention timeout (CASSANDRA-5830)
 * fix HsHa to respect max frame size (CASSANDRA-4573)
 * Fix (some) 2i on composite components omissions (CASSANDRA-5851)
 * cqlsh: add DESCRIBE FULL SCHEMA variant (CASSANDRA-5880)
Merged from 1.2:
 * Correctly validate sparse composite cells in scrub (CASSANDRA-5855)
 * Add KeyCacheHitRate metric to CF metrics (CASSANDRA-5868)
 * cqlsh: add support for multiline comments (CASSANDRA-5798)
 * Handle CQL3 SELECT duplicate IN restrictions on clustering columns
   (CASSANDRA-5856)


2.0.0-rc1
 * improve DecimalSerializer performance (CASSANDRA-5837)
 * fix potential spurious wakeup in AsyncOneResponse (CASSANDRA-5690)
 * fix schema-related trigger issues (CASSANDRA-5774)
 * Better validation when accessing CQL3 table from thrift (CASSANDRA-5138)
 * Fix assertion error during repair (CASSANDRA-5801)
 * Fix range tombstone bug (CASSANDRA-5805)
 * DC-local CAS (CASSANDRA-5797)
 * Add a native_protocol_version column to the system.local table (CASSANRDA-5819)
 * Use index_interval from cassandra.yaml when upgraded (CASSANDRA-5822)
 * Fix buffer underflow on socket close (CASSANDRA-5792)
Merged from 1.2:
 * Fix reading DeletionTime from 1.1-format sstables (CASSANDRA-5814)
 * cqlsh: add collections support to COPY (CASSANDRA-5698)
 * retry important messages for any IOException (CASSANDRA-5804)
 * Allow empty IN relations in SELECT/UPDATE/DELETE statements (CASSANDRA-5626)
 * cqlsh: fix crashing on Windows due to libedit detection (CASSANDRA-5812)
 * fix bulk-loading compressed sstables (CASSANDRA-5820)
 * (Hadoop) fix quoting in CqlPagingRecordReader and CqlRecordWriter
   (CASSANDRA-5824)
 * update default LCS sstable size to 160MB (CASSANDRA-5727)
 * Allow compacting 2Is via nodetool (CASSANDRA-5670)
 * Hex-encode non-String keys in OPP (CASSANDRA-5793)
 * nodetool history logging (CASSANDRA-5823)
 * (Hadoop) fix support for Thrift tables in CqlPagingRecordReader
   (CASSANDRA-5752)
 * add "all time blocked" to StatusLogger output (CASSANDRA-5825)
 * Future-proof inter-major-version schema migrations (CASSANDRA-5845)
 * (Hadoop) add CqlPagingRecordReader support for ReversedType in Thrift table
   (CASSANDRA-5718)
 * Add -no-snapshot option to scrub (CASSANDRA-5891)
 * Fix to support off heap bloom filters size greater than 2 GB (CASSANDRA-5903)
 * Properly handle parsing huge map and set literals (CASSANDRA-5893)
 * Fix LCS L0 compaction may overlap in L1 (CASSANDRA-5907)
 * New sstablesplit tool to split large sstables offline (CASSANDRA-4766)
 * Fix potential deadlock in native protocol server (CASSANDRA-5926)
 * Disallow incompatible type change in CQL3 (CASSANDRA-5882)
Merged from 1.1:
 * Correctly validate sparse composite cells in scrub (CASSANDRA-5855)


2.0.0-beta2
 * Replace countPendingHints with Hints Created metric (CASSANDRA-5746)
 * Allow nodetool with no args, and with help to run without a server (CASSANDRA-5734)
 * Cleanup AbstractType/TypeSerializer classes (CASSANDRA-5744)
 * Remove unimplemented cli option schema-mwt (CASSANDRA-5754)
 * Support range tombstones in thrift (CASSANDRA-5435)
 * Normalize table-manipulating CQL3 statements' class names (CASSANDRA-5759)
 * cqlsh: add missing table options to DESCRIBE output (CASSANDRA-5749)
 * Fix assertion error during repair (CASSANDRA-5757)
 * Fix bulkloader (CASSANDRA-5542)
 * Add LZ4 compression to the native protocol (CASSANDRA-5765)
 * Fix bugs in the native protocol v2 (CASSANDRA-5770)
 * CAS on 'primary key only' table (CASSANDRA-5715)
 * Support streaming SSTables of old versions (CASSANDRA-5772)
 * Always respect protocol version in native protocol (CASSANDRA-5778)
 * Fix ConcurrentModificationException during streaming (CASSANDRA-5782)
 * Update deletion timestamp in Commit#updatesWithPaxosTime (CASSANDRA-5787)
 * Thrift cas() method crashes if input columns are not sorted (CASSANDRA-5786)
 * Order columns names correctly when querying for CAS (CASSANDRA-5788)
 * Fix streaming retry (CASSANDRA-5775)
Merged from 1.2:
 * if no seeds can be a reached a node won't start in a ring by itself (CASSANDRA-5768)
 * add cassandra.unsafesystem property (CASSANDRA-5704)
 * (Hadoop) quote identifiers in CqlPagingRecordReader (CASSANDRA-5763)
 * Add replace_node functionality for vnodes (CASSANDRA-5337)
 * Add timeout events to query traces (CASSANDRA-5520)
 * Fix serialization of the LEFT gossip value (CASSANDRA-5696)
 * Pig: support for cql3 tables (CASSANDRA-5234)
 * Fix skipping range tombstones with reverse queries (CASSANDRA-5712)
 * Expire entries out of ThriftSessionManager (CASSANDRA-5719)
 * Don't keep ancestor information in memory (CASSANDRA-5342)
 * Expose native protocol server status in nodetool info (CASSANDRA-5735)
 * Fix pathetic performance of range tombstones (CASSANDRA-5677)
 * Fix querying with an empty (impossible) range (CASSANDRA-5573)
 * cqlsh: handle CUSTOM 2i in DESCRIBE output (CASSANDRA-5760)
 * Fix minor bug in Range.intersects(Bound) (CASSANDRA-5771)
 * cqlsh: handle disabled compression in DESCRIBE output (CASSANDRA-5766)
 * Ensure all UP events are notified on the native protocol (CASSANDRA-5769)
 * Fix formatting of sstable2json with multiple -k arguments (CASSANDRA-5781)
 * Don't rely on row marker for queries in general to hide lost markers
   after TTL expires (CASSANDRA-5762)
 * Sort nodetool help output (CASSANDRA-5776)
 * Fix column expiring during 2 phases compaction (CASSANDRA-5799)
 * now() is being rejected in INSERTs when inside collections (CASSANDRA-5795)


2.0.0-beta1
 * Add support for indexing clustered columns (CASSANDRA-5125)
 * Removed on-heap row cache (CASSANDRA-5348)
 * use nanotime consistently for node-local timeouts (CASSANDRA-5581)
 * Avoid unnecessary second pass on name-based queries (CASSANDRA-5577)
 * Experimental triggers (CASSANDRA-1311)
 * JEMalloc support for off-heap allocation (CASSANDRA-3997)
 * Single-pass compaction (CASSANDRA-4180)
 * Removed token range bisection (CASSANDRA-5518)
 * Removed compatibility with pre-1.2.5 sstables and network messages
   (CASSANDRA-5511)
 * removed PBSPredictor (CASSANDRA-5455)
 * CAS support (CASSANDRA-5062, 5441, 5442, 5443, 5619, 5667)
 * Leveled compaction performs size-tiered compactions in L0
   (CASSANDRA-5371, 5439)
 * Add yaml network topology snitch for mixed ec2/other envs (CASSANDRA-5339)
 * Log when a node is down longer than the hint window (CASSANDRA-4554)
 * Optimize tombstone creation for ExpiringColumns (CASSANDRA-4917)
 * Improve LeveledScanner work estimation (CASSANDRA-5250, 5407)
 * Replace compaction lock with runWithCompactionsDisabled (CASSANDRA-3430)
 * Change Message IDs to ints (CASSANDRA-5307)
 * Move sstable level information into the Stats component, removing the
   need for a separate Manifest file (CASSANDRA-4872)
 * avoid serializing to byte[] on commitlog append (CASSANDRA-5199)
 * make index_interval configurable per columnfamily (CASSANDRA-3961, CASSANDRA-5650)
 * add default_time_to_live (CASSANDRA-3974)
 * add memtable_flush_period_in_ms (CASSANDRA-4237)
 * replace supercolumns internally by composites (CASSANDRA-3237, 5123)
 * upgrade thrift to 0.9.0 (CASSANDRA-3719)
 * drop unnecessary keyspace parameter from user-defined compaction API
   (CASSANDRA-5139)
 * more robust solution to incomplete compactions + counters (CASSANDRA-5151)
 * Change order of directory searching for c*.in.sh (CASSANDRA-3983)
 * Add tool to reset SSTable compaction level for LCS (CASSANDRA-5271)
 * Allow custom configuration loader (CASSANDRA-5045)
 * Remove memory emergency pressure valve logic (CASSANDRA-3534)
 * Reduce request latency with eager retry (CASSANDRA-4705)
 * cqlsh: Remove ASSUME command (CASSANDRA-5331)
 * Rebuild BF when loading sstables if bloom_filter_fp_chance
   has changed since compaction (CASSANDRA-5015)
 * remove row-level bloom filters (CASSANDRA-4885)
 * Change Kernel Page Cache skipping into row preheating (disabled by default)
   (CASSANDRA-4937)
 * Improve repair by deciding on a gcBefore before sending
   out TreeRequests (CASSANDRA-4932)
 * Add an official way to disable compactions (CASSANDRA-5074)
 * Reenable ALTER TABLE DROP with new semantics (CASSANDRA-3919)
 * Add binary protocol versioning (CASSANDRA-5436)
 * Swap THshaServer for TThreadedSelectorServer (CASSANDRA-5530)
 * Add alias support to SELECT statement (CASSANDRA-5075)
 * Don't create empty RowMutations in CommitLogReplayer (CASSANDRA-5541)
 * Use range tombstones when dropping cfs/columns from schema (CASSANDRA-5579)
 * cqlsh: drop CQL2/CQL3-beta support (CASSANDRA-5585)
 * Track max/min column names in sstables to be able to optimize slice
   queries (CASSANDRA-5514, CASSANDRA-5595, CASSANDRA-5600)
 * Binary protocol: allow batching already prepared statements (CASSANDRA-4693)
 * Allow preparing timestamp, ttl and limit in CQL3 queries (CASSANDRA-4450)
 * Support native link w/o JNA in Java7 (CASSANDRA-3734)
 * Use SASL authentication in binary protocol v2 (CASSANDRA-5545)
 * Replace Thrift HsHa with LMAX Disruptor based implementation (CASSANDRA-5582)
 * cqlsh: Add row count to SELECT output (CASSANDRA-5636)
 * Include a timestamp with all read commands to determine column expiration
   (CASSANDRA-5149)
 * Streaming 2.0 (CASSANDRA-5286, 5699)
 * Conditional create/drop ks/table/index statements in CQL3 (CASSANDRA-2737)
 * more pre-table creation property validation (CASSANDRA-5693)
 * Redesign repair messages (CASSANDRA-5426)
 * Fix ALTER RENAME post-5125 (CASSANDRA-5702)
 * Disallow renaming a 2ndary indexed column (CASSANDRA-5705)
 * Rename Table to Keyspace (CASSANDRA-5613)
 * Ensure changing column_index_size_in_kb on different nodes don't corrupt the
   sstable (CASSANDRA-5454)
 * Move resultset type information into prepare, not execute (CASSANDRA-5649)
 * Auto paging in binary protocol (CASSANDRA-4415, 5714)
 * Don't tie client side use of AbstractType to JDBC (CASSANDRA-4495)
 * Adds new TimestampType to replace DateType (CASSANDRA-5723, CASSANDRA-5729)
Merged from 1.2:
 * make starting native protocol server idempotent (CASSANDRA-5728)
 * Fix loading key cache when a saved entry is no longer valid (CASSANDRA-5706)
 * Fix serialization of the LEFT gossip value (CASSANDRA-5696)
 * cqlsh: Don't show 'null' in place of empty values (CASSANDRA-5675)
 * Race condition in detecting version on a mixed 1.1/1.2 cluster
   (CASSANDRA-5692)
 * Fix skipping range tombstones with reverse queries (CASSANDRA-5712)
 * Expire entries out of ThriftSessionManager (CASSANRDA-5719)
 * Don't keep ancestor information in memory (CASSANDRA-5342)
 * cqlsh: fix handling of semicolons inside BATCH queries (CASSANDRA-5697)


1.2.6
 * Fix tracing when operation completes before all responses arrive
   (CASSANDRA-5668)
 * Fix cross-DC mutation forwarding (CASSANDRA-5632)
 * Reduce SSTableLoader memory usage (CASSANDRA-5555)
 * Scale hinted_handoff_throttle_in_kb to cluster size (CASSANDRA-5272)
 * (Hadoop) Add CQL3 input/output formats (CASSANDRA-4421, 5622)
 * (Hadoop) Fix InputKeyRange in CFIF (CASSANDRA-5536)
 * Fix dealing with ridiculously large max sstable sizes in LCS (CASSANDRA-5589)
 * Ignore pre-truncate hints (CASSANDRA-4655)
 * Move System.exit on OOM into a separate thread (CASSANDRA-5273)
 * Write row markers when serializing schema (CASSANDRA-5572)
 * Check only SSTables for the requested range when streaming (CASSANDRA-5569)
 * Improve batchlog replay behavior and hint ttl handling (CASSANDRA-5314)
 * Exclude localTimestamp from validation for tombstones (CASSANDRA-5398)
 * cqlsh: add custom prompt support (CASSANDRA-5539)
 * Reuse prepared statements in hot auth queries (CASSANDRA-5594)
 * cqlsh: add vertical output option (see EXPAND) (CASSANDRA-5597)
 * Add a rate limit option to stress (CASSANDRA-5004)
 * have BulkLoader ignore snapshots directories (CASSANDRA-5587)
 * fix SnitchProperties logging context (CASSANDRA-5602)
 * Expose whether jna is enabled and memory is locked via JMX (CASSANDRA-5508)
 * cqlsh: fix COPY FROM with ReversedType (CASSANDRA-5610)
 * Allow creating CUSTOM indexes on collections (CASSANDRA-5615)
 * Evaluate now() function at execution time (CASSANDRA-5616)
 * Expose detailed read repair metrics (CASSANDRA-5618)
 * Correct blob literal + ReversedType parsing (CASSANDRA-5629)
 * Allow GPFS to prefer the internal IP like EC2MRS (CASSANDRA-5630)
 * fix help text for -tspw cassandra-cli (CASSANDRA-5643)
 * don't throw away initial causes exceptions for internode encryption issues
   (CASSANDRA-5644)
 * Fix message spelling errors for cql select statements (CASSANDRA-5647)
 * Suppress custom exceptions thru jmx (CASSANDRA-5652)
 * Update CREATE CUSTOM INDEX syntax (CASSANDRA-5639)
 * Fix PermissionDetails.equals() method (CASSANDRA-5655)
 * Never allow partition key ranges in CQL3 without token() (CASSANDRA-5666)
 * Gossiper incorrectly drops AppState for an upgrading node (CASSANDRA-5660)
 * Connection thrashing during multi-region ec2 during upgrade, due to
   messaging version (CASSANDRA-5669)
 * Avoid over reconnecting in EC2MRS (CASSANDRA-5678)
 * Fix ReadResponseSerializer.serializedSize() for digest reads (CASSANDRA-5476)
 * allow sstable2json on 2i CFs (CASSANDRA-5694)
Merged from 1.1:
 * Remove buggy thrift max message length option (CASSANDRA-5529)
 * Fix NPE in Pig's widerow mode (CASSANDRA-5488)
 * Add split size parameter to Pig and disable split combination (CASSANDRA-5544)


1.2.5
 * make BytesToken.toString only return hex bytes (CASSANDRA-5566)
 * Ensure that submitBackground enqueues at least one task (CASSANDRA-5554)
 * fix 2i updates with identical values and timestamps (CASSANDRA-5540)
 * fix compaction throttling bursty-ness (CASSANDRA-4316)
 * reduce memory consumption of IndexSummary (CASSANDRA-5506)
 * remove per-row column name bloom filters (CASSANDRA-5492)
 * Include fatal errors in trace events (CASSANDRA-5447)
 * Ensure that PerRowSecondaryIndex is notified of row-level deletes
   (CASSANDRA-5445)
 * Allow empty blob literals in CQL3 (CASSANDRA-5452)
 * Fix streaming RangeTombstones at column index boundary (CASSANDRA-5418)
 * Fix preparing statements when current keyspace is not set (CASSANDRA-5468)
 * Fix SemanticVersion.isSupportedBy minor/patch handling (CASSANDRA-5496)
 * Don't provide oldCfId for post-1.1 system cfs (CASSANDRA-5490)
 * Fix primary range ignores replication strategy (CASSANDRA-5424)
 * Fix shutdown of binary protocol server (CASSANDRA-5507)
 * Fix repair -snapshot not working (CASSANDRA-5512)
 * Set isRunning flag later in binary protocol server (CASSANDRA-5467)
 * Fix use of CQL3 functions with descending clustering order (CASSANDRA-5472)
 * Disallow renaming columns one at a time for thrift table in CQL3
   (CASSANDRA-5531)
 * cqlsh: add CLUSTERING ORDER BY support to DESCRIBE (CASSANDRA-5528)
 * Add custom secondary index support to CQL3 (CASSANDRA-5484)
 * Fix repair hanging silently on unexpected error (CASSANDRA-5229)
 * Fix Ec2Snitch regression introduced by CASSANDRA-5171 (CASSANDRA-5432)
 * Add nodetool enablebackup/disablebackup (CASSANDRA-5556)
 * cqlsh: fix DESCRIBE after case insensitive USE (CASSANDRA-5567)
Merged from 1.1
 * Add retry mechanism to OTC for non-droppable_verbs (CASSANDRA-5393)
 * Use allocator information to improve memtable memory usage estimate
   (CASSANDRA-5497)
 * Fix trying to load deleted row into row cache on startup (CASSANDRA-4463)
 * fsync leveled manifest to avoid corruption (CASSANDRA-5535)
 * Fix Bound intersection computation (CASSANDRA-5551)
 * sstablescrub now respects max memory size in cassandra.in.sh (CASSANDRA-5562)


1.2.4
 * Ensure that PerRowSecondaryIndex updates see the most recent values
   (CASSANDRA-5397)
 * avoid duplicate index entries ind PrecompactedRow and
   ParallelCompactionIterable (CASSANDRA-5395)
 * remove the index entry on oldColumn when new column is a tombstone
   (CASSANDRA-5395)
 * Change default stream throughput from 400 to 200 mbps (CASSANDRA-5036)
 * Gossiper logs DOWN for symmetry with UP (CASSANDRA-5187)
 * Fix mixing prepared statements between keyspaces (CASSANDRA-5352)
 * Fix consistency level during bootstrap - strike 3 (CASSANDRA-5354)
 * Fix transposed arguments in AlreadyExistsException (CASSANDRA-5362)
 * Improve asynchronous hint delivery (CASSANDRA-5179)
 * Fix Guava dependency version (12.0 -> 13.0.1) for Maven (CASSANDRA-5364)
 * Validate that provided CQL3 collection value are < 64K (CASSANDRA-5355)
 * Make upgradeSSTable skip current version sstables by default (CASSANDRA-5366)
 * Optimize min/max timestamp collection (CASSANDRA-5373)
 * Invalid streamId in cql binary protocol when using invalid CL
   (CASSANDRA-5164)
 * Fix validation for IN where clauses with collections (CASSANDRA-5376)
 * Copy resultSet on count query to avoid ConcurrentModificationException
   (CASSANDRA-5382)
 * Correctly typecheck in CQL3 even with ReversedType (CASSANDRA-5386)
 * Fix streaming compressed files when using encryption (CASSANDRA-5391)
 * cassandra-all 1.2.0 pom missing netty dependency (CASSANDRA-5392)
 * Fix writetime/ttl functions on null values (CASSANDRA-5341)
 * Fix NPE during cql3 select with token() (CASSANDRA-5404)
 * IndexHelper.skipBloomFilters won't skip non-SHA filters (CASSANDRA-5385)
 * cqlsh: Print maps ordered by key, sort sets (CASSANDRA-5413)
 * Add null syntax support in CQL3 for inserts (CASSANDRA-3783)
 * Allow unauthenticated set_keyspace() calls (CASSANDRA-5423)
 * Fix potential incremental backups race (CASSANDRA-5410)
 * Fix prepared BATCH statements with batch-level timestamps (CASSANDRA-5415)
 * Allow overriding superuser setup delay (CASSANDRA-5430)
 * cassandra-shuffle with JMX usernames and passwords (CASSANDRA-5431)
Merged from 1.1:
 * cli: Quote ks and cf names in schema output when needed (CASSANDRA-5052)
 * Fix bad default for min/max timestamp in SSTableMetadata (CASSANDRA-5372)
 * Fix cf name extraction from manifest in Directories.migrateFile()
   (CASSANDRA-5242)
 * Support pluggable internode authentication (CASSANDRA-5401)


1.2.3
 * add check for sstable overlap within a level on startup (CASSANDRA-5327)
 * replace ipv6 colons in jmx object names (CASSANDRA-5298, 5328)
 * Avoid allocating SSTableBoundedScanner during repair when the range does
   not intersect the sstable (CASSANDRA-5249)
 * Don't lowercase property map keys (this breaks NTS) (CASSANDRA-5292)
 * Fix composite comparator with super columns (CASSANDRA-5287)
 * Fix insufficient validation of UPDATE queries against counter cfs
   (CASSANDRA-5300)
 * Fix PropertyFileSnitch default DC/Rack behavior (CASSANDRA-5285)
 * Handle null values when executing prepared statement (CASSANDRA-5081)
 * Add netty to pom dependencies (CASSANDRA-5181)
 * Include type arguments in Thrift CQLPreparedResult (CASSANDRA-5311)
 * Fix compaction not removing columns when bf_fp_ratio is 1 (CASSANDRA-5182)
 * cli: Warn about missing CQL3 tables in schema descriptions (CASSANDRA-5309)
 * Re-enable unknown option in replication/compaction strategies option for
   backward compatibility (CASSANDRA-4795)
 * Add binary protocol support to stress (CASSANDRA-4993)
 * cqlsh: Fix COPY FROM value quoting and null handling (CASSANDRA-5305)
 * Fix repair -pr for vnodes (CASSANDRA-5329)
 * Relax CL for auth queries for non-default users (CASSANDRA-5310)
 * Fix AssertionError during repair (CASSANDRA-5245)
 * Don't announce migrations to pre-1.2 nodes (CASSANDRA-5334)
Merged from 1.1:
 * Update offline scrub for 1.0 -> 1.1 directory structure (CASSANDRA-5195)
 * add tmp flag to Descriptor hashcode (CASSANDRA-4021)
 * fix logging of "Found table data in data directories" when only system tables
   are present (CASSANDRA-5289)
 * cli: Add JMX authentication support (CASSANDRA-5080)
 * nodetool: ability to repair specific range (CASSANDRA-5280)
 * Fix possible assertion triggered in SliceFromReadCommand (CASSANDRA-5284)
 * cqlsh: Add inet type support on Windows (ipv4-only) (CASSANDRA-4801)
 * Fix race when initializing ColumnFamilyStore (CASSANDRA-5350)
 * Add UseTLAB JVM flag (CASSANDRA-5361)


1.2.2
 * fix potential for multiple concurrent compactions of the same sstables
   (CASSANDRA-5256)
 * avoid no-op caching of byte[] on commitlog append (CASSANDRA-5199)
 * fix symlinks under data dir not working (CASSANDRA-5185)
 * fix bug in compact storage metadata handling (CASSANDRA-5189)
 * Validate login for USE queries (CASSANDRA-5207)
 * cli: remove default username and password (CASSANDRA-5208)
 * configure populate_io_cache_on_flush per-CF (CASSANDRA-4694)
 * allow configuration of internode socket buffer (CASSANDRA-3378)
 * Make sstable directory picking blacklist-aware again (CASSANDRA-5193)
 * Correctly expire gossip states for edge cases (CASSANDRA-5216)
 * Improve handling of directory creation failures (CASSANDRA-5196)
 * Expose secondary indicies to the rest of nodetool (CASSANDRA-4464)
 * Binary protocol: avoid sending notification for 0.0.0.0 (CASSANDRA-5227)
 * add UseCondCardMark XX jvm settings on jdk 1.7 (CASSANDRA-4366)
 * CQL3 refactor to allow conversion function (CASSANDRA-5226)
 * Fix drop of sstables in some circumstance (CASSANDRA-5232)
 * Implement caching of authorization results (CASSANDRA-4295)
 * Add support for LZ4 compression (CASSANDRA-5038)
 * Fix missing columns in wide rows queries (CASSANDRA-5225)
 * Simplify auth setup and make system_auth ks alterable (CASSANDRA-5112)
 * Stop compactions from hanging during bootstrap (CASSANDRA-5244)
 * fix compressed streaming sending extra chunk (CASSANDRA-5105)
 * Add CQL3-based implementations of IAuthenticator and IAuthorizer
   (CASSANDRA-4898)
 * Fix timestamp-based tomstone removal logic (CASSANDRA-5248)
 * cli: Add JMX authentication support (CASSANDRA-5080)
 * Fix forceFlush behavior (CASSANDRA-5241)
 * cqlsh: Add username autocompletion (CASSANDRA-5231)
 * Fix CQL3 composite partition key error (CASSANDRA-5240)
 * Allow IN clause on last clustering key (CASSANDRA-5230)
Merged from 1.1:
 * fix start key/end token validation for wide row iteration (CASSANDRA-5168)
 * add ConfigHelper support for Thrift frame and max message sizes (CASSANDRA-5188)
 * fix nodetool repair not fail on node down (CASSANDRA-5203)
 * always collect tombstone hints (CASSANDRA-5068)
 * Fix error when sourcing file in cqlsh (CASSANDRA-5235)


1.2.1
 * stream undelivered hints on decommission (CASSANDRA-5128)
 * GossipingPropertyFileSnitch loads saved dc/rack info if needed (CASSANDRA-5133)
 * drain should flush system CFs too (CASSANDRA-4446)
 * add inter_dc_tcp_nodelay setting (CASSANDRA-5148)
 * re-allow wrapping ranges for start_token/end_token range pairitspwng (CASSANDRA-5106)
 * fix validation compaction of empty rows (CASSANDRA-5136)
 * nodetool methods to enable/disable hint storage/delivery (CASSANDRA-4750)
 * disallow bloom filter false positive chance of 0 (CASSANDRA-5013)
 * add threadpool size adjustment methods to JMXEnabledThreadPoolExecutor and
   CompactionManagerMBean (CASSANDRA-5044)
 * fix hinting for dropped local writes (CASSANDRA-4753)
 * off-heap cache doesn't need mutable column container (CASSANDRA-5057)
 * apply disk_failure_policy to bad disks on initial directory creation
   (CASSANDRA-4847)
 * Optimize name-based queries to use ArrayBackedSortedColumns (CASSANDRA-5043)
 * Fall back to old manifest if most recent is unparseable (CASSANDRA-5041)
 * pool [Compressed]RandomAccessReader objects on the partitioned read path
   (CASSANDRA-4942)
 * Add debug logging to list filenames processed by Directories.migrateFile
   method (CASSANDRA-4939)
 * Expose black-listed directories via JMX (CASSANDRA-4848)
 * Log compaction merge counts (CASSANDRA-4894)
 * Minimize byte array allocation by AbstractData{Input,Output} (CASSANDRA-5090)
 * Add SSL support for the binary protocol (CASSANDRA-5031)
 * Allow non-schema system ks modification for shuffle to work (CASSANDRA-5097)
 * cqlsh: Add default limit to SELECT statements (CASSANDRA-4972)
 * cqlsh: fix DESCRIBE for 1.1 cfs in CQL3 (CASSANDRA-5101)
 * Correctly gossip with nodes >= 1.1.7 (CASSANDRA-5102)
 * Ensure CL guarantees on digest mismatch (CASSANDRA-5113)
 * Validate correctly selects on composite partition key (CASSANDRA-5122)
 * Fix exception when adding collection (CASSANDRA-5117)
 * Handle states for non-vnode clusters correctly (CASSANDRA-5127)
 * Refuse unrecognized replication and compaction strategy options (CASSANDRA-4795)
 * Pick the correct value validator in sstable2json for cql3 tables (CASSANDRA-5134)
 * Validate login for describe_keyspace, describe_keyspaces and set_keyspace
   (CASSANDRA-5144)
 * Fix inserting empty maps (CASSANDRA-5141)
 * Don't remove tokens from System table for node we know (CASSANDRA-5121)
 * fix streaming progress report for compresed files (CASSANDRA-5130)
 * Coverage analysis for low-CL queries (CASSANDRA-4858)
 * Stop interpreting dates as valid timeUUID value (CASSANDRA-4936)
 * Adds E notation for floating point numbers (CASSANDRA-4927)
 * Detect (and warn) unintentional use of the cql2 thrift methods when cql3 was
   intended (CASSANDRA-5172)
 * cli: Quote ks and cf names in schema output when needed (CASSANDRA-5052)
 * Fix cf name extraction from manifest in Directories.migrateFile() (CASSANDRA-5242)
 * Replace mistaken usage of commons-logging with slf4j (CASSANDRA-5464)
 * Ensure Jackson dependency matches lib (CASSANDRA-5126)
 * Expose droppable tombstone ratio stats over JMX (CASSANDRA-5159)
Merged from 1.1:
 * Simplify CompressedRandomAccessReader to work around JDK FD bug (CASSANDRA-5088)
 * Improve handling a changing target throttle rate mid-compaction (CASSANDRA-5087)
 * Pig: correctly decode row keys in widerow mode (CASSANDRA-5098)
 * nodetool repair command now prints progress (CASSANDRA-4767)
 * fix user defined compaction to run against 1.1 data directory (CASSANDRA-5118)
 * Fix CQL3 BATCH authorization caching (CASSANDRA-5145)
 * fix get_count returns incorrect value with TTL (CASSANDRA-5099)
 * better handling for mid-compaction failure (CASSANDRA-5137)
 * convert default marshallers list to map for better readability (CASSANDRA-5109)
 * fix ConcurrentModificationException in getBootstrapSource (CASSANDRA-5170)
 * fix sstable maxtimestamp for row deletes and pre-1.1.1 sstables (CASSANDRA-5153)
 * Fix thread growth on node removal (CASSANDRA-5175)
 * Make Ec2Region's datacenter name configurable (CASSANDRA-5155)


1.2.0
 * Disallow counters in collections (CASSANDRA-5082)
 * cqlsh: add unit tests (CASSANDRA-3920)
 * fix default bloom_filter_fp_chance for LeveledCompactionStrategy (CASSANDRA-5093)
Merged from 1.1:
 * add validation for get_range_slices with start_key and end_token (CASSANDRA-5089)


1.2.0-rc2
 * fix nodetool ownership display with vnodes (CASSANDRA-5065)
 * cqlsh: add DESCRIBE KEYSPACES command (CASSANDRA-5060)
 * Fix potential infinite loop when reloading CFS (CASSANDRA-5064)
 * Fix SimpleAuthorizer example (CASSANDRA-5072)
 * cqlsh: force CL.ONE for tracing and system.schema* queries (CASSANDRA-5070)
 * Includes cassandra-shuffle in the debian package (CASSANDRA-5058)
Merged from 1.1:
 * fix multithreaded compaction deadlock (CASSANDRA-4492)
 * fix temporarily missing schema after upgrade from pre-1.1.5 (CASSANDRA-5061)
 * Fix ALTER TABLE overriding compression options with defaults
   (CASSANDRA-4996, 5066)
 * fix specifying and altering crc_check_chance (CASSANDRA-5053)
 * fix Murmur3Partitioner ownership% calculation (CASSANDRA-5076)
 * Don't expire columns sooner than they should in 2ndary indexes (CASSANDRA-5079)


1.2-rc1
 * rename rpc_timeout settings to request_timeout (CASSANDRA-5027)
 * add BF with 0.1 FP to LCS by default (CASSANDRA-5029)
 * Fix preparing insert queries (CASSANDRA-5016)
 * Fix preparing queries with counter increment (CASSANDRA-5022)
 * Fix preparing updates with collections (CASSANDRA-5017)
 * Don't generate UUID based on other node address (CASSANDRA-5002)
 * Fix message when trying to alter a clustering key type (CASSANDRA-5012)
 * Update IAuthenticator to match the new IAuthorizer (CASSANDRA-5003)
 * Fix inserting only a key in CQL3 (CASSANDRA-5040)
 * Fix CQL3 token() function when used with strings (CASSANDRA-5050)
Merged from 1.1:
 * reduce log spam from invalid counter shards (CASSANDRA-5026)
 * Improve schema propagation performance (CASSANDRA-5025)
 * Fix for IndexHelper.IndexFor throws OOB Exception (CASSANDRA-5030)
 * cqlsh: make it possible to describe thrift CFs (CASSANDRA-4827)
 * cqlsh: fix timestamp formatting on some platforms (CASSANDRA-5046)


1.2-beta3
 * make consistency level configurable in cqlsh (CASSANDRA-4829)
 * fix cqlsh rendering of blob fields (CASSANDRA-4970)
 * fix cqlsh DESCRIBE command (CASSANDRA-4913)
 * save truncation position in system table (CASSANDRA-4906)
 * Move CompressionMetadata off-heap (CASSANDRA-4937)
 * allow CLI to GET cql3 columnfamily data (CASSANDRA-4924)
 * Fix rare race condition in getExpireTimeForEndpoint (CASSANDRA-4402)
 * acquire references to overlapping sstables during compaction so bloom filter
   doesn't get free'd prematurely (CASSANDRA-4934)
 * Don't share slice query filter in CQL3 SelectStatement (CASSANDRA-4928)
 * Separate tracing from Log4J (CASSANDRA-4861)
 * Exclude gcable tombstones from merkle-tree computation (CASSANDRA-4905)
 * Better printing of AbstractBounds for tracing (CASSANDRA-4931)
 * Optimize mostRecentTombstone check in CC.collectAllData (CASSANDRA-4883)
 * Change stream session ID to UUID to avoid collision from same node (CASSANDRA-4813)
 * Use Stats.db when bulk loading if present (CASSANDRA-4957)
 * Skip repair on system_trace and keyspaces with RF=1 (CASSANDRA-4956)
 * (cql3) Remove arbitrary SELECT limit (CASSANDRA-4918)
 * Correctly handle prepared operation on collections (CASSANDRA-4945)
 * Fix CQL3 LIMIT (CASSANDRA-4877)
 * Fix Stress for CQL3 (CASSANDRA-4979)
 * Remove cassandra specific exceptions from JMX interface (CASSANDRA-4893)
 * (CQL3) Force using ALLOW FILTERING on potentially inefficient queries (CASSANDRA-4915)
 * (cql3) Fix adding column when the table has collections (CASSANDRA-4982)
 * (cql3) Fix allowing collections with compact storage (CASSANDRA-4990)
 * (cql3) Refuse ttl/writetime function on collections (CASSANDRA-4992)
 * Replace IAuthority with new IAuthorizer (CASSANDRA-4874)
 * clqsh: fix KEY pseudocolumn escaping when describing Thrift tables
   in CQL3 mode (CASSANDRA-4955)
 * add basic authentication support for Pig CassandraStorage (CASSANDRA-3042)
 * fix CQL2 ALTER TABLE compaction_strategy_class altering (CASSANDRA-4965)
Merged from 1.1:
 * Fall back to old describe_splits if d_s_ex is not available (CASSANDRA-4803)
 * Improve error reporting when streaming ranges fail (CASSANDRA-5009)
 * Fix cqlsh timestamp formatting of timezone info (CASSANDRA-4746)
 * Fix assertion failure with leveled compaction (CASSANDRA-4799)
 * Check for null end_token in get_range_slice (CASSANDRA-4804)
 * Remove all remnants of removed nodes (CASSANDRA-4840)
 * Add aut-reloading of the log4j file in debian package (CASSANDRA-4855)
 * Fix estimated row cache entry size (CASSANDRA-4860)
 * reset getRangeSlice filter after finishing a row for get_paged_slice
   (CASSANDRA-4919)
 * expunge row cache post-truncate (CASSANDRA-4940)
 * Allow static CF definition with compact storage (CASSANDRA-4910)
 * Fix endless loop/compaction of schema_* CFs due to broken timestamps (CASSANDRA-4880)
 * Fix 'wrong class type' assertion in CounterColumn (CASSANDRA-4976)


1.2-beta2
 * fp rate of 1.0 disables BF entirely; LCS defaults to 1.0 (CASSANDRA-4876)
 * off-heap bloom filters for row keys (CASSANDRA_4865)
 * add extension point for sstable components (CASSANDRA-4049)
 * improve tracing output (CASSANDRA-4852, 4862)
 * make TRACE verb droppable (CASSANDRA-4672)
 * fix BulkLoader recognition of CQL3 columnfamilies (CASSANDRA-4755)
 * Sort commitlog segments for replay by id instead of mtime (CASSANDRA-4793)
 * Make hint delivery asynchronous (CASSANDRA-4761)
 * Pluggable Thrift transport factories for CLI and cqlsh (CASSANDRA-4609, 4610)
 * cassandra-cli: allow Double value type to be inserted to a column (CASSANDRA-4661)
 * Add ability to use custom TServerFactory implementations (CASSANDRA-4608)
 * optimize batchlog flushing to skip successful batches (CASSANDRA-4667)
 * include metadata for system keyspace itself in schema tables (CASSANDRA-4416)
 * add check to PropertyFileSnitch to verify presence of location for
   local node (CASSANDRA-4728)
 * add PBSPredictor consistency modeler (CASSANDRA-4261)
 * remove vestiges of Thrift unframed mode (CASSANDRA-4729)
 * optimize single-row PK lookups (CASSANDRA-4710)
 * adjust blockFor calculation to account for pending ranges due to node
   movement (CASSANDRA-833)
 * Change CQL version to 3.0.0 and stop accepting 3.0.0-beta1 (CASSANDRA-4649)
 * (CQL3) Make prepared statement global instead of per connection
   (CASSANDRA-4449)
 * Fix scrubbing of CQL3 created tables (CASSANDRA-4685)
 * (CQL3) Fix validation when using counter and regular columns in the same
   table (CASSANDRA-4706)
 * Fix bug starting Cassandra with simple authentication (CASSANDRA-4648)
 * Add support for batchlog in CQL3 (CASSANDRA-4545, 4738)
 * Add support for multiple column family outputs in CFOF (CASSANDRA-4208)
 * Support repairing only the local DC nodes (CASSANDRA-4747)
 * Use rpc_address for binary protocol and change default port (CASSANDRA-4751)
 * Fix use of collections in prepared statements (CASSANDRA-4739)
 * Store more information into peers table (CASSANDRA-4351, 4814)
 * Configurable bucket size for size tiered compaction (CASSANDRA-4704)
 * Run leveled compaction in parallel (CASSANDRA-4310)
 * Fix potential NPE during CFS reload (CASSANDRA-4786)
 * Composite indexes may miss results (CASSANDRA-4796)
 * Move consistency level to the protocol level (CASSANDRA-4734, 4824)
 * Fix Subcolumn slice ends not respected (CASSANDRA-4826)
 * Fix Assertion error in cql3 select (CASSANDRA-4783)
 * Fix list prepend logic (CQL3) (CASSANDRA-4835)
 * Add booleans as literals in CQL3 (CASSANDRA-4776)
 * Allow renaming PK columns in CQL3 (CASSANDRA-4822)
 * Fix binary protocol NEW_NODE event (CASSANDRA-4679)
 * Fix potential infinite loop in tombstone compaction (CASSANDRA-4781)
 * Remove system tables accounting from schema (CASSANDRA-4850)
 * (cql3) Force provided columns in clustering key order in
   'CLUSTERING ORDER BY' (CASSANDRA-4881)
 * Fix composite index bug (CASSANDRA-4884)
 * Fix short read protection for CQL3 (CASSANDRA-4882)
 * Add tracing support to the binary protocol (CASSANDRA-4699)
 * (cql3) Don't allow prepared marker inside collections (CASSANDRA-4890)
 * Re-allow order by on non-selected columns (CASSANDRA-4645)
 * Bug when composite index is created in a table having collections (CASSANDRA-4909)
 * log index scan subject in CompositesSearcher (CASSANDRA-4904)
Merged from 1.1:
 * add get[Row|Key]CacheEntries to CacheServiceMBean (CASSANDRA-4859)
 * fix get_paged_slice to wrap to next row correctly (CASSANDRA-4816)
 * fix indexing empty column values (CASSANDRA-4832)
 * allow JdbcDate to compose null Date objects (CASSANDRA-4830)
 * fix possible stackoverflow when compacting 1000s of sstables
   (CASSANDRA-4765)
 * fix wrong leveled compaction progress calculation (CASSANDRA-4807)
 * add a close() method to CRAR to prevent leaking file descriptors (CASSANDRA-4820)
 * fix potential infinite loop in get_count (CASSANDRA-4833)
 * fix compositeType.{get/from}String methods (CASSANDRA-4842)
 * (CQL) fix CREATE COLUMNFAMILY permissions check (CASSANDRA-4864)
 * Fix DynamicCompositeType same type comparison (CASSANDRA-4711)
 * Fix duplicate SSTable reference when stream session failed (CASSANDRA-3306)
 * Allow static CF definition with compact storage (CASSANDRA-4910)
 * Fix endless loop/compaction of schema_* CFs due to broken timestamps (CASSANDRA-4880)
 * Fix 'wrong class type' assertion in CounterColumn (CASSANDRA-4976)


1.2-beta1
 * add atomic_batch_mutate (CASSANDRA-4542, -4635)
 * increase default max_hint_window_in_ms to 3h (CASSANDRA-4632)
 * include message initiation time to replicas so they can more
   accurately drop timed-out requests (CASSANDRA-2858)
 * fix clientutil.jar dependencies (CASSANDRA-4566)
 * optimize WriteResponse (CASSANDRA-4548)
 * new metrics (CASSANDRA-4009)
 * redesign KEYS indexes to avoid read-before-write (CASSANDRA-2897)
 * debug tracing (CASSANDRA-1123)
 * parallelize row cache loading (CASSANDRA-4282)
 * Make compaction, flush JBOD-aware (CASSANDRA-4292)
 * run local range scans on the read stage (CASSANDRA-3687)
 * clean up ioexceptions (CASSANDRA-2116)
 * add disk_failure_policy (CASSANDRA-2118)
 * Introduce new json format with row level deletion (CASSANDRA-4054)
 * remove redundant "name" column from schema_keyspaces (CASSANDRA-4433)
 * improve "nodetool ring" handling of multi-dc clusters (CASSANDRA-3047)
 * update NTS calculateNaturalEndpoints to be O(N log N) (CASSANDRA-3881)
 * split up rpc timeout by operation type (CASSANDRA-2819)
 * rewrite key cache save/load to use only sequential i/o (CASSANDRA-3762)
 * update MS protocol with a version handshake + broadcast address id
   (CASSANDRA-4311)
 * multithreaded hint replay (CASSANDRA-4189)
 * add inter-node message compression (CASSANDRA-3127)
 * remove COPP (CASSANDRA-2479)
 * Track tombstone expiration and compact when tombstone content is
   higher than a configurable threshold, default 20% (CASSANDRA-3442, 4234)
 * update MurmurHash to version 3 (CASSANDRA-2975)
 * (CLI) track elapsed time for `delete' operation (CASSANDRA-4060)
 * (CLI) jline version is bumped to 1.0 to properly  support
   'delete' key function (CASSANDRA-4132)
 * Save IndexSummary into new SSTable 'Summary' component (CASSANDRA-2392, 4289)
 * Add support for range tombstones (CASSANDRA-3708)
 * Improve MessagingService efficiency (CASSANDRA-3617)
 * Avoid ID conflicts from concurrent schema changes (CASSANDRA-3794)
 * Set thrift HSHA server thread limit to unlimited by default (CASSANDRA-4277)
 * Avoids double serialization of CF id in RowMutation messages
   (CASSANDRA-4293)
 * stream compressed sstables directly with java nio (CASSANDRA-4297)
 * Support multiple ranges in SliceQueryFilter (CASSANDRA-3885)
 * Add column metadata to system column families (CASSANDRA-4018)
 * (cql3) Always use composite types by default (CASSANDRA-4329)
 * (cql3) Add support for set, map and list (CASSANDRA-3647)
 * Validate date type correctly (CASSANDRA-4441)
 * (cql3) Allow definitions with only a PK (CASSANDRA-4361)
 * (cql3) Add support for row key composites (CASSANDRA-4179)
 * improve DynamicEndpointSnitch by using reservoir sampling (CASSANDRA-4038)
 * (cql3) Add support for 2ndary indexes (CASSANDRA-3680)
 * (cql3) fix defining more than one PK to be invalid (CASSANDRA-4477)
 * remove schema agreement checking from all external APIs (Thrift, CQL and CQL3) (CASSANDRA-4487)
 * add Murmur3Partitioner and make it default for new installations (CASSANDRA-3772, 4621)
 * (cql3) update pseudo-map syntax to use map syntax (CASSANDRA-4497)
 * Finer grained exceptions hierarchy and provides error code with exceptions (CASSANDRA-3979)
 * Adds events push to binary protocol (CASSANDRA-4480)
 * Rewrite nodetool help (CASSANDRA-2293)
 * Make CQL3 the default for CQL (CASSANDRA-4640)
 * update stress tool to be able to use CQL3 (CASSANDRA-4406)
 * Accept all thrift update on CQL3 cf but don't expose their metadata (CASSANDRA-4377)
 * Replace Throttle with Guava's RateLimiter for HintedHandOff (CASSANDRA-4541)
 * fix counter add/get using CQL2 and CQL3 in stress tool (CASSANDRA-4633)
 * Add sstable count per level to cfstats (CASSANDRA-4537)
 * (cql3) Add ALTER KEYSPACE statement (CASSANDRA-4611)
 * (cql3) Allow defining default consistency levels (CASSANDRA-4448)
 * (cql3) Fix queries using LIMIT missing results (CASSANDRA-4579)
 * fix cross-version gossip messaging (CASSANDRA-4576)
 * added inet data type (CASSANDRA-4627)


1.1.6
 * Wait for writes on synchronous read digest mismatch (CASSANDRA-4792)
 * fix commitlog replay for nanotime-infected sstables (CASSANDRA-4782)
 * preflight check ttl for maximum of 20 years (CASSANDRA-4771)
 * (Pig) fix widerow input with single column rows (CASSANDRA-4789)
 * Fix HH to compact with correct gcBefore, which avoids wiping out
   undelivered hints (CASSANDRA-4772)
 * LCS will merge up to 32 L0 sstables as intended (CASSANDRA-4778)
 * NTS will default unconfigured DC replicas to zero (CASSANDRA-4675)
 * use default consistency level in counter validation if none is
   explicitly provide (CASSANDRA-4700)
 * Improve IAuthority interface by introducing fine-grained
   access permissions and grant/revoke commands (CASSANDRA-4490, 4644)
 * fix assumption error in CLI when updating/describing keyspace
   (CASSANDRA-4322)
 * Adds offline sstablescrub to debian packaging (CASSANDRA-4642)
 * Automatic fixing of overlapping leveled sstables (CASSANDRA-4644)
 * fix error when using ORDER BY with extended selections (CASSANDRA-4689)
 * (CQL3) Fix validation for IN queries for non-PK cols (CASSANDRA-4709)
 * fix re-created keyspace disappering after 1.1.5 upgrade
   (CASSANDRA-4698, 4752)
 * (CLI) display elapsed time in 2 fraction digits (CASSANDRA-3460)
 * add authentication support to sstableloader (CASSANDRA-4712)
 * Fix CQL3 'is reversed' logic (CASSANDRA-4716, 4759)
 * (CQL3) Don't return ReversedType in result set metadata (CASSANDRA-4717)
 * Backport adding AlterKeyspace statement (CASSANDRA-4611)
 * (CQL3) Correcty accept upper-case data types (CASSANDRA-4770)
 * Add binary protocol events for schema changes (CASSANDRA-4684)
Merged from 1.0:
 * Switch from NBHM to CHM in MessagingService's callback map, which
   prevents OOM in long-running instances (CASSANDRA-4708)


1.1.5
 * add SecondaryIndex.reload API (CASSANDRA-4581)
 * use millis + atomicint for commitlog segment creation instead of
   nanotime, which has issues under some hypervisors (CASSANDRA-4601)
 * fix FD leak in slice queries (CASSANDRA-4571)
 * avoid recursion in leveled compaction (CASSANDRA-4587)
 * increase stack size under Java7 to 180K
 * Log(info) schema changes (CASSANDRA-4547)
 * Change nodetool setcachecapcity to manipulate global caches (CASSANDRA-4563)
 * (cql3) fix setting compaction strategy (CASSANDRA-4597)
 * fix broken system.schema_* timestamps on system startup (CASSANDRA-4561)
 * fix wrong skip of cache saving (CASSANDRA-4533)
 * Avoid NPE when lost+found is in data dir (CASSANDRA-4572)
 * Respect five-minute flush moratorium after initial CL replay (CASSANDRA-4474)
 * Adds ntp as recommended in debian packaging (CASSANDRA-4606)
 * Configurable transport in CF Record{Reader|Writer} (CASSANDRA-4558)
 * (cql3) fix potential NPE with both equal and unequal restriction (CASSANDRA-4532)
 * (cql3) improves ORDER BY validation (CASSANDRA-4624)
 * Fix potential deadlock during counter writes (CASSANDRA-4578)
 * Fix cql error with ORDER BY when using IN (CASSANDRA-4612)
Merged from 1.0:
 * increase Xss to 160k to accomodate latest 1.6 JVMs (CASSANDRA-4602)
 * fix toString of hint destination tokens (CASSANDRA-4568)
 * Fix multiple values for CurrentLocal NodeID (CASSANDRA-4626)


1.1.4
 * fix offline scrub to catch >= out of order rows (CASSANDRA-4411)
 * fix cassandra-env.sh on RHEL and other non-dash-based systems
   (CASSANDRA-4494)
Merged from 1.0:
 * (Hadoop) fix setting key length for old-style mapred api (CASSANDRA-4534)
 * (Hadoop) fix iterating through a resultset consisting entirely
   of tombstoned rows (CASSANDRA-4466)


1.1.3
 * (cqlsh) add COPY TO (CASSANDRA-4434)
 * munmap commitlog segments before rename (CASSANDRA-4337)
 * (JMX) rename getRangeKeySample to sampleKeyRange to avoid returning
   multi-MB results as an attribute (CASSANDRA-4452)
 * flush based on data size, not throughput; overwritten columns no
   longer artificially inflate liveRatio (CASSANDRA-4399)
 * update default commitlog segment size to 32MB and total commitlog
   size to 32/1024 MB for 32/64 bit JVMs, respectively (CASSANDRA-4422)
 * avoid using global partitioner to estimate ranges in index sstables
   (CASSANDRA-4403)
 * restore pre-CASSANDRA-3862 approach to removing expired tombstones
   from row cache during compaction (CASSANDRA-4364)
 * (stress) support for CQL prepared statements (CASSANDRA-3633)
 * Correctly catch exception when Snappy cannot be loaded (CASSANDRA-4400)
 * (cql3) Support ORDER BY when IN condition is given in WHERE clause (CASSANDRA-4327)
 * (cql3) delete "component_index" column on DROP TABLE call (CASSANDRA-4420)
 * change nanoTime() to currentTimeInMillis() in schema related code (CASSANDRA-4432)
 * add a token generation tool (CASSANDRA-3709)
 * Fix LCS bug with sstable containing only 1 row (CASSANDRA-4411)
 * fix "Can't Modify Index Name" problem on CF update (CASSANDRA-4439)
 * Fix assertion error in getOverlappingSSTables during repair (CASSANDRA-4456)
 * fix nodetool's setcompactionthreshold command (CASSANDRA-4455)
 * Ensure compacted files are never used, to avoid counter overcount (CASSANDRA-4436)
Merged from 1.0:
 * Push the validation of secondary index values to the SecondaryIndexManager (CASSANDRA-4240)
 * allow dropping columns shadowed by not-yet-expired supercolumn or row
   tombstones in PrecompactedRow (CASSANDRA-4396)


1.1.2
 * Fix cleanup not deleting index entries (CASSANDRA-4379)
 * Use correct partitioner when saving + loading caches (CASSANDRA-4331)
 * Check schema before trying to export sstable (CASSANDRA-2760)
 * Raise a meaningful exception instead of NPE when PFS encounters
   an unconfigured node + no default (CASSANDRA-4349)
 * fix bug in sstable blacklisting with LCS (CASSANDRA-4343)
 * LCS no longer promotes tiny sstables out of L0 (CASSANDRA-4341)
 * skip tombstones during hint replay (CASSANDRA-4320)
 * fix NPE in compactionstats (CASSANDRA-4318)
 * enforce 1m min keycache for auto (CASSANDRA-4306)
 * Have DeletedColumn.isMFD always return true (CASSANDRA-4307)
 * (cql3) exeption message for ORDER BY constraints said primary filter can be
    an IN clause, which is misleading (CASSANDRA-4319)
 * (cql3) Reject (not yet supported) creation of 2ndardy indexes on tables with
   composite primary keys (CASSANDRA-4328)
 * Set JVM stack size to 160k for java 7 (CASSANDRA-4275)
 * cqlsh: add COPY command to load data from CSV flat files (CASSANDRA-4012)
 * CFMetaData.fromThrift to throw ConfigurationException upon error (CASSANDRA-4353)
 * Use CF comparator to sort indexed columns in SecondaryIndexManager
   (CASSANDRA-4365)
 * add strategy_options to the KSMetaData.toString() output (CASSANDRA-4248)
 * (cql3) fix range queries containing unqueried results (CASSANDRA-4372)
 * (cql3) allow updating column_alias types (CASSANDRA-4041)
 * (cql3) Fix deletion bug (CASSANDRA-4193)
 * Fix computation of overlapping sstable for leveled compaction (CASSANDRA-4321)
 * Improve scrub and allow to run it offline (CASSANDRA-4321)
 * Fix assertionError in StorageService.bulkLoad (CASSANDRA-4368)
 * (cqlsh) add option to authenticate to a keyspace at startup (CASSANDRA-4108)
 * (cqlsh) fix ASSUME functionality (CASSANDRA-4352)
 * Fix ColumnFamilyRecordReader to not return progress > 100% (CASSANDRA-3942)
Merged from 1.0:
 * Set gc_grace on index CF to 0 (CASSANDRA-4314)


1.1.1
 * add populate_io_cache_on_flush option (CASSANDRA-2635)
 * allow larger cache capacities than 2GB (CASSANDRA-4150)
 * add getsstables command to nodetool (CASSANDRA-4199)
 * apply parent CF compaction settings to secondary index CFs (CASSANDRA-4280)
 * preserve commitlog size cap when recycling segments at startup
   (CASSANDRA-4201)
 * (Hadoop) fix split generation regression (CASSANDRA-4259)
 * ignore min/max compactions settings in LCS, while preserving
   behavior that min=max=0 disables autocompaction (CASSANDRA-4233)
 * log number of rows read from saved cache (CASSANDRA-4249)
 * calculate exact size required for cleanup operations (CASSANDRA-1404)
 * avoid blocking additional writes during flush when the commitlog
   gets behind temporarily (CASSANDRA-1991)
 * enable caching on index CFs based on data CF cache setting (CASSANDRA-4197)
 * warn on invalid replication strategy creation options (CASSANDRA-4046)
 * remove [Freeable]Memory finalizers (CASSANDRA-4222)
 * include tombstone size in ColumnFamily.size, which can prevent OOM
   during sudden mass delete operations by yielding a nonzero liveRatio
   (CASSANDRA-3741)
 * Open 1 sstableScanner per level for leveled compaction (CASSANDRA-4142)
 * Optimize reads when row deletion timestamps allow us to restrict
   the set of sstables we check (CASSANDRA-4116)
 * add support for commitlog archiving and point-in-time recovery
   (CASSANDRA-3690)
 * avoid generating redundant compaction tasks during streaming
   (CASSANDRA-4174)
 * add -cf option to nodetool snapshot, and takeColumnFamilySnapshot to
   StorageService mbean (CASSANDRA-556)
 * optimize cleanup to drop entire sstables where possible (CASSANDRA-4079)
 * optimize truncate when autosnapshot is disabled (CASSANDRA-4153)
 * update caches to use byte[] keys to reduce memory overhead (CASSANDRA-3966)
 * add column limit to cli (CASSANDRA-3012, 4098)
 * clean up and optimize DataOutputBuffer, used by CQL compression and
   CompositeType (CASSANDRA-4072)
 * optimize commitlog checksumming (CASSANDRA-3610)
 * identify and blacklist corrupted SSTables from future compactions
   (CASSANDRA-2261)
 * Move CfDef and KsDef validation out of thrift (CASSANDRA-4037)
 * Expose API to repair a user provided range (CASSANDRA-3912)
 * Add way to force the cassandra-cli to refresh its schema (CASSANDRA-4052)
 * Avoid having replicate on write tasks stacking up at CL.ONE (CASSANDRA-2889)
 * (cql3) Backwards compatibility for composite comparators in non-cql3-aware
   clients (CASSANDRA-4093)
 * (cql3) Fix order by for reversed queries (CASSANDRA-4160)
 * (cql3) Add ReversedType support (CASSANDRA-4004)
 * (cql3) Add timeuuid type (CASSANDRA-4194)
 * (cql3) Minor fixes (CASSANDRA-4185)
 * (cql3) Fix prepared statement in BATCH (CASSANDRA-4202)
 * (cql3) Reduce the list of reserved keywords (CASSANDRA-4186)
 * (cql3) Move max/min compaction thresholds to compaction strategy options
   (CASSANDRA-4187)
 * Fix exception during move when localhost is the only source (CASSANDRA-4200)
 * (cql3) Allow paging through non-ordered partitioner results (CASSANDRA-3771)
 * (cql3) Fix drop index (CASSANDRA-4192)
 * (cql3) Don't return range ghosts anymore (CASSANDRA-3982)
 * fix re-creating Keyspaces/ColumnFamilies with the same name as dropped
   ones (CASSANDRA-4219)
 * fix SecondaryIndex LeveledManifest save upon snapshot (CASSANDRA-4230)
 * fix missing arrayOffset in FBUtilities.hash (CASSANDRA-4250)
 * (cql3) Add name of parameters in CqlResultSet (CASSANDRA-4242)
 * (cql3) Correctly validate order by queries (CASSANDRA-4246)
 * rename stress to cassandra-stress for saner packaging (CASSANDRA-4256)
 * Fix exception on colum metadata with non-string comparator (CASSANDRA-4269)
 * Check for unknown/invalid compression options (CASSANDRA-4266)
 * (cql3) Adds simple access to column timestamp and ttl (CASSANDRA-4217)
 * (cql3) Fix range queries with secondary indexes (CASSANDRA-4257)
 * Better error messages from improper input in cli (CASSANDRA-3865)
 * Try to stop all compaction upon Keyspace or ColumnFamily drop (CASSANDRA-4221)
 * (cql3) Allow keyspace properties to contain hyphens (CASSANDRA-4278)
 * (cql3) Correctly validate keyspace access in create table (CASSANDRA-4296)
 * Avoid deadlock in migration stage (CASSANDRA-3882)
 * Take supercolumn names and deletion info into account in memtable throughput
   (CASSANDRA-4264)
 * Add back backward compatibility for old style replication factor (CASSANDRA-4294)
 * Preserve compatibility with pre-1.1 index queries (CASSANDRA-4262)
Merged from 1.0:
 * Fix super columns bug where cache is not updated (CASSANDRA-4190)
 * fix maxTimestamp to include row tombstones (CASSANDRA-4116)
 * (CLI) properly handle quotes in create/update keyspace commands (CASSANDRA-4129)
 * Avoids possible deadlock during bootstrap (CASSANDRA-4159)
 * fix stress tool that hangs forever on timeout or error (CASSANDRA-4128)
 * stress tool to return appropriate exit code on failure (CASSANDRA-4188)
 * fix compaction NPE when out of disk space and assertions disabled
   (CASSANDRA-3985)
 * synchronize LCS getEstimatedTasks to avoid CME (CASSANDRA-4255)
 * ensure unique streaming session id's (CASSANDRA-4223)
 * kick off background compaction when min/max thresholds change
   (CASSANDRA-4279)
 * improve ability of STCS.getBuckets to deal with 100s of 1000s of
   sstables, such as when convertinb back from LCS (CASSANDRA-4287)
 * Oversize integer in CQL throws NumberFormatException (CASSANDRA-4291)
 * fix 1.0.x node join to mixed version cluster, other nodes >= 1.1 (CASSANDRA-4195)
 * Fix LCS splitting sstable base on uncompressed size (CASSANDRA-4419)
 * Push the validation of secondary index values to the SecondaryIndexManager (CASSANDRA-4240)
 * Don't purge columns during upgradesstables (CASSANDRA-4462)
 * Make cqlsh work with piping (CASSANDRA-4113)
 * Validate arguments for nodetool decommission (CASSANDRA-4061)
 * Report thrift status in nodetool info (CASSANDRA-4010)


1.1.0-final
 * average a reduced liveRatio estimate with the previous one (CASSANDRA-4065)
 * Allow KS and CF names up to 48 characters (CASSANDRA-4157)
 * fix stress build (CASSANDRA-4140)
 * add time remaining estimate to nodetool compactionstats (CASSANDRA-4167)
 * (cql) fix NPE in cql3 ALTER TABLE (CASSANDRA-4163)
 * (cql) Add support for CL.TWO and CL.THREE in CQL (CASSANDRA-4156)
 * (cql) Fix type in CQL3 ALTER TABLE preventing update (CASSANDRA-4170)
 * (cql) Throw invalid exception from CQL3 on obsolete options (CASSANDRA-4171)
 * (cqlsh) fix recognizing uppercase SELECT keyword (CASSANDRA-4161)
 * Pig: wide row support (CASSANDRA-3909)
Merged from 1.0:
 * avoid streaming empty files with bulk loader if sstablewriter errors out
   (CASSANDRA-3946)


1.1-rc1
 * Include stress tool in binary builds (CASSANDRA-4103)
 * (Hadoop) fix wide row iteration when last row read was deleted
   (CASSANDRA-4154)
 * fix read_repair_chance to really default to 0.1 in the cli (CASSANDRA-4114)
 * Adds caching and bloomFilterFpChange to CQL options (CASSANDRA-4042)
 * Adds posibility to autoconfigure size of the KeyCache (CASSANDRA-4087)
 * fix KEYS index from skipping results (CASSANDRA-3996)
 * Remove sliced_buffer_size_in_kb dead option (CASSANDRA-4076)
 * make loadNewSStable preserve sstable version (CASSANDRA-4077)
 * Respect 1.0 cache settings as much as possible when upgrading
   (CASSANDRA-4088)
 * relax path length requirement for sstable files when upgrading on
   non-Windows platforms (CASSANDRA-4110)
 * fix terminination of the stress.java when errors were encountered
   (CASSANDRA-4128)
 * Move CfDef and KsDef validation out of thrift (CASSANDRA-4037)
 * Fix get_paged_slice (CASSANDRA-4136)
 * CQL3: Support slice with exclusive start and stop (CASSANDRA-3785)
Merged from 1.0:
 * support PropertyFileSnitch in bulk loader (CASSANDRA-4145)
 * add auto_snapshot option allowing disabling snapshot before drop/truncate
   (CASSANDRA-3710)
 * allow short snitch names (CASSANDRA-4130)


1.1-beta2
 * rename loaded sstables to avoid conflicts with local snapshots
   (CASSANDRA-3967)
 * start hint replay as soon as FD notifies that the target is back up
   (CASSANDRA-3958)
 * avoid unproductive deserializing of cached rows during compaction
   (CASSANDRA-3921)
 * fix concurrency issues with CQL keyspace creation (CASSANDRA-3903)
 * Show Effective Owership via Nodetool ring <keyspace> (CASSANDRA-3412)
 * Update ORDER BY syntax for CQL3 (CASSANDRA-3925)
 * Fix BulkRecordWriter to not throw NPE if reducer gets no map data from Hadoop (CASSANDRA-3944)
 * Fix bug with counters in super columns (CASSANDRA-3821)
 * Remove deprecated merge_shard_chance (CASSANDRA-3940)
 * add a convenient way to reset a node's schema (CASSANDRA-2963)
 * fix for intermittent SchemaDisagreementException (CASSANDRA-3884)
 * CLI `list <CF>` to limit number of columns and their order (CASSANDRA-3012)
 * ignore deprecated KsDef/CfDef/ColumnDef fields in native schema (CASSANDRA-3963)
 * CLI to report when unsupported column_metadata pair was given (CASSANDRA-3959)
 * reincarnate removed and deprecated KsDef/CfDef attributes (CASSANDRA-3953)
 * Fix race between writes and read for cache (CASSANDRA-3862)
 * perform static initialization of StorageProxy on start-up (CASSANDRA-3797)
 * support trickling fsync() on writes (CASSANDRA-3950)
 * expose counters for unavailable/timeout exceptions given to thrift clients (CASSANDRA-3671)
 * avoid quadratic startup time in LeveledManifest (CASSANDRA-3952)
 * Add type information to new schema_ columnfamilies and remove thrift
   serialization for schema (CASSANDRA-3792)
 * add missing column validator options to the CLI help (CASSANDRA-3926)
 * skip reading saved key cache if CF's caching strategy is NONE or ROWS_ONLY (CASSANDRA-3954)
 * Unify migration code (CASSANDRA-4017)
Merged from 1.0:
 * cqlsh: guess correct version of Python for Arch Linux (CASSANDRA-4090)
 * (CLI) properly handle quotes in create/update keyspace commands (CASSANDRA-4129)
 * Avoids possible deadlock during bootstrap (CASSANDRA-4159)
 * fix stress tool that hangs forever on timeout or error (CASSANDRA-4128)
 * Fix super columns bug where cache is not updated (CASSANDRA-4190)
 * stress tool to return appropriate exit code on failure (CASSANDRA-4188)


1.0.9
 * improve index sampling performance (CASSANDRA-4023)
 * always compact away deleted hints immediately after handoff (CASSANDRA-3955)
 * delete hints from dropped ColumnFamilies on handoff instead of
   erroring out (CASSANDRA-3975)
 * add CompositeType ref to the CLI doc for create/update column family (CASSANDRA-3980)
 * Pig: support Counter ColumnFamilies (CASSANDRA-3973)
 * Pig: Composite column support (CASSANDRA-3684)
 * Avoid NPE during repair when a keyspace has no CFs (CASSANDRA-3988)
 * Fix division-by-zero error on get_slice (CASSANDRA-4000)
 * don't change manifest level for cleanup, scrub, and upgradesstables
   operations under LeveledCompactionStrategy (CASSANDRA-3989, 4112)
 * fix race leading to super columns assertion failure (CASSANDRA-3957)
 * fix NPE on invalid CQL delete command (CASSANDRA-3755)
 * allow custom types in CLI's assume command (CASSANDRA-4081)
 * fix totalBytes count for parallel compactions (CASSANDRA-3758)
 * fix intermittent NPE in get_slice (CASSANDRA-4095)
 * remove unnecessary asserts in native code interfaces (CASSANDRA-4096)
 * Validate blank keys in CQL to avoid assertion errors (CASSANDRA-3612)
 * cqlsh: fix bad decoding of some column names (CASSANDRA-4003)
 * cqlsh: fix incorrect padding with unicode chars (CASSANDRA-4033)
 * Fix EC2 snitch incorrectly reporting region (CASSANDRA-4026)
 * Shut down thrift during decommission (CASSANDRA-4086)
 * Expose nodetool cfhistograms for 2ndary indexes (CASSANDRA-4063)
Merged from 0.8:
 * Fix ConcurrentModificationException in gossiper (CASSANDRA-4019)


1.1-beta1
 * (cqlsh)
   + add SOURCE and CAPTURE commands, and --file option (CASSANDRA-3479)
   + add ALTER COLUMNFAMILY WITH (CASSANDRA-3523)
   + bundle Python dependencies with Cassandra (CASSANDRA-3507)
   + added to Debian package (CASSANDRA-3458)
   + display byte data instead of erroring out on decode failure
     (CASSANDRA-3874)
 * add nodetool rebuild_index (CASSANDRA-3583)
 * add nodetool rangekeysample (CASSANDRA-2917)
 * Fix streaming too much data during move operations (CASSANDRA-3639)
 * Nodetool and CLI connect to localhost by default (CASSANDRA-3568)
 * Reduce memory used by primary index sample (CASSANDRA-3743)
 * (Hadoop) separate input/output configurations (CASSANDRA-3197, 3765)
 * avoid returning internal Cassandra classes over JMX (CASSANDRA-2805)
 * add row-level isolation via SnapTree (CASSANDRA-2893)
 * Optimize key count estimation when opening sstable on startup
   (CASSANDRA-2988)
 * multi-dc replication optimization supporting CL > ONE (CASSANDRA-3577)
 * add command to stop compactions (CASSANDRA-1740, 3566, 3582)
 * multithreaded streaming (CASSANDRA-3494)
 * removed in-tree redhat spec (CASSANDRA-3567)
 * "defragment" rows for name-based queries under STCS, again (CASSANDRA-2503)
 * Recycle commitlog segments for improved performance
   (CASSANDRA-3411, 3543, 3557, 3615)
 * update size-tiered compaction to prioritize small tiers (CASSANDRA-2407)
 * add message expiration logic to OutboundTcpConnection (CASSANDRA-3005)
 * off-heap cache to use sun.misc.Unsafe instead of JNA (CASSANDRA-3271)
 * EACH_QUORUM is only supported for writes (CASSANDRA-3272)
 * replace compactionlock use in schema migration by checking CFS.isValid
   (CASSANDRA-3116)
 * recognize that "SELECT first ... *" isn't really "SELECT *" (CASSANDRA-3445)
 * Use faster bytes comparison (CASSANDRA-3434)
 * Bulk loader is no longer a fat client, (HADOOP) bulk load output format
   (CASSANDRA-3045)
 * (Hadoop) add support for KeyRange.filter
 * remove assumption that keys and token are in bijection
   (CASSANDRA-1034, 3574, 3604)
 * always remove endpoints from delevery queue in HH (CASSANDRA-3546)
 * fix race between cf flush and its 2ndary indexes flush (CASSANDRA-3547)
 * fix potential race in AES when a repair fails (CASSANDRA-3548)
 * Remove columns shadowed by a deleted container even when we cannot purge
   (CASSANDRA-3538)
 * Improve memtable slice iteration performance (CASSANDRA-3545)
 * more efficient allocation of small bloom filters (CASSANDRA-3618)
 * Use separate writer thread in SSTableSimpleUnsortedWriter (CASSANDRA-3619)
 * fsync the directory after new sstable or commitlog segment are created (CASSANDRA-3250)
 * fix minor issues reported by FindBugs (CASSANDRA-3658)
 * global key/row caches (CASSANDRA-3143, 3849)
 * optimize memtable iteration during range scan (CASSANDRA-3638)
 * introduce 'crc_check_chance' in CompressionParameters to support
   a checksum percentage checking chance similarly to read-repair (CASSANDRA-3611)
 * a way to deactivate global key/row cache on per-CF basis (CASSANDRA-3667)
 * fix LeveledCompactionStrategy broken because of generation pre-allocation
   in LeveledManifest (CASSANDRA-3691)
 * finer-grained control over data directories (CASSANDRA-2749)
 * Fix ClassCastException during hinted handoff (CASSANDRA-3694)
 * Upgrade Thrift to 0.7 (CASSANDRA-3213)
 * Make stress.java insert operation to use microseconds (CASSANDRA-3725)
 * Allows (internally) doing a range query with a limit of columns instead of
   rows (CASSANDRA-3742)
 * Allow rangeSlice queries to be start/end inclusive/exclusive (CASSANDRA-3749)
 * Fix BulkLoader to support new SSTable layout and add stream
   throttling to prevent an NPE when there is no yaml config (CASSANDRA-3752)
 * Allow concurrent schema migrations (CASSANDRA-1391, 3832)
 * Add SnapshotCommand to trigger snapshot on remote node (CASSANDRA-3721)
 * Make CFMetaData conversions to/from thrift/native schema inverses
   (CASSANDRA_3559)
 * Add initial code for CQL 3.0-beta (CASSANDRA-2474, 3781, 3753)
 * Add wide row support for ColumnFamilyInputFormat (CASSANDRA-3264)
 * Allow extending CompositeType comparator (CASSANDRA-3657)
 * Avoids over-paging during get_count (CASSANDRA-3798)
 * Add new command to rebuild a node without (repair) merkle tree calculations
   (CASSANDRA-3483, 3922)
 * respect not only row cache capacity but caching mode when
   trying to read data (CASSANDRA-3812)
 * fix system tests (CASSANDRA-3827)
 * CQL support for altering row key type in ALTER TABLE (CASSANDRA-3781)
 * turn compression on by default (CASSANDRA-3871)
 * make hexToBytes refuse invalid input (CASSANDRA-2851)
 * Make secondary indexes CF inherit compression and compaction from their
   parent CF (CASSANDRA-3877)
 * Finish cleanup up tombstone purge code (CASSANDRA-3872)
 * Avoid NPE on aboarted stream-out sessions (CASSANDRA-3904)
 * BulkRecordWriter throws NPE for counter columns (CASSANDRA-3906)
 * Support compression using BulkWriter (CASSANDRA-3907)


1.0.8
 * fix race between cleanup and flush on secondary index CFSes (CASSANDRA-3712)
 * avoid including non-queried nodes in rangeslice read repair
   (CASSANDRA-3843)
 * Only snapshot CF being compacted for snapshot_before_compaction
   (CASSANDRA-3803)
 * Log active compactions in StatusLogger (CASSANDRA-3703)
 * Compute more accurate compaction score per level (CASSANDRA-3790)
 * Return InvalidRequest when using a keyspace that doesn't exist
   (CASSANDRA-3764)
 * disallow user modification of System keyspace (CASSANDRA-3738)
 * allow using sstable2json on secondary index data (CASSANDRA-3738)
 * (cqlsh) add DESCRIBE COLUMNFAMILIES (CASSANDRA-3586)
 * (cqlsh) format blobs correctly and use colors to improve output
   readability (CASSANDRA-3726)
 * synchronize BiMap of bootstrapping tokens (CASSANDRA-3417)
 * show index options in CLI (CASSANDRA-3809)
 * add optional socket timeout for streaming (CASSANDRA-3838)
 * fix truncate not to leave behind non-CFS backed secondary indexes
   (CASSANDRA-3844)
 * make CLI `show schema` to use output stream directly instead
   of StringBuilder (CASSANDRA-3842)
 * remove the wait on hint future during write (CASSANDRA-3870)
 * (cqlsh) ignore missing CfDef opts (CASSANDRA-3933)
 * (cqlsh) look for cqlshlib relative to realpath (CASSANDRA-3767)
 * Fix short read protection (CASSANDRA-3934)
 * Make sure infered and actual schema match (CASSANDRA-3371)
 * Fix NPE during HH delivery (CASSANDRA-3677)
 * Don't put boostrapping node in 'hibernate' status (CASSANDRA-3737)
 * Fix double quotes in windows bat files (CASSANDRA-3744)
 * Fix bad validator lookup (CASSANDRA-3789)
 * Fix soft reset in EC2MultiRegionSnitch (CASSANDRA-3835)
 * Don't leave zombie connections with THSHA thrift server (CASSANDRA-3867)
 * (cqlsh) fix deserialization of data (CASSANDRA-3874)
 * Fix removetoken force causing an inconsistent state (CASSANDRA-3876)
 * Fix ahndling of some types with Pig (CASSANDRA-3886)
 * Don't allow to drop the system keyspace (CASSANDRA-3759)
 * Make Pig deletes disabled by default and configurable (CASSANDRA-3628)
Merged from 0.8:
 * (Pig) fix CassandraStorage to use correct comparator in Super ColumnFamily
   case (CASSANDRA-3251)
 * fix thread safety issues in commitlog replay, primarily affecting
   systems with many (100s) of CF definitions (CASSANDRA-3751)
 * Fix relevant tombstone ignored with super columns (CASSANDRA-3875)


1.0.7
 * fix regression in HH page size calculation (CASSANDRA-3624)
 * retry failed stream on IOException (CASSANDRA-3686)
 * allow configuring bloom_filter_fp_chance (CASSANDRA-3497)
 * attempt hint delivery every ten minutes, or when failure detector
   notifies us that a node is back up, whichever comes first.  hint
   handoff throttle delay default changed to 1ms, from 50 (CASSANDRA-3554)
 * add nodetool setstreamthroughput (CASSANDRA-3571)
 * fix assertion when dropping a columnfamily with no sstables (CASSANDRA-3614)
 * more efficient allocation of small bloom filters (CASSANDRA-3618)
 * CLibrary.createHardLinkWithExec() to check for errors (CASSANDRA-3101)
 * Avoid creating empty and non cleaned writer during compaction (CASSANDRA-3616)
 * stop thrift service in shutdown hook so we can quiesce MessagingService
   (CASSANDRA-3335)
 * (CQL) compaction_strategy_options and compression_parameters for
   CREATE COLUMNFAMILY statement (CASSANDRA-3374)
 * Reset min/max compaction threshold when creating size tiered compaction
   strategy (CASSANDRA-3666)
 * Don't ignore IOException during compaction (CASSANDRA-3655)
 * Fix assertion error for CF with gc_grace=0 (CASSANDRA-3579)
 * Shutdown ParallelCompaction reducer executor after use (CASSANDRA-3711)
 * Avoid < 0 value for pending tasks in leveled compaction (CASSANDRA-3693)
 * (Hadoop) Support TimeUUID in Pig CassandraStorage (CASSANDRA-3327)
 * Check schema is ready before continuing boostrapping (CASSANDRA-3629)
 * Catch overflows during parsing of chunk_length_kb (CASSANDRA-3644)
 * Improve stream protocol mismatch errors (CASSANDRA-3652)
 * Avoid multiple thread doing HH to the same target (CASSANDRA-3681)
 * Add JMX property for rp_timeout_in_ms (CASSANDRA-2940)
 * Allow DynamicCompositeType to compare component of different types
   (CASSANDRA-3625)
 * Flush non-cfs backed secondary indexes (CASSANDRA-3659)
 * Secondary Indexes should report memory consumption (CASSANDRA-3155)
 * fix for SelectStatement start/end key are not set correctly
   when a key alias is involved (CASSANDRA-3700)
 * fix CLI `show schema` command insert of an extra comma in
   column_metadata (CASSANDRA-3714)
Merged from 0.8:
 * avoid logging (harmless) exception when GC takes < 1ms (CASSANDRA-3656)
 * prevent new nodes from thinking down nodes are up forever (CASSANDRA-3626)
 * use correct list of replicas for LOCAL_QUORUM reads when read repair
   is disabled (CASSANDRA-3696)
 * block on flush before compacting hints (may prevent OOM) (CASSANDRA-3733)


1.0.6
 * (CQL) fix cqlsh support for replicate_on_write (CASSANDRA-3596)
 * fix adding to leveled manifest after streaming (CASSANDRA-3536)
 * filter out unavailable cipher suites when using encryption (CASSANDRA-3178)
 * (HADOOP) add old-style api support for CFIF and CFRR (CASSANDRA-2799)
 * Support TimeUUIDType column names in Stress.java tool (CASSANDRA-3541)
 * (CQL) INSERT/UPDATE/DELETE/TRUNCATE commands should allow CF names to
   be qualified by keyspace (CASSANDRA-3419)
 * always remove endpoints from delevery queue in HH (CASSANDRA-3546)
 * fix race between cf flush and its 2ndary indexes flush (CASSANDRA-3547)
 * fix potential race in AES when a repair fails (CASSANDRA-3548)
 * fix default value validation usage in CLI SET command (CASSANDRA-3553)
 * Optimize componentsFor method for compaction and startup time
   (CASSANDRA-3532)
 * (CQL) Proper ColumnFamily metadata validation on CREATE COLUMNFAMILY
   (CASSANDRA-3565)
 * fix compression "chunk_length_kb" option to set correct kb value for
   thrift/avro (CASSANDRA-3558)
 * fix missing response during range slice repair (CASSANDRA-3551)
 * 'describe ring' moved from CLI to nodetool and available through JMX (CASSANDRA-3220)
 * add back partitioner to sstable metadata (CASSANDRA-3540)
 * fix NPE in get_count for counters (CASSANDRA-3601)
Merged from 0.8:
 * remove invalid assertion that table was opened before dropping it
   (CASSANDRA-3580)
 * range and index scans now only send requests to enough replicas to
   satisfy requested CL + RR (CASSANDRA-3598)
 * use cannonical host for local node in nodetool info (CASSANDRA-3556)
 * remove nonlocal DC write optimization since it only worked with
   CL.ONE or CL.LOCAL_QUORUM (CASSANDRA-3577, 3585)
 * detect misuses of CounterColumnType (CASSANDRA-3422)
 * turn off string interning in json2sstable, take 2 (CASSANDRA-2189)
 * validate compression parameters on add/update of the ColumnFamily
   (CASSANDRA-3573)
 * Check for 0.0.0.0 is incorrect in CFIF (CASSANDRA-3584)
 * Increase vm.max_map_count in debian packaging (CASSANDRA-3563)
 * gossiper will never add itself to saved endpoints (CASSANDRA-3485)


1.0.5
 * revert CASSANDRA-3407 (see CASSANDRA-3540)
 * fix assertion error while forwarding writes to local nodes (CASSANDRA-3539)


1.0.4
 * fix self-hinting of timed out read repair updates and make hinted handoff
   less prone to OOMing a coordinator (CASSANDRA-3440)
 * expose bloom filter sizes via JMX (CASSANDRA-3495)
 * enforce RP tokens 0..2**127 (CASSANDRA-3501)
 * canonicalize paths exposed through JMX (CASSANDRA-3504)
 * fix "liveSize" stat when sstables are removed (CASSANDRA-3496)
 * add bloom filter FP rates to nodetool cfstats (CASSANDRA-3347)
 * record partitioner in sstable metadata component (CASSANDRA-3407)
 * add new upgradesstables nodetool command (CASSANDRA-3406)
 * skip --debug requirement to see common exceptions in CLI (CASSANDRA-3508)
 * fix incorrect query results due to invalid max timestamp (CASSANDRA-3510)
 * make sstableloader recognize compressed sstables (CASSANDRA-3521)
 * avoids race in OutboundTcpConnection in multi-DC setups (CASSANDRA-3530)
 * use SETLOCAL in cassandra.bat (CASSANDRA-3506)
 * fix ConcurrentModificationException in Table.all() (CASSANDRA-3529)
Merged from 0.8:
 * fix concurrence issue in the FailureDetector (CASSANDRA-3519)
 * fix array out of bounds error in counter shard removal (CASSANDRA-3514)
 * avoid dropping tombstones when they might still be needed to shadow
   data in a different sstable (CASSANDRA-2786)


1.0.3
 * revert name-based query defragmentation aka CASSANDRA-2503 (CASSANDRA-3491)
 * fix invalidate-related test failures (CASSANDRA-3437)
 * add next-gen cqlsh to bin/ (CASSANDRA-3188, 3131, 3493)
 * (CQL) fix handling of rows with no columns (CASSANDRA-3424, 3473)
 * fix querying supercolumns by name returning only a subset of
   subcolumns or old subcolumn versions (CASSANDRA-3446)
 * automatically compute sha1 sum for uncompressed data files (CASSANDRA-3456)
 * fix reading metadata/statistics component for version < h (CASSANDRA-3474)
 * add sstable forward-compatibility (CASSANDRA-3478)
 * report compression ratio in CFSMBean (CASSANDRA-3393)
 * fix incorrect size exception during streaming of counters (CASSANDRA-3481)
 * (CQL) fix for counter decrement syntax (CASSANDRA-3418)
 * Fix race introduced by CASSANDRA-2503 (CASSANDRA-3482)
 * Fix incomplete deletion of delivered hints (CASSANDRA-3466)
 * Avoid rescheduling compactions when no compaction was executed
   (CASSANDRA-3484)
 * fix handling of the chunk_length_kb compression options (CASSANDRA-3492)
Merged from 0.8:
 * fix updating CF row_cache_provider (CASSANDRA-3414)
 * CFMetaData.convertToThrift method to set RowCacheProvider (CASSANDRA-3405)
 * acquire compactionlock during truncate (CASSANDRA-3399)
 * fix displaying cfdef entries for super columnfamilies (CASSANDRA-3415)
 * Make counter shard merging thread safe (CASSANDRA-3178)
 * Revert CASSANDRA-2855
 * Fix bug preventing the use of efficient cross-DC writes (CASSANDRA-3472)
 * `describe ring` command for CLI (CASSANDRA-3220)
 * (Hadoop) skip empty rows when entire row is requested, redux (CASSANDRA-2855)


1.0.2
 * "defragment" rows for name-based queries under STCS (CASSANDRA-2503)
 * Add timing information to cassandra-cli GET/SET/LIST queries (CASSANDRA-3326)
 * Only create one CompressionMetadata object per sstable (CASSANDRA-3427)
 * cleanup usage of StorageService.setMode() (CASSANDRA-3388)
 * Avoid large array allocation for compressed chunk offsets (CASSANDRA-3432)
 * fix DecimalType bytebuffer marshalling (CASSANDRA-3421)
 * fix bug that caused first column in per row indexes to be ignored
   (CASSANDRA-3441)
 * add JMX call to clean (failed) repair sessions (CASSANDRA-3316)
 * fix sstableloader reference acquisition bug (CASSANDRA-3438)
 * fix estimated row size regression (CASSANDRA-3451)
 * make sure we don't return more columns than asked (CASSANDRA-3303, 3395)
Merged from 0.8:
 * acquire compactionlock during truncate (CASSANDRA-3399)
 * fix displaying cfdef entries for super columnfamilies (CASSANDRA-3415)


1.0.1
 * acquire references during index build to prevent delete problems
   on Windows (CASSANDRA-3314)
 * describe_ring should include datacenter/topology information (CASSANDRA-2882)
 * Thrift sockets are not properly buffered (CASSANDRA-3261)
 * performance improvement for bytebufferutil compare function (CASSANDRA-3286)
 * add system.versions ColumnFamily (CASSANDRA-3140)
 * reduce network copies (CASSANDRA-3333, 3373)
 * limit nodetool to 32MB of heap (CASSANDRA-3124)
 * (CQL) update parser to accept "timestamp" instead of "date" (CASSANDRA-3149)
 * Fix CLI `show schema` to include "compression_options" (CASSANDRA-3368)
 * Snapshot to include manifest under LeveledCompactionStrategy (CASSANDRA-3359)
 * (CQL) SELECT query should allow CF name to be qualified by keyspace (CASSANDRA-3130)
 * (CQL) Fix internal application error specifying 'using consistency ...'
   in lower case (CASSANDRA-3366)
 * fix Deflate compression when compression actually makes the data bigger
   (CASSANDRA-3370)
 * optimize UUIDGen to avoid lock contention on InetAddress.getLocalHost
   (CASSANDRA-3387)
 * tolerate index being dropped mid-mutation (CASSANDRA-3334, 3313)
 * CompactionManager is now responsible for checking for new candidates
   post-task execution, enabling more consistent leveled compaction
   (CASSANDRA-3391)
 * Cache HSHA threads (CASSANDRA-3372)
 * use CF/KS names as snapshot prefix for drop + truncate operations
   (CASSANDRA-2997)
 * Break bloom filters up to avoid heap fragmentation (CASSANDRA-2466)
 * fix cassandra hanging on jsvc stop (CASSANDRA-3302)
 * Avoid leveled compaction getting blocked on errors (CASSANDRA-3408)
 * Make reloading the compaction strategy safe (CASSANDRA-3409)
 * ignore 0.8 hints even if compaction begins before we try to purge
   them (CASSANDRA-3385)
 * remove procrun (bin\daemon) from Cassandra source tree and
   artifacts (CASSANDRA-3331)
 * make cassandra compile under JDK7 (CASSANDRA-3275)
 * remove dependency of clientutil.jar to FBUtilities (CASSANDRA-3299)
 * avoid truncation errors by using long math on long values (CASSANDRA-3364)
 * avoid clock drift on some Windows machine (CASSANDRA-3375)
 * display cache provider in cli 'describe keyspace' command (CASSANDRA-3384)
 * fix incomplete topology information in describe_ring (CASSANDRA-3403)
 * expire dead gossip states based on time (CASSANDRA-2961)
 * improve CompactionTask extensibility (CASSANDRA-3330)
 * Allow one leveled compaction task to kick off another (CASSANDRA-3363)
 * allow encryption only between datacenters (CASSANDRA-2802)
Merged from 0.8:
 * fix truncate allowing data to be replayed post-restart (CASSANDRA-3297)
 * make iwriter final in IndexWriter to avoid NPE (CASSANDRA-2863)
 * (CQL) update grammar to require key clause in DELETE statement
   (CASSANDRA-3349)
 * (CQL) allow numeric keyspace names in USE statement (CASSANDRA-3350)
 * (Hadoop) skip empty rows when slicing the entire row (CASSANDRA-2855)
 * Fix handling of tombstone by SSTableExport/Import (CASSANDRA-3357)
 * fix ColumnIndexer to use long offsets (CASSANDRA-3358)
 * Improved CLI exceptions (CASSANDRA-3312)
 * Fix handling of tombstone by SSTableExport/Import (CASSANDRA-3357)
 * Only count compaction as active (for throttling) when they have
   successfully acquired the compaction lock (CASSANDRA-3344)
 * Display CLI version string on startup (CASSANDRA-3196)
 * (Hadoop) make CFIF try rpc_address or fallback to listen_address
   (CASSANDRA-3214)
 * (Hadoop) accept comma delimited lists of initial thrift connections
   (CASSANDRA-3185)
 * ColumnFamily min_compaction_threshold should be >= 2 (CASSANDRA-3342)
 * (Pig) add 0.8+ types and key validation type in schema (CASSANDRA-3280)
 * Fix completely removing column metadata using CLI (CASSANDRA-3126)
 * CLI `describe cluster;` output should be on separate lines for separate versions
   (CASSANDRA-3170)
 * fix changing durable_writes keyspace option during CF creation
   (CASSANDRA-3292)
 * avoid locking on update when no indexes are involved (CASSANDRA-3386)
 * fix assertionError during repair with ordered partitioners (CASSANDRA-3369)
 * correctly serialize key_validation_class for avro (CASSANDRA-3391)
 * don't expire counter tombstone after streaming (CASSANDRA-3394)
 * prevent nodes that failed to join from hanging around forever
   (CASSANDRA-3351)
 * remove incorrect optimization from slice read path (CASSANDRA-3390)
 * Fix race in AntiEntropyService (CASSANDRA-3400)


1.0.0-final
 * close scrubbed sstable fd before deleting it (CASSANDRA-3318)
 * fix bug preventing obsolete commitlog segments from being removed
   (CASSANDRA-3269)
 * tolerate whitespace in seed CDL (CASSANDRA-3263)
 * Change default heap thresholds to max(min(1/2 ram, 1G), min(1/4 ram, 8GB))
   (CASSANDRA-3295)
 * Fix broken CompressedRandomAccessReaderTest (CASSANDRA-3298)
 * (CQL) fix type information returned for wildcard queries (CASSANDRA-3311)
 * add estimated tasks to LeveledCompactionStrategy (CASSANDRA-3322)
 * avoid including compaction cache-warming in keycache stats (CASSANDRA-3325)
 * run compaction and hinted handoff threads at MIN_PRIORITY (CASSANDRA-3308)
 * default hsha thrift server to cpu core count in rpc pool (CASSANDRA-3329)
 * add bin\daemon to binary tarball for Windows service (CASSANDRA-3331)
 * Fix places where uncompressed size of sstables was use in place of the
   compressed one (CASSANDRA-3338)
 * Fix hsha thrift server (CASSANDRA-3346)
 * Make sure repair only stream needed sstables (CASSANDRA-3345)


1.0.0-rc2
 * Log a meaningful warning when a node receives a message for a repair session
   that doesn't exist anymore (CASSANDRA-3256)
 * test for NUMA policy support as well as numactl presence (CASSANDRA-3245)
 * Fix FD leak when internode encryption is enabled (CASSANDRA-3257)
 * Remove incorrect assertion in mergeIterator (CASSANDRA-3260)
 * FBUtilities.hexToBytes(String) to throw NumberFormatException when string
   contains non-hex characters (CASSANDRA-3231)
 * Keep SimpleSnitch proximity ordering unchanged from what the Strategy
   generates, as intended (CASSANDRA-3262)
 * remove Scrub from compactionstats when finished (CASSANDRA-3255)
 * fix counter entry in jdbc TypesMap (CASSANDRA-3268)
 * fix full queue scenario for ParallelCompactionIterator (CASSANDRA-3270)
 * fix bootstrap process (CASSANDRA-3285)
 * don't try delivering hints if when there isn't any (CASSANDRA-3176)
 * CLI documentation change for ColumnFamily `compression_options` (CASSANDRA-3282)
 * ignore any CF ids sent by client for adding CF/KS (CASSANDRA-3288)
 * remove obsolete hints on first startup (CASSANDRA-3291)
 * use correct ISortedColumns for time-optimized reads (CASSANDRA-3289)
 * Evict gossip state immediately when a token is taken over by a new IP
   (CASSANDRA-3259)


1.0.0-rc1
 * Update CQL to generate microsecond timestamps by default (CASSANDRA-3227)
 * Fix counting CFMetadata towards Memtable liveRatio (CASSANDRA-3023)
 * Kill server on wrapped OOME such as from FileChannel.map (CASSANDRA-3201)
 * remove unnecessary copy when adding to row cache (CASSANDRA-3223)
 * Log message when a full repair operation completes (CASSANDRA-3207)
 * Fix streamOutSession keeping sstables references forever if the remote end
   dies (CASSANDRA-3216)
 * Remove dynamic_snitch boolean from example configuration (defaulting to
   true) and set default badness threshold to 0.1 (CASSANDRA-3229)
 * Base choice of random or "balanced" token on bootstrap on whether
   schema definitions were found (CASSANDRA-3219)
 * Fixes for LeveledCompactionStrategy score computation, prioritization,
   scheduling, and performance (CASSANDRA-3224, 3234)
 * parallelize sstable open at server startup (CASSANDRA-2988)
 * fix handling of exceptions writing to OutboundTcpConnection (CASSANDRA-3235)
 * Allow using quotes in "USE <keyspace>;" CLI command (CASSANDRA-3208)
 * Don't allow any cache loading exceptions to halt startup (CASSANDRA-3218)
 * Fix sstableloader --ignores option (CASSANDRA-3247)
 * File descriptor limit increased in packaging (CASSANDRA-3206)
 * Fix deadlock in commit log during flush (CASSANDRA-3253)


1.0.0-beta1
 * removed binarymemtable (CASSANDRA-2692)
 * add commitlog_total_space_in_mb to prevent fragmented logs (CASSANDRA-2427)
 * removed commitlog_rotation_threshold_in_mb configuration (CASSANDRA-2771)
 * make AbstractBounds.normalize de-overlapp overlapping ranges (CASSANDRA-2641)
 * replace CollatingIterator, ReducingIterator with MergeIterator
   (CASSANDRA-2062)
 * Fixed the ability to set compaction strategy in cli using create column
   family command (CASSANDRA-2778)
 * clean up tmp files after failed compaction (CASSANDRA-2468)
 * restrict repair streaming to specific columnfamilies (CASSANDRA-2280)
 * don't bother persisting columns shadowed by a row tombstone (CASSANDRA-2589)
 * reset CF and SC deletion times after gc_grace (CASSANDRA-2317)
 * optimize away seek when compacting wide rows (CASSANDRA-2879)
 * single-pass streaming (CASSANDRA-2677, 2906, 2916, 3003)
 * use reference counting for deleting sstables instead of relying on GC
   (CASSANDRA-2521, 3179)
 * store hints as serialized mutations instead of pointers to data row
   (CASSANDRA-2045)
 * store hints in the coordinator node instead of in the closest replica
   (CASSANDRA-2914)
 * add row_cache_keys_to_save CF option (CASSANDRA-1966)
 * check column family validity in nodetool repair (CASSANDRA-2933)
 * use lazy initialization instead of class initialization in NodeId
   (CASSANDRA-2953)
 * add paging to get_count (CASSANDRA-2894)
 * fix "short reads" in [multi]get (CASSANDRA-2643, 3157, 3192)
 * add optional compression for sstables (CASSANDRA-47, 2994, 3001, 3128)
 * add scheduler JMX metrics (CASSANDRA-2962)
 * add block level checksum for compressed data (CASSANDRA-1717)
 * make column family backed column map pluggable and introduce unsynchronized
   ArrayList backed one to speedup reads (CASSANDRA-2843, 3165, 3205)
 * refactoring of the secondary index api (CASSANDRA-2982)
 * make CL > ONE reads wait for digest reconciliation before returning
   (CASSANDRA-2494)
 * fix missing logging for some exceptions (CASSANDRA-2061)
 * refactor and optimize ColumnFamilyStore.files(...) and Descriptor.fromFilename(String)
   and few other places responsible for work with SSTable files (CASSANDRA-3040)
 * Stop reading from sstables once we know we have the most recent columns,
   for query-by-name requests (CASSANDRA-2498)
 * Add query-by-column mode to stress.java (CASSANDRA-3064)
 * Add "install" command to cassandra.bat (CASSANDRA-292)
 * clean up KSMetadata, CFMetadata from unnecessary
   Thrift<->Avro conversion methods (CASSANDRA-3032)
 * Add timeouts to client request schedulers (CASSANDRA-3079, 3096)
 * Cli to use hashes rather than array of hashes for strategy options (CASSANDRA-3081)
 * LeveledCompactionStrategy (CASSANDRA-1608, 3085, 3110, 3087, 3145, 3154, 3182)
 * Improvements of the CLI `describe` command (CASSANDRA-2630)
 * reduce window where dropped CF sstables may not be deleted (CASSANDRA-2942)
 * Expose gossip/FD info to JMX (CASSANDRA-2806)
 * Fix streaming over SSL when compressed SSTable involved (CASSANDRA-3051)
 * Add support for pluggable secondary index implementations (CASSANDRA-3078)
 * remove compaction_thread_priority setting (CASSANDRA-3104)
 * generate hints for replicas that timeout, not just replicas that are known
   to be down before starting (CASSANDRA-2034)
 * Add throttling for internode streaming (CASSANDRA-3080)
 * make the repair of a range repair all replica (CASSANDRA-2610, 3194)
 * expose the ability to repair the first range (as returned by the
   partitioner) of a node (CASSANDRA-2606)
 * Streams Compression (CASSANDRA-3015)
 * add ability to use multiple threads during a single compaction
   (CASSANDRA-2901)
 * make AbstractBounds.normalize support overlapping ranges (CASSANDRA-2641)
 * fix of the CQL count() behavior (CASSANDRA-3068)
 * use TreeMap backed column families for the SSTable simple writers
   (CASSANDRA-3148)
 * fix inconsistency of the CLI syntax when {} should be used instead of [{}]
   (CASSANDRA-3119)
 * rename CQL type names to match expected SQL behavior (CASSANDRA-3149, 3031)
 * Arena-based allocation for memtables (CASSANDRA-2252, 3162, 3163, 3168)
 * Default RR chance to 0.1 (CASSANDRA-3169)
 * Add RowLevel support to secondary index API (CASSANDRA-3147)
 * Make SerializingCacheProvider the default if JNA is available (CASSANDRA-3183)
 * Fix backwards compatibilty for CQL memtable properties (CASSANDRA-3190)
 * Add five-minute delay before starting compactions on a restarted server
   (CASSANDRA-3181)
 * Reduce copies done for intra-host messages (CASSANDRA-1788, 3144)
 * support of compaction strategy option for stress.java (CASSANDRA-3204)
 * make memtable throughput and column count thresholds no-ops (CASSANDRA-2449)
 * Return schema information along with the resultSet in CQL (CASSANDRA-2734)
 * Add new DecimalType (CASSANDRA-2883)
 * Fix assertion error in RowRepairResolver (CASSANDRA-3156)
 * Reduce unnecessary high buffer sizes (CASSANDRA-3171)
 * Pluggable compaction strategy (CASSANDRA-1610)
 * Add new broadcast_address config option (CASSANDRA-2491)


0.8.7
 * Kill server on wrapped OOME such as from FileChannel.map (CASSANDRA-3201)
 * Allow using quotes in "USE <keyspace>;" CLI command (CASSANDRA-3208)
 * Log message when a full repair operation completes (CASSANDRA-3207)
 * Don't allow any cache loading exceptions to halt startup (CASSANDRA-3218)
 * Fix sstableloader --ignores option (CASSANDRA-3247)
 * File descriptor limit increased in packaging (CASSANDRA-3206)
 * Log a meaningfull warning when a node receive a message for a repair session
   that doesn't exist anymore (CASSANDRA-3256)
 * Fix FD leak when internode encryption is enabled (CASSANDRA-3257)
 * FBUtilities.hexToBytes(String) to throw NumberFormatException when string
   contains non-hex characters (CASSANDRA-3231)
 * Keep SimpleSnitch proximity ordering unchanged from what the Strategy
   generates, as intended (CASSANDRA-3262)
 * remove Scrub from compactionstats when finished (CASSANDRA-3255)
 * Fix tool .bat files when CASSANDRA_HOME contains spaces (CASSANDRA-3258)
 * Force flush of status table when removing/updating token (CASSANDRA-3243)
 * Evict gossip state immediately when a token is taken over by a new IP (CASSANDRA-3259)
 * Fix bug where the failure detector can take too long to mark a host
   down (CASSANDRA-3273)
 * (Hadoop) allow wrapping ranges in queries (CASSANDRA-3137)
 * (Hadoop) check all interfaces for a match with split location
   before falling back to random replica (CASSANDRA-3211)
 * (Hadoop) Make Pig storage handle implements LoadMetadata (CASSANDRA-2777)
 * (Hadoop) Fix exception during PIG 'dump' (CASSANDRA-2810)
 * Fix stress COUNTER_GET option (CASSANDRA-3301)
 * Fix missing fields in CLI `show schema` output (CASSANDRA-3304)
 * Nodetool no longer leaks threads and closes JMX connections (CASSANDRA-3309)
 * fix truncate allowing data to be replayed post-restart (CASSANDRA-3297)
 * Move SimpleAuthority and SimpleAuthenticator to examples (CASSANDRA-2922)
 * Fix handling of tombstone by SSTableExport/Import (CASSANDRA-3357)
 * Fix transposition in cfHistograms (CASSANDRA-3222)
 * Allow using number as DC name when creating keyspace in CQL (CASSANDRA-3239)
 * Force flush of system table after updating/removing a token (CASSANDRA-3243)


0.8.6
 * revert CASSANDRA-2388
 * change TokenRange.endpoints back to listen/broadcast address to match
   pre-1777 behavior, and add TokenRange.rpc_endpoints instead (CASSANDRA-3187)
 * avoid trying to watch cassandra-topology.properties when loaded from jar
   (CASSANDRA-3138)
 * prevent users from creating keyspaces with LocalStrategy replication
   (CASSANDRA-3139)
 * fix CLI `show schema;` to output correct keyspace definition statement
   (CASSANDRA-3129)
 * CustomTThreadPoolServer to log TTransportException at DEBUG level
   (CASSANDRA-3142)
 * allow topology sort to work with non-unique rack names between
   datacenters (CASSANDRA-3152)
 * Improve caching of same-version Messages on digest and repair paths
   (CASSANDRA-3158)
 * Randomize choice of first replica for counter increment (CASSANDRA-2890)
 * Fix using read_repair_chance instead of merge_shard_change (CASSANDRA-3202)
 * Avoid streaming data to nodes that already have it, on move as well as
   decommission (CASSANDRA-3041)
 * Fix divide by zero error in GCInspector (CASSANDRA-3164)
 * allow quoting of the ColumnFamily name in CLI `create column family`
   statement (CASSANDRA-3195)
 * Fix rolling upgrade from 0.7 to 0.8 problem (CASSANDRA-3166)
 * Accomodate missing encryption_options in IncomingTcpConnection.stream
   (CASSANDRA-3212)


0.8.5
 * fix NPE when encryption_options is unspecified (CASSANDRA-3007)
 * include column name in validation failure exceptions (CASSANDRA-2849)
 * make sure truncate clears out the commitlog so replay won't re-
   populate with truncated data (CASSANDRA-2950)
 * fix NPE when debug logging is enabled and dropped CF is present
   in a commitlog segment (CASSANDRA-3021)
 * fix cassandra.bat when CASSANDRA_HOME contains spaces (CASSANDRA-2952)
 * fix to SSTableSimpleUnsortedWriter bufferSize calculation (CASSANDRA-3027)
 * make cleanup and normal compaction able to skip empty rows
   (rows containing nothing but expired tombstones) (CASSANDRA-3039)
 * work around native memory leak in com.sun.management.GarbageCollectorMXBean
   (CASSANDRA-2868)
 * validate that column names in column_metadata are not equal to key_alias
   on create/update of the ColumnFamily and CQL 'ALTER' statement (CASSANDRA-3036)
 * return an InvalidRequestException if an indexed column is assigned
   a value larger than 64KB (CASSANDRA-3057)
 * fix of numeric-only and string column names handling in CLI "drop index"
   (CASSANDRA-3054)
 * prune index scan resultset back to original request for lazy
   resultset expansion case (CASSANDRA-2964)
 * (Hadoop) fail jobs when Cassandra node has failed but TaskTracker
   has not (CASSANDRA-2388)
 * fix dynamic snitch ignoring nodes when read_repair_chance is zero
   (CASSANDRA-2662)
 * avoid retaining references to dropped CFS objects in
   CompactionManager.estimatedCompactions (CASSANDRA-2708)
 * expose rpc timeouts per host in MessagingServiceMBean (CASSANDRA-2941)
 * avoid including cwd in classpath for deb and rpm packages (CASSANDRA-2881)
 * remove gossip state when a new IP takes over a token (CASSANDRA-3071)
 * allow sstable2json to work on index sstable files (CASSANDRA-3059)
 * always hint counters (CASSANDRA-3099)
 * fix log4j initialization in EmbeddedCassandraService (CASSANDRA-2857)
 * remove gossip state when a new IP takes over a token (CASSANDRA-3071)
 * work around native memory leak in com.sun.management.GarbageCollectorMXBean
    (CASSANDRA-2868)
 * fix UnavailableException with writes at CL.EACH_QUORM (CASSANDRA-3084)
 * fix parsing of the Keyspace and ColumnFamily names in numeric
   and string representations in CLI (CASSANDRA-3075)
 * fix corner cases in Range.differenceToFetch (CASSANDRA-3084)
 * fix ip address String representation in the ring cache (CASSANDRA-3044)
 * fix ring cache compatibility when mixing pre-0.8.4 nodes with post-
   in the same cluster (CASSANDRA-3023)
 * make repair report failure when a node participating dies (instead of
   hanging forever) (CASSANDRA-2433)
 * fix handling of the empty byte buffer by ReversedType (CASSANDRA-3111)
 * Add validation that Keyspace names are case-insensitively unique (CASSANDRA-3066)
 * catch invalid key_validation_class before instantiating UpdateColumnFamily (CASSANDRA-3102)
 * make Range and Bounds objects client-safe (CASSANDRA-3108)
 * optionally skip log4j configuration (CASSANDRA-3061)
 * bundle sstableloader with the debian package (CASSANDRA-3113)
 * don't try to build secondary indexes when there is none (CASSANDRA-3123)
 * improve SSTableSimpleUnsortedWriter speed for large rows (CASSANDRA-3122)
 * handle keyspace arguments correctly in nodetool snapshot (CASSANDRA-3038)
 * Fix SSTableImportTest on windows (CASSANDRA-3043)
 * expose compactionThroughputMbPerSec through JMX (CASSANDRA-3117)
 * log keyspace and CF of large rows being compacted


0.8.4
 * change TokenRing.endpoints to be a list of rpc addresses instead of
   listen/broadcast addresses (CASSANDRA-1777)
 * include files-to-be-streamed in StreamInSession.getSources (CASSANDRA-2972)
 * use JAVA env var in cassandra-env.sh (CASSANDRA-2785, 2992)
 * avoid doing read for no-op replicate-on-write at CL=1 (CASSANDRA-2892)
 * refuse counter write for CL.ANY (CASSANDRA-2990)
 * switch back to only logging recent dropped messages (CASSANDRA-3004)
 * always deserialize RowMutation for counters (CASSANDRA-3006)
 * ignore saved replication_factor strategy_option for NTS (CASSANDRA-3011)
 * make sure pre-truncate CL segments are discarded (CASSANDRA-2950)


0.8.3
 * add ability to drop local reads/writes that are going to timeout
   (CASSANDRA-2943)
 * revamp token removal process, keep gossip states for 3 days (CASSANDRA-2496)
 * don't accept extra args for 0-arg nodetool commands (CASSANDRA-2740)
 * log unavailableexception details at debug level (CASSANDRA-2856)
 * expose data_dir though jmx (CASSANDRA-2770)
 * don't include tmp files as sstable when create cfs (CASSANDRA-2929)
 * log Java classpath on startup (CASSANDRA-2895)
 * keep gossipped version in sync with actual on migration coordinator
   (CASSANDRA-2946)
 * use lazy initialization instead of class initialization in NodeId
   (CASSANDRA-2953)
 * check column family validity in nodetool repair (CASSANDRA-2933)
 * speedup bytes to hex conversions dramatically (CASSANDRA-2850)
 * Flush memtables on shutdown when durable writes are disabled
   (CASSANDRA-2958)
 * improved POSIX compatibility of start scripts (CASsANDRA-2965)
 * add counter support to Hadoop InputFormat (CASSANDRA-2981)
 * fix bug where dirty commitlog segments were removed (and avoid keeping
   segments with no post-flush activity permanently dirty) (CASSANDRA-2829)
 * fix throwing exception with batch mutation of counter super columns
   (CASSANDRA-2949)
 * ignore system tables during repair (CASSANDRA-2979)
 * throw exception when NTS is given replication_factor as an option
   (CASSANDRA-2960)
 * fix assertion error during compaction of counter CFs (CASSANDRA-2968)
 * avoid trying to create index names, when no index exists (CASSANDRA-2867)
 * don't sample the system table when choosing a bootstrap token
   (CASSANDRA-2825)
 * gossiper notifies of local state changes (CASSANDRA-2948)
 * add asynchronous and half-sync/half-async (hsha) thrift servers
   (CASSANDRA-1405)
 * fix potential use of free'd native memory in SerializingCache
   (CASSANDRA-2951)
 * prune index scan resultset back to original request for lazy
   resultset expansion case (CASSANDRA-2964)
 * (Hadoop) fail jobs when Cassandra node has failed but TaskTracker
    has not (CASSANDRA-2388)


0.8.2
 * CQL:
   - include only one row per unique key for IN queries (CASSANDRA-2717)
   - respect client timestamp on full row deletions (CASSANDRA-2912)
 * improve thread-safety in StreamOutSession (CASSANDRA-2792)
 * allow deleting a row and updating indexed columns in it in the
   same mutation (CASSANDRA-2773)
 * Expose number of threads blocked on submitting memtable to flush
   in JMX (CASSANDRA-2817)
 * add ability to return "endpoints" to nodetool (CASSANDRA-2776)
 * Add support for multiple (comma-delimited) coordinator addresses
   to ColumnFamilyInputFormat (CASSANDRA-2807)
 * fix potential NPE while scheduling read repair for range slice
   (CASSANDRA-2823)
 * Fix race in SystemTable.getCurrentLocalNodeId (CASSANDRA-2824)
 * Correctly set default for replicate_on_write (CASSANDRA-2835)
 * improve nodetool compactionstats formatting (CASSANDRA-2844)
 * fix index-building status display (CASSANDRA-2853)
 * fix CLI perpetuating obsolete KsDef.replication_factor (CASSANDRA-2846)
 * improve cli treatment of multiline comments (CASSANDRA-2852)
 * handle row tombstones correctly in EchoedRow (CASSANDRA-2786)
 * add MessagingService.get[Recently]DroppedMessages and
   StorageService.getExceptionCount (CASSANDRA-2804)
 * fix possibility of spurious UnavailableException for LOCAL_QUORUM
   reads with dynamic snitch + read repair disabled (CASSANDRA-2870)
 * add ant-optional as dependence for the debian package (CASSANDRA-2164)
 * add option to specify limit for get_slice in the CLI (CASSANDRA-2646)
 * decrease HH page size (CASSANDRA-2832)
 * reset cli keyspace after dropping the current one (CASSANDRA-2763)
 * add KeyRange option to Hadoop inputformat (CASSANDRA-1125)
 * fix protocol versioning (CASSANDRA-2818, 2860)
 * support spaces in path to log4j configuration (CASSANDRA-2383)
 * avoid including inferred types in CF update (CASSANDRA-2809)
 * fix JMX bulkload call (CASSANDRA-2908)
 * fix updating KS with durable_writes=false (CASSANDRA-2907)
 * add simplified facade to SSTableWriter for bulk loading use
   (CASSANDRA-2911)
 * fix re-using index CF sstable names after drop/recreate (CASSANDRA-2872)
 * prepend CF to default index names (CASSANDRA-2903)
 * fix hint replay (CASSANDRA-2928)
 * Properly synchronize repair's merkle tree computation (CASSANDRA-2816)


0.8.1
 * CQL:
   - support for insert, delete in BATCH (CASSANDRA-2537)
   - support for IN to SELECT, UPDATE (CASSANDRA-2553)
   - timestamp support for INSERT, UPDATE, and BATCH (CASSANDRA-2555)
   - TTL support (CASSANDRA-2476)
   - counter support (CASSANDRA-2473)
   - ALTER COLUMNFAMILY (CASSANDRA-1709)
   - DROP INDEX (CASSANDRA-2617)
   - add SCHEMA/TABLE as aliases for KS/CF (CASSANDRA-2743)
   - server handles wait-for-schema-agreement (CASSANDRA-2756)
   - key alias support (CASSANDRA-2480)
 * add support for comparator parameters and a generic ReverseType
   (CASSANDRA-2355)
 * add CompositeType and DynamicCompositeType (CASSANDRA-2231)
 * optimize batches containing multiple updates to the same row
   (CASSANDRA-2583)
 * adjust hinted handoff page size to avoid OOM with large columns
   (CASSANDRA-2652)
 * mark BRAF buffer invalid post-flush so we don't re-flush partial
   buffers again, especially on CL writes (CASSANDRA-2660)
 * add DROP INDEX support to CLI (CASSANDRA-2616)
 * don't perform HH to client-mode [storageproxy] nodes (CASSANDRA-2668)
 * Improve forceDeserialize/getCompactedRow encapsulation (CASSANDRA-2659)
 * Don't write CounterUpdateColumn to disk in tests (CASSANDRA-2650)
 * Add sstable bulk loading utility (CASSANDRA-1278)
 * avoid replaying hints to dropped columnfamilies (CASSANDRA-2685)
 * add placeholders for missing rows in range query pseudo-RR (CASSANDRA-2680)
 * remove no-op HHOM.renameHints (CASSANDRA-2693)
 * clone super columns to avoid modifying them during flush (CASSANDRA-2675)
 * allow writes to bypass the commitlog for certain keyspaces (CASSANDRA-2683)
 * avoid NPE when bypassing commitlog during memtable flush (CASSANDRA-2781)
 * Added support for making bootstrap retry if nodes flap (CASSANDRA-2644)
 * Added statusthrift to nodetool to report if thrift server is running (CASSANDRA-2722)
 * Fixed rows being cached if they do not exist (CASSANDRA-2723)
 * Support passing tableName and cfName to RowCacheProviders (CASSANDRA-2702)
 * close scrub file handles (CASSANDRA-2669)
 * throttle migration replay (CASSANDRA-2714)
 * optimize column serializer creation (CASSANDRA-2716)
 * Added support for making bootstrap retry if nodes flap (CASSANDRA-2644)
 * Added statusthrift to nodetool to report if thrift server is running
   (CASSANDRA-2722)
 * Fixed rows being cached if they do not exist (CASSANDRA-2723)
 * fix truncate/compaction race (CASSANDRA-2673)
 * workaround large resultsets causing large allocation retention
   by nio sockets (CASSANDRA-2654)
 * fix nodetool ring use with Ec2Snitch (CASSANDRA-2733)
 * fix removing columns and subcolumns that are supressed by a row or
   supercolumn tombstone during replica resolution (CASSANDRA-2590)
 * support sstable2json against snapshot sstables (CASSANDRA-2386)
 * remove active-pull schema requests (CASSANDRA-2715)
 * avoid marking entire list of sstables as actively being compacted
   in multithreaded compaction (CASSANDRA-2765)
 * seek back after deserializing a row to update cache with (CASSANDRA-2752)
 * avoid skipping rows in scrub for counter column family (CASSANDRA-2759)
 * fix ConcurrentModificationException in repair when dealing with 0.7 node
   (CASSANDRA-2767)
 * use threadsafe collections for StreamInSession (CASSANDRA-2766)
 * avoid infinite loop when creating merkle tree (CASSANDRA-2758)
 * avoids unmarking compacting sstable prematurely in cleanup (CASSANDRA-2769)
 * fix NPE when the commit log is bypassed (CASSANDRA-2718)
 * don't throw an exception in SS.isRPCServerRunning (CASSANDRA-2721)
 * make stress.jar executable (CASSANDRA-2744)
 * add daemon mode to java stress (CASSANDRA-2267)
 * expose the DC and rack of a node through JMX and nodetool ring (CASSANDRA-2531)
 * fix cache mbean getSize (CASSANDRA-2781)
 * Add Date, Float, Double, and Boolean types (CASSANDRA-2530)
 * Add startup flag to renew counter node id (CASSANDRA-2788)
 * add jamm agent to cassandra.bat (CASSANDRA-2787)
 * fix repair hanging if a neighbor has nothing to send (CASSANDRA-2797)
 * purge tombstone even if row is in only one sstable (CASSANDRA-2801)
 * Fix wrong purge of deleted cf during compaction (CASSANDRA-2786)
 * fix race that could result in Hadoop writer failing to throw an
   exception encountered after close() (CASSANDRA-2755)
 * fix scan wrongly throwing assertion error (CASSANDRA-2653)
 * Always use even distribution for merkle tree with RandomPartitionner
   (CASSANDRA-2841)
 * fix describeOwnership for OPP (CASSANDRA-2800)
 * ensure that string tokens do not contain commas (CASSANDRA-2762)


0.8.0-final
 * fix CQL grammar warning and cqlsh regression from CASSANDRA-2622
 * add ant generate-cql-html target (CASSANDRA-2526)
 * update CQL consistency levels (CASSANDRA-2566)
 * debian packaging fixes (CASSANDRA-2481, 2647)
 * fix UUIDType, IntegerType for direct buffers (CASSANDRA-2682, 2684)
 * switch to native Thrift for Hadoop map/reduce (CASSANDRA-2667)
 * fix StackOverflowError when building from eclipse (CASSANDRA-2687)
 * only provide replication_factor to strategy_options "help" for
   SimpleStrategy, OldNetworkTopologyStrategy (CASSANDRA-2678, 2713)
 * fix exception adding validators to non-string columns (CASSANDRA-2696)
 * avoid instantiating DatabaseDescriptor in JDBC (CASSANDRA-2694)
 * fix potential stack overflow during compaction (CASSANDRA-2626)
 * clone super columns to avoid modifying them during flush (CASSANDRA-2675)
 * reset underlying iterator in EchoedRow constructor (CASSANDRA-2653)


0.8.0-rc1
 * faster flushes and compaction from fixing excessively pessimistic
   rebuffering in BRAF (CASSANDRA-2581)
 * fix returning null column values in the python cql driver (CASSANDRA-2593)
 * fix merkle tree splitting exiting early (CASSANDRA-2605)
 * snapshot_before_compaction directory name fix (CASSANDRA-2598)
 * Disable compaction throttling during bootstrap (CASSANDRA-2612)
 * fix CQL treatment of > and < operators in range slices (CASSANDRA-2592)
 * fix potential double-application of counter updates on commitlog replay
   by moving replay position from header to sstable metadata (CASSANDRA-2419)
 * JDBC CQL driver exposes getColumn for access to timestamp
 * JDBC ResultSetMetadata properties added to AbstractType
 * r/m clustertool (CASSANDRA-2607)
 * add support for presenting row key as a column in CQL result sets
   (CASSANDRA-2622)
 * Don't allow {LOCAL|EACH}_QUORUM unless strategy is NTS (CASSANDRA-2627)
 * validate keyspace strategy_options during CQL create (CASSANDRA-2624)
 * fix empty Result with secondary index when limit=1 (CASSANDRA-2628)
 * Fix regression where bootstrapping a node with no schema fails
   (CASSANDRA-2625)
 * Allow removing LocationInfo sstables (CASSANDRA-2632)
 * avoid attempting to replay mutations from dropped keyspaces (CASSANDRA-2631)
 * avoid using cached position of a key when GT is requested (CASSANDRA-2633)
 * fix counting bloom filter true positives (CASSANDRA-2637)
 * initialize local ep state prior to gossip startup if needed (CASSANDRA-2638)
 * fix counter increment lost after restart (CASSANDRA-2642)
 * add quote-escaping via backslash to CLI (CASSANDRA-2623)
 * fix pig example script (CASSANDRA-2487)
 * fix dynamic snitch race in adding latencies (CASSANDRA-2618)
 * Start/stop cassandra after more important services such as mdadm in
   debian packaging (CASSANDRA-2481)


0.8.0-beta2
 * fix NPE compacting index CFs (CASSANDRA-2528)
 * Remove checking all column families on startup for compaction candidates
   (CASSANDRA-2444)
 * validate CQL create keyspace options (CASSANDRA-2525)
 * fix nodetool setcompactionthroughput (CASSANDRA-2550)
 * move	gossip heartbeat back to its own thread (CASSANDRA-2554)
 * validate cql TRUNCATE columnfamily before truncating (CASSANDRA-2570)
 * fix batch_mutate for mixed standard-counter mutations (CASSANDRA-2457)
 * disallow making schema changes to system keyspace (CASSANDRA-2563)
 * fix sending mutation messages multiple times (CASSANDRA-2557)
 * fix incorrect use of NBHM.size in ReadCallback that could cause
   reads to time out even when responses were received (CASSANDRA-2552)
 * trigger read repair correctly for LOCAL_QUORUM reads (CASSANDRA-2556)
 * Allow configuring the number of compaction thread (CASSANDRA-2558)
 * forceUserDefinedCompaction will attempt to compact what it is given
   even if the pessimistic estimate is that there is not enough disk space;
   automatic compactions will only compact 2 or more sstables (CASSANDRA-2575)
 * refuse to apply migrations with older timestamps than the current
   schema (CASSANDRA-2536)
 * remove unframed Thrift transport option
 * include indexes in snapshots (CASSANDRA-2596)
 * improve ignoring of obsolete mutations in index maintenance (CASSANDRA-2401)
 * recognize attempt to drop just the index while leaving the column
   definition alone (CASSANDRA-2619)


0.8.0-beta1
 * remove Avro RPC support (CASSANDRA-926)
 * support for columns that act as incr/decr counters
   (CASSANDRA-1072, 1937, 1944, 1936, 2101, 2093, 2288, 2105, 2384, 2236, 2342,
   2454)
 * CQL (CASSANDRA-1703, 1704, 1705, 1706, 1707, 1708, 1710, 1711, 1940,
   2124, 2302, 2277, 2493)
 * avoid double RowMutation serialization on write path (CASSANDRA-1800)
 * make NetworkTopologyStrategy the default (CASSANDRA-1960)
 * configurable internode encryption (CASSANDRA-1567, 2152)
 * human readable column names in sstable2json output (CASSANDRA-1933)
 * change default JMX port to 7199 (CASSANDRA-2027)
 * backwards compatible internal messaging (CASSANDRA-1015)
 * atomic switch of memtables and sstables (CASSANDRA-2284)
 * add pluggable SeedProvider (CASSANDRA-1669)
 * Fix clustertool to not throw exception when calling get_endpoints (CASSANDRA-2437)
 * upgrade to thrift 0.6 (CASSANDRA-2412)
 * repair works on a token range instead of full ring (CASSANDRA-2324)
 * purge tombstones from row cache (CASSANDRA-2305)
 * push replication_factor into strategy_options (CASSANDRA-1263)
 * give snapshots the same name on each node (CASSANDRA-1791)
 * remove "nodetool loadbalance" (CASSANDRA-2448)
 * multithreaded compaction (CASSANDRA-2191)
 * compaction throttling (CASSANDRA-2156)
 * add key type information and alias (CASSANDRA-2311, 2396)
 * cli no longer divides read_repair_chance by 100 (CASSANDRA-2458)
 * made CompactionInfo.getTaskType return an enum (CASSANDRA-2482)
 * add a server-wide cap on measured memtable memory usage and aggressively
   flush to keep under that threshold (CASSANDRA-2006)
 * add unified UUIDType (CASSANDRA-2233)
 * add off-heap row cache support (CASSANDRA-1969)


0.7.5
 * improvements/fixes to PIG driver (CASSANDRA-1618, CASSANDRA-2387,
   CASSANDRA-2465, CASSANDRA-2484)
 * validate index names (CASSANDRA-1761)
 * reduce contention on Table.flusherLock (CASSANDRA-1954)
 * try harder to detect failures during streaming, cleaning up temporary
   files more reliably (CASSANDRA-2088)
 * shut down server for OOM on a Thrift thread (CASSANDRA-2269)
 * fix tombstone handling in repair and sstable2json (CASSANDRA-2279)
 * preserve version when streaming data from old sstables (CASSANDRA-2283)
 * don't start repair if a neighboring node is marked as dead (CASSANDRA-2290)
 * purge tombstones from row cache (CASSANDRA-2305)
 * Avoid seeking when sstable2json exports the entire file (CASSANDRA-2318)
 * clear Built flag in system table when dropping an index (CASSANDRA-2320)
 * don't allow arbitrary argument for stress.java (CASSANDRA-2323)
 * validate values for index predicates in get_indexed_slice (CASSANDRA-2328)
 * queue secondary indexes for flush before the parent (CASSANDRA-2330)
 * allow job configuration to set the CL used in Hadoop jobs (CASSANDRA-2331)
 * add memtable_flush_queue_size defaulting to 4 (CASSANDRA-2333)
 * Allow overriding of initial_token, storage_port and rpc_port from system
   properties (CASSANDRA-2343)
 * fix comparator used for non-indexed secondary expressions in index scan
   (CASSANDRA-2347)
 * ensure size calculation and write phase of large-row compaction use
   the same threshold for TTL expiration (CASSANDRA-2349)
 * fix race when iterating CFs during add/drop (CASSANDRA-2350)
 * add ConsistencyLevel command to CLI (CASSANDRA-2354)
 * allow negative numbers in the cli (CASSANDRA-2358)
 * hard code serialVersionUID for tokens class (CASSANDRA-2361)
 * fix potential infinite loop in ByteBufferUtil.inputStream (CASSANDRA-2365)
 * fix encoding bugs in HintedHandoffManager, SystemTable when default
   charset is not UTF8 (CASSANDRA-2367)
 * avoids having removed node reappearing in Gossip (CASSANDRA-2371)
 * fix incorrect truncation of long to int when reading columns via block
   index (CASSANDRA-2376)
 * fix NPE during stream session (CASSANDRA-2377)
 * fix race condition that could leave orphaned data files when dropping CF or
   KS (CASSANDRA-2381)
 * fsync statistics component on write (CASSANDRA-2382)
 * fix duplicate results from CFS.scan (CASSANDRA-2406)
 * add IntegerType to CLI help (CASSANDRA-2414)
 * avoid caching token-only decoratedkeys (CASSANDRA-2416)
 * convert mmap assertion to if/throw so scrub can catch it (CASSANDRA-2417)
 * don't overwrite gc log (CASSANDR-2418)
 * invalidate row cache for streamed row to avoid inconsitencies
   (CASSANDRA-2420)
 * avoid copies in range/index scans (CASSANDRA-2425)
 * make sure we don't wipe data during cleanup if the node has not join
   the ring (CASSANDRA-2428)
 * Try harder to close files after compaction (CASSANDRA-2431)
 * re-set bootstrapped flag after move finishes (CASSANDRA-2435)
 * display validation_class in CLI 'describe keyspace' (CASSANDRA-2442)
 * make cleanup compactions cleanup the row cache (CASSANDRA-2451)
 * add column fields validation to scrub (CASSANDRA-2460)
 * use 64KB flush buffer instead of in_memory_compaction_limit (CASSANDRA-2463)
 * fix backslash substitutions in CLI (CASSANDRA-2492)
 * disable cache saving for system CFS (CASSANDRA-2502)
 * fixes for verifying destination availability under hinted conditions
   so UE can be thrown intead of timing out (CASSANDRA-2514)
 * fix update of validation class in column metadata (CASSANDRA-2512)
 * support LOCAL_QUORUM, EACH_QUORUM CLs outside of NTS (CASSANDRA-2516)
 * preserve version when streaming data from old sstables (CASSANDRA-2283)
 * fix backslash substitutions in CLI (CASSANDRA-2492)
 * count a row deletion as one operation towards memtable threshold
   (CASSANDRA-2519)
 * support LOCAL_QUORUM, EACH_QUORUM CLs outside of NTS (CASSANDRA-2516)


0.7.4
 * add nodetool join command (CASSANDRA-2160)
 * fix secondary indexes on pre-existing or streamed data (CASSANDRA-2244)
 * initialize endpoint in gossiper earlier (CASSANDRA-2228)
 * add ability to write to Cassandra from Pig (CASSANDRA-1828)
 * add rpc_[min|max]_threads (CASSANDRA-2176)
 * add CL.TWO, CL.THREE (CASSANDRA-2013)
 * avoid exporting an un-requested row in sstable2json, when exporting
   a key that does not exist (CASSANDRA-2168)
 * add incremental_backups option (CASSANDRA-1872)
 * add configurable row limit to Pig loadfunc (CASSANDRA-2276)
 * validate column values in batches as well as single-Column inserts
   (CASSANDRA-2259)
 * move sample schema from cassandra.yaml to schema-sample.txt,
   a cli scripts (CASSANDRA-2007)
 * avoid writing empty rows when scrubbing tombstoned rows (CASSANDRA-2296)
 * fix assertion error in range and index scans for CL < ALL
   (CASSANDRA-2282)
 * fix commitlog replay when flush position refers to data that didn't
   get synced before server died (CASSANDRA-2285)
 * fix fd leak in sstable2json with non-mmap'd i/o (CASSANDRA-2304)
 * reduce memory use during streaming of multiple sstables (CASSANDRA-2301)
 * purge tombstoned rows from cache after GCGraceSeconds (CASSANDRA-2305)
 * allow zero replicas in a NTS datacenter (CASSANDRA-1924)
 * make range queries respect snitch for local replicas (CASSANDRA-2286)
 * fix HH delivery when column index is larger than 2GB (CASSANDRA-2297)
 * make 2ary indexes use parent CF flush thresholds during initial build
   (CASSANDRA-2294)
 * update memtable_throughput to be a long (CASSANDRA-2158)


0.7.3
 * Keep endpoint state until aVeryLongTime (CASSANDRA-2115)
 * lower-latency read repair (CASSANDRA-2069)
 * add hinted_handoff_throttle_delay_in_ms option (CASSANDRA-2161)
 * fixes for cache save/load (CASSANDRA-2172, -2174)
 * Handle whole-row deletions in CFOutputFormat (CASSANDRA-2014)
 * Make memtable_flush_writers flush in parallel (CASSANDRA-2178)
 * Add compaction_preheat_key_cache option (CASSANDRA-2175)
 * refactor stress.py to have only one copy of the format string
   used for creating row keys (CASSANDRA-2108)
 * validate index names for \w+ (CASSANDRA-2196)
 * Fix Cassandra cli to respect timeout if schema does not settle
   (CASSANDRA-2187)
 * fix for compaction and cleanup writing old-format data into new-version
   sstable (CASSANDRA-2211, -2216)
 * add nodetool scrub (CASSANDRA-2217, -2240)
 * fix sstable2json large-row pagination (CASSANDRA-2188)
 * fix EOFing on requests for the last bytes in a file (CASSANDRA-2213)
 * fix BufferedRandomAccessFile bugs (CASSANDRA-2218, -2241)
 * check for memtable flush_after_mins exceeded every 10s (CASSANDRA-2183)
 * fix cache saving on Windows (CASSANDRA-2207)
 * add validateSchemaAgreement call + synchronization to schema
   modification operations (CASSANDRA-2222)
 * fix for reversed slice queries on large rows (CASSANDRA-2212)
 * fat clients were writing local data (CASSANDRA-2223)
 * set DEFAULT_MEMTABLE_LIFETIME_IN_MINS to 24h
 * improve detection and cleanup of partially-written sstables
   (CASSANDRA-2206)
 * fix supercolumn de/serialization when subcolumn comparator is different
   from supercolumn's (CASSANDRA-2104)
 * fix starting up on Windows when CASSANDRA_HOME contains whitespace
   (CASSANDRA-2237)
 * add [get|set][row|key]cacheSavePeriod to JMX (CASSANDRA-2100)
 * fix Hadoop ColumnFamilyOutputFormat dropping of mutations
   when batch fills up (CASSANDRA-2255)
 * move file deletions off of scheduledtasks executor (CASSANDRA-2253)


0.7.2
 * copy DecoratedKey.key when inserting into caches to avoid retaining
   a reference to the underlying buffer (CASSANDRA-2102)
 * format subcolumn names with subcomparator (CASSANDRA-2136)
 * fix column bloom filter deserialization (CASSANDRA-2165)


0.7.1
 * refactor MessageDigest creation code. (CASSANDRA-2107)
 * buffer network stack to avoid inefficient small TCP messages while avoiding
   the nagle/delayed ack problem (CASSANDRA-1896)
 * check log4j configuration for changes every 10s (CASSANDRA-1525, 1907)
 * more-efficient cross-DC replication (CASSANDRA-1530, -2051, -2138)
 * avoid polluting page cache with commitlog or sstable writes
   and seq scan operations (CASSANDRA-1470)
 * add RMI authentication options to nodetool (CASSANDRA-1921)
 * make snitches configurable at runtime (CASSANDRA-1374)
 * retry hadoop split requests on connection failure (CASSANDRA-1927)
 * implement describeOwnership for BOP, COPP (CASSANDRA-1928)
 * make read repair behave as expected for ConsistencyLevel > ONE
   (CASSANDRA-982, 2038)
 * distributed test harness (CASSANDRA-1859, 1964)
 * reduce flush lock contention (CASSANDRA-1930)
 * optimize supercolumn deserialization (CASSANDRA-1891)
 * fix CFMetaData.apply to only compare objects of the same class
   (CASSANDRA-1962)
 * allow specifying specific SSTables to compact from JMX (CASSANDRA-1963)
 * fix race condition in MessagingService.targets (CASSANDRA-1959, 2094, 2081)
 * refuse to open sstables from a future version (CASSANDRA-1935)
 * zero-copy reads (CASSANDRA-1714)
 * fix copy bounds for word Text in wordcount demo (CASSANDRA-1993)
 * fixes for contrib/javautils (CASSANDRA-1979)
 * check more frequently for memtable expiration (CASSANDRA-2000)
 * fix writing SSTable column count statistics (CASSANDRA-1976)
 * fix streaming of multiple CFs during bootstrap (CASSANDRA-1992)
 * explicitly set JVM GC new generation size with -Xmn (CASSANDRA-1968)
 * add short options for CLI flags (CASSANDRA-1565)
 * make keyspace argument to "describe keyspace" in CLI optional
   when authenticated to keyspace already (CASSANDRA-2029)
 * added option to specify -Dcassandra.join_ring=false on startup
   to allow "warm spare" nodes or performing JMX maintenance before
   joining the ring (CASSANDRA-526)
 * log migrations at INFO (CASSANDRA-2028)
 * add CLI verbose option in file mode (CASSANDRA-2030)
 * add single-line "--" comments to CLI (CASSANDRA-2032)
 * message serialization tests (CASSANDRA-1923)
 * switch from ivy to maven-ant-tasks (CASSANDRA-2017)
 * CLI attempts to block for new schema to propagate (CASSANDRA-2044)
 * fix potential overflow in nodetool cfstats (CASSANDRA-2057)
 * add JVM shutdownhook to sync commitlog (CASSANDRA-1919)
 * allow nodes to be up without being part of  normal traffic (CASSANDRA-1951)
 * fix CLI "show keyspaces" with null options on NTS (CASSANDRA-2049)
 * fix possible ByteBuffer race conditions (CASSANDRA-2066)
 * reduce garbage generated by MessagingService to prevent load spikes
   (CASSANDRA-2058)
 * fix math in RandomPartitioner.describeOwnership (CASSANDRA-2071)
 * fix deletion of sstable non-data components (CASSANDRA-2059)
 * avoid blocking gossip while deleting handoff hints (CASSANDRA-2073)
 * ignore messages from newer versions, keep track of nodes in gossip
   regardless of version (CASSANDRA-1970)
 * cache writing moved to CompactionManager to reduce i/o contention and
   updated to use non-cache-polluting writes (CASSANDRA-2053)
 * page through large rows when exporting to JSON (CASSANDRA-2041)
 * add flush_largest_memtables_at and reduce_cache_sizes_at options
   (CASSANDRA-2142)
 * add cli 'describe cluster' command (CASSANDRA-2127)
 * add cli support for setting username/password at 'connect' command
   (CASSANDRA-2111)
 * add -D option to Stress.java to allow reading hosts from a file
   (CASSANDRA-2149)
 * bound hints CF throughput between 32M and 256M (CASSANDRA-2148)
 * continue starting when invalid saved cache entries are encountered
   (CASSANDRA-2076)
 * add max_hint_window_in_ms option (CASSANDRA-1459)


0.7.0-final
 * fix offsets to ByteBuffer.get (CASSANDRA-1939)


0.7.0-rc4
 * fix cli crash after backgrounding (CASSANDRA-1875)
 * count timeouts in storageproxy latencies, and include latency
   histograms in StorageProxyMBean (CASSANDRA-1893)
 * fix CLI get recognition of supercolumns (CASSANDRA-1899)
 * enable keepalive on intra-cluster sockets (CASSANDRA-1766)
 * count timeouts towards dynamicsnitch latencies (CASSANDRA-1905)
 * Expose index-building status in JMX + cli schema description
   (CASSANDRA-1871)
 * allow [LOCAL|EACH]_QUORUM to be used with non-NetworkTopology
   replication Strategies
 * increased amount of index locks for faster commitlog replay
 * collect secondary index tombstones immediately (CASSANDRA-1914)
 * revert commitlog changes from #1780 (CASSANDRA-1917)
 * change RandomPartitioner min token to -1 to avoid collision w/
   tokens on actual nodes (CASSANDRA-1901)
 * examine the right nibble when validating TimeUUID (CASSANDRA-1910)
 * include secondary indexes in cleanup (CASSANDRA-1916)
 * CFS.scrubDataDirectories should also cleanup invalid secondary indexes
   (CASSANDRA-1904)
 * ability to disable/enable gossip on nodes to force them down
   (CASSANDRA-1108)


0.7.0-rc3
 * expose getNaturalEndpoints in StorageServiceMBean taking byte[]
   key; RMI cannot serialize ByteBuffer (CASSANDRA-1833)
 * infer org.apache.cassandra.locator for replication strategy classes
   when not otherwise specified
 * validation that generates less garbage (CASSANDRA-1814)
 * add TTL support to CLI (CASSANDRA-1838)
 * cli defaults to bytestype for subcomparator when creating
   column families (CASSANDRA-1835)
 * unregister index MBeans when index is dropped (CASSANDRA-1843)
 * make ByteBufferUtil.clone thread-safe (CASSANDRA-1847)
 * change exception for read requests during bootstrap from
   InvalidRequest to Unavailable (CASSANDRA-1862)
 * respect row-level tombstones post-flush in range scans
   (CASSANDRA-1837)
 * ReadResponseResolver check digests against each other (CASSANDRA-1830)
 * return InvalidRequest when remove of subcolumn without supercolumn
   is requested (CASSANDRA-1866)
 * flush before repair (CASSANDRA-1748)
 * SSTableExport validates key order (CASSANDRA-1884)
 * large row support for SSTableExport (CASSANDRA-1867)
 * Re-cache hot keys post-compaction without hitting disk (CASSANDRA-1878)
 * manage read repair in coordinator instead of data source, to
   provide latency information to dynamic snitch (CASSANDRA-1873)


0.7.0-rc2
 * fix live-column-count of slice ranges including tombstoned supercolumn
   with live subcolumn (CASSANDRA-1591)
 * rename o.a.c.internal.AntientropyStage -> AntiEntropyStage,
   o.a.c.request.Request_responseStage -> RequestResponseStage,
   o.a.c.internal.Internal_responseStage -> InternalResponseStage
 * add AbstractType.fromString (CASSANDRA-1767)
 * require index_type to be present when specifying index_name
   on ColumnDef (CASSANDRA-1759)
 * fix add/remove index bugs in CFMetadata (CASSANDRA-1768)
 * rebuild Strategy during system_update_keyspace (CASSANDRA-1762)
 * cli updates prompt to ... in continuation lines (CASSANDRA-1770)
 * support multiple Mutations per key in hadoop ColumnFamilyOutputFormat
   (CASSANDRA-1774)
 * improvements to Debian init script (CASSANDRA-1772)
 * use local classloader to check for version.properties (CASSANDRA-1778)
 * Validate that column names in column_metadata are valid for the
   defined comparator, and decode properly in cli (CASSANDRA-1773)
 * use cross-platform newlines in cli (CASSANDRA-1786)
 * add ExpiringColumn support to sstable import/export (CASSANDRA-1754)
 * add flush for each append to periodic commitlog mode; added
   periodic_without_flush option to disable this (CASSANDRA-1780)
 * close file handle used for post-flush truncate (CASSANDRA-1790)
 * various code cleanup (CASSANDRA-1793, -1794, -1795)
 * fix range queries against wrapped range (CASSANDRA-1781)
 * fix consistencylevel calculations for NetworkTopologyStrategy
   (CASSANDRA-1804)
 * cli support index type enum names (CASSANDRA-1810)
 * improved validation of column_metadata (CASSANDRA-1813)
 * reads at ConsistencyLevel > 1 throw UnavailableException
   immediately if insufficient live nodes exist (CASSANDRA-1803)
 * copy bytebuffers for local writes to avoid retaining the entire
   Thrift frame (CASSANDRA-1801)
 * fix NPE adding index to column w/o prior metadata (CASSANDRA-1764)
 * reduce fat client timeout (CASSANDRA-1730)
 * fix botched merge of CASSANDRA-1316


0.7.0-rc1
 * fix compaction and flush races with schema updates (CASSANDRA-1715)
 * add clustertool, config-converter, sstablekeys, and schematool
   Windows .bat files (CASSANDRA-1723)
 * reject range queries received during bootstrap (CASSANDRA-1739)
 * fix wrapping-range queries on non-minimum token (CASSANDRA-1700)
 * add nodetool cfhistogram (CASSANDRA-1698)
 * limit repaired ranges to what the nodes have in common (CASSANDRA-1674)
 * index scan treats missing columns as not matching secondary
   expressions (CASSANDRA-1745)
 * Fix misuse of DataOutputBuffer.getData in AntiEntropyService
   (CASSANDRA-1729)
 * detect and warn when obsolete version of JNA is present (CASSANDRA-1760)
 * reduce fat client timeout (CASSANDRA-1730)
 * cleanup smallest CFs first to increase free temp space for larger ones
   (CASSANDRA-1811)
 * Update windows .bat files to work outside of main Cassandra
   directory (CASSANDRA-1713)
 * fix read repair regression from 0.6.7 (CASSANDRA-1727)
 * more-efficient read repair (CASSANDRA-1719)
 * fix hinted handoff replay (CASSANDRA-1656)
 * log type of dropped messages (CASSANDRA-1677)
 * upgrade to SLF4J 1.6.1
 * fix ByteBuffer bug in ExpiringColumn.updateDigest (CASSANDRA-1679)
 * fix IntegerType.getString (CASSANDRA-1681)
 * make -Djava.net.preferIPv4Stack=true the default (CASSANDRA-628)
 * add INTERNAL_RESPONSE verb to differentiate from responses related
   to client requests (CASSANDRA-1685)
 * log tpstats when dropping messages (CASSANDRA-1660)
 * include unreachable nodes in describeSchemaVersions (CASSANDRA-1678)
 * Avoid dropping messages off the client request path (CASSANDRA-1676)
 * fix jna errno reporting (CASSANDRA-1694)
 * add friendlier error for UnknownHostException on startup (CASSANDRA-1697)
 * include jna dependency in RPM package (CASSANDRA-1690)
 * add --skip-keys option to stress.py (CASSANDRA-1696)
 * improve cli handling of non-string keys and column names
   (CASSANDRA-1701, -1693)
 * r/m extra subcomparator line in cli keyspaces output (CASSANDRA-1712)
 * add read repair chance to cli "show keyspaces"
 * upgrade to ConcurrentLinkedHashMap 1.1 (CASSANDRA-975)
 * fix index scan routing (CASSANDRA-1722)
 * fix tombstoning of supercolumns in range queries (CASSANDRA-1734)
 * clear endpoint cache after updating keyspace metadata (CASSANDRA-1741)
 * fix wrapping-range queries on non-minimum token (CASSANDRA-1700)
 * truncate includes secondary indexes (CASSANDRA-1747)
 * retain reference to PendingFile sstables (CASSANDRA-1749)
 * fix sstableimport regression (CASSANDRA-1753)
 * fix for bootstrap when no non-system tables are defined (CASSANDRA-1732)
 * handle replica unavailability in index scan (CASSANDRA-1755)
 * fix service initialization order deadlock (CASSANDRA-1756)
 * multi-line cli commands (CASSANDRA-1742)
 * fix race between snapshot and compaction (CASSANDRA-1736)
 * add listEndpointsPendingHints, deleteHintsForEndpoint JMX methods
   (CASSANDRA-1551)


0.7.0-beta3
 * add strategy options to describe_keyspace output (CASSANDRA-1560)
 * log warning when using randomly generated token (CASSANDRA-1552)
 * re-organize JMX into .db, .net, .internal, .request (CASSANDRA-1217)
 * allow nodes to change IPs between restarts (CASSANDRA-1518)
 * remember ring state between restarts by default (CASSANDRA-1518)
 * flush index built flag so we can read it before log replay (CASSANDRA-1541)
 * lock row cache updates to prevent race condition (CASSANDRA-1293)
 * remove assertion causing rare (and harmless) error messages in
   commitlog (CASSANDRA-1330)
 * fix moving nodes with no keyspaces defined (CASSANDRA-1574)
 * fix unbootstrap when no data is present in a transfer range (CASSANDRA-1573)
 * take advantage of AVRO-495 to simplify our avro IDL (CASSANDRA-1436)
 * extend authorization hierarchy to column family (CASSANDRA-1554)
 * deletion support in secondary indexes (CASSANDRA-1571)
 * meaningful error message for invalid replication strategy class
   (CASSANDRA-1566)
 * allow keyspace creation with RF > N (CASSANDRA-1428)
 * improve cli error handling (CASSANDRA-1580)
 * add cache save/load ability (CASSANDRA-1417, 1606, 1647)
 * add StorageService.getDrainProgress (CASSANDRA-1588)
 * Disallow bootstrap to an in-use token (CASSANDRA-1561)
 * Allow dynamic secondary index creation and destruction (CASSANDRA-1532)
 * log auto-guessed memtable thresholds (CASSANDRA-1595)
 * add ColumnDef support to cli (CASSANDRA-1583)
 * reduce index sample time by 75% (CASSANDRA-1572)
 * add cli support for column, strategy metadata (CASSANDRA-1578, 1612)
 * add cli support for schema modification (CASSANDRA-1584)
 * delete temp files on failed compactions (CASSANDRA-1596)
 * avoid blocking for dead nodes during removetoken (CASSANDRA-1605)
 * remove ConsistencyLevel.ZERO (CASSANDRA-1607)
 * expose in-progress compaction type in jmx (CASSANDRA-1586)
 * removed IClock & related classes from internals (CASSANDRA-1502)
 * fix removing tokens from SystemTable on decommission and removetoken
   (CASSANDRA-1609)
 * include CF metadata in cli 'show keyspaces' (CASSANDRA-1613)
 * switch from Properties to HashMap in PropertyFileSnitch to
   avoid synchronization bottleneck (CASSANDRA-1481)
 * PropertyFileSnitch configuration file renamed to
   cassandra-topology.properties
 * add cli support for get_range_slices (CASSANDRA-1088, CASSANDRA-1619)
 * Make memtable flush thresholds per-CF instead of global
   (CASSANDRA-1007, 1637)
 * add cli support for binary data without CfDef hints (CASSANDRA-1603)
 * fix building SSTable statistics post-stream (CASSANDRA-1620)
 * fix potential infinite loop in 2ary index queries (CASSANDRA-1623)
 * allow creating NTS keyspaces with no replicas configured (CASSANDRA-1626)
 * add jmx histogram of sstables accessed per read (CASSANDRA-1624)
 * remove system_rename_column_family and system_rename_keyspace from the
   client API until races can be fixed (CASSANDRA-1630, CASSANDRA-1585)
 * add cli sanity tests (CASSANDRA-1582)
 * update GC settings in cassandra.bat (CASSANDRA-1636)
 * cli support for index queries (CASSANDRA-1635)
 * cli support for updating schema memtable settings (CASSANDRA-1634)
 * cli --file option (CASSANDRA-1616)
 * reduce automatically chosen memtable sizes by 50% (CASSANDRA-1641)
 * move endpoint cache from snitch to strategy (CASSANDRA-1643)
 * fix commitlog recovery deleting the newly-created segment as well as
   the old ones (CASSANDRA-1644)
 * upgrade to Thrift 0.5 (CASSANDRA-1367)
 * renamed CL.DCQUORUM to LOCAL_QUORUM and DCQUORUMSYNC to EACH_QUORUM
 * cli truncate support (CASSANDRA-1653)
 * update GC settings in cassandra.bat (CASSANDRA-1636)
 * avoid logging when a node's ip/token is gossipped back to it (CASSANDRA-1666)


0.7-beta2
 * always use UTF-8 for hint keys (CASSANDRA-1439)
 * remove cassandra.yaml dependency from Hadoop and Pig (CASSADRA-1322)
 * expose CfDef metadata in describe_keyspaces (CASSANDRA-1363)
 * restore use of mmap_index_only option (CASSANDRA-1241)
 * dropping a keyspace with no column families generated an error
   (CASSANDRA-1378)
 * rename RackAwareStrategy to OldNetworkTopologyStrategy, RackUnawareStrategy
   to SimpleStrategy, DatacenterShardStrategy to NetworkTopologyStrategy,
   AbstractRackAwareSnitch to AbstractNetworkTopologySnitch (CASSANDRA-1392)
 * merge StorageProxy.mutate, mutateBlocking (CASSANDRA-1396)
 * faster UUIDType, LongType comparisons (CASSANDRA-1386, 1393)
 * fix setting read_repair_chance from CLI addColumnFamily (CASSANDRA-1399)
 * fix updates to indexed columns (CASSANDRA-1373)
 * fix race condition leaving to FileNotFoundException (CASSANDRA-1382)
 * fix sharded lock hash on index write path (CASSANDRA-1402)
 * add support for GT/E, LT/E in subordinate index clauses (CASSANDRA-1401)
 * cfId counter got out of sync when CFs were added (CASSANDRA-1403)
 * less chatty schema updates (CASSANDRA-1389)
 * rename column family mbeans. 'type' will now include either
   'IndexColumnFamilies' or 'ColumnFamilies' depending on the CFS type.
   (CASSANDRA-1385)
 * disallow invalid keyspace and column family names. This includes name that
   matches a '^\w+' regex. (CASSANDRA-1377)
 * use JNA, if present, to take snapshots (CASSANDRA-1371)
 * truncate hints if starting 0.7 for the first time (CASSANDRA-1414)
 * fix FD leak in single-row slicepredicate queries (CASSANDRA-1416)
 * allow index expressions against columns that are not part of the
   SlicePredicate (CASSANDRA-1410)
 * config-converter properly handles snitches and framed support
   (CASSANDRA-1420)
 * remove keyspace argument from multiget_count (CASSANDRA-1422)
 * allow specifying cassandra.yaml location as (local or remote) URL
   (CASSANDRA-1126)
 * fix using DynamicEndpointSnitch with NetworkTopologyStrategy
   (CASSANDRA-1429)
 * Add CfDef.default_validation_class (CASSANDRA-891)
 * fix EstimatedHistogram.max (CASSANDRA-1413)
 * quorum read optimization (CASSANDRA-1622)
 * handle zero-length (or missing) rows during HH paging (CASSANDRA-1432)
 * include secondary indexes during schema migrations (CASSANDRA-1406)
 * fix commitlog header race during schema change (CASSANDRA-1435)
 * fix ColumnFamilyStoreMBeanIterator to use new type name (CASSANDRA-1433)
 * correct filename generated by xml->yaml converter (CASSANDRA-1419)
 * add CMSInitiatingOccupancyFraction=75 and UseCMSInitiatingOccupancyOnly
   to default JVM options
 * decrease jvm heap for cassandra-cli (CASSANDRA-1446)
 * ability to modify keyspaces and column family definitions on a live cluster
   (CASSANDRA-1285)
 * support for Hadoop Streaming [non-jvm map/reduce via stdin/out]
   (CASSANDRA-1368)
 * Move persistent sstable stats from the system table to an sstable component
   (CASSANDRA-1430)
 * remove failed bootstrap attempt from pending ranges when gossip times
   it out after 1h (CASSANDRA-1463)
 * eager-create tcp connections to other cluster members (CASSANDRA-1465)
 * enumerate stages and derive stage from message type instead of
   transmitting separately (CASSANDRA-1465)
 * apply reversed flag during collation from different data sources
   (CASSANDRA-1450)
 * make failure to remove commitlog segment non-fatal (CASSANDRA-1348)
 * correct ordering of drain operations so CL.recover is no longer
   necessary (CASSANDRA-1408)
 * removed keyspace from describe_splits method (CASSANDRA-1425)
 * rename check_schema_agreement to describe_schema_versions
   (CASSANDRA-1478)
 * fix QUORUM calculation for RF > 3 (CASSANDRA-1487)
 * remove tombstones during non-major compactions when bloom filter
   verifies that row does not exist in other sstables (CASSANDRA-1074)
 * nodes that coordinated a loadbalance in the past could not be seen by
   newly added nodes (CASSANDRA-1467)
 * exposed endpoint states (gossip details) via jmx (CASSANDRA-1467)
 * ensure that compacted sstables are not included when new readers are
   instantiated (CASSANDRA-1477)
 * by default, calculate heap size and memtable thresholds at runtime (CASSANDRA-1469)
 * fix races dealing with adding/dropping keyspaces and column families in
   rapid succession (CASSANDRA-1477)
 * clean up of Streaming system (CASSANDRA-1503, 1504, 1506)
 * add options to configure Thrift socket keepalive and buffer sizes (CASSANDRA-1426)
 * make contrib CassandraServiceDataCleaner recursive (CASSANDRA-1509)
 * min, max compaction threshold are configurable and persistent
   per-ColumnFamily (CASSANDRA-1468)
 * fix replaying the last mutation in a commitlog unnecessarily
   (CASSANDRA-1512)
 * invoke getDefaultUncaughtExceptionHandler from DTPE with the original
   exception rather than the ExecutionException wrapper (CASSANDRA-1226)
 * remove Clock from the Thrift (and Avro) API (CASSANDRA-1501)
 * Close intra-node sockets when connection is broken (CASSANDRA-1528)
 * RPM packaging spec file (CASSANDRA-786)
 * weighted request scheduler (CASSANDRA-1485)
 * treat expired columns as deleted (CASSANDRA-1539)
 * make IndexInterval configurable (CASSANDRA-1488)
 * add describe_snitch to Thrift API (CASSANDRA-1490)
 * MD5 authenticator compares plain text submitted password with MD5'd
   saved property, instead of vice versa (CASSANDRA-1447)
 * JMX MessagingService pending and completed counts (CASSANDRA-1533)
 * fix race condition processing repair responses (CASSANDRA-1511)
 * make repair blocking (CASSANDRA-1511)
 * create EndpointSnitchInfo and MBean to expose rack and DC (CASSANDRA-1491)
 * added option to contrib/word_count to output results back to Cassandra
   (CASSANDRA-1342)
 * rewrite Hadoop ColumnFamilyRecordWriter to pool connections, retry to
   multiple Cassandra nodes, and smooth impact on the Cassandra cluster
   by using smaller batch sizes (CASSANDRA-1434)
 * fix setting gc_grace_seconds via CLI (CASSANDRA-1549)
 * support TTL'd index values (CASSANDRA-1536)
 * make removetoken work like decommission (CASSANDRA-1216)
 * make cli comparator-aware and improve quote rules (CASSANDRA-1523,-1524)
 * make nodetool compact and cleanup blocking (CASSANDRA-1449)
 * add memtable, cache information to GCInspector logs (CASSANDRA-1558)
 * enable/disable HintedHandoff via JMX (CASSANDRA-1550)
 * Ignore stray files in the commit log directory (CASSANDRA-1547)
 * Disallow bootstrap to an in-use token (CASSANDRA-1561)


0.7-beta1
 * sstable versioning (CASSANDRA-389)
 * switched to slf4j logging (CASSANDRA-625)
 * add (optional) expiration time for column (CASSANDRA-699)
 * access levels for authentication/authorization (CASSANDRA-900)
 * add ReadRepairChance to CF definition (CASSANDRA-930)
 * fix heisenbug in system tests, especially common on OS X (CASSANDRA-944)
 * convert to byte[] keys internally and all public APIs (CASSANDRA-767)
 * ability to alter schema definitions on a live cluster (CASSANDRA-44)
 * renamed configuration file to cassandra.xml, and log4j.properties to
   log4j-server.properties, which must now be loaded from
   the classpath (which is how our scripts in bin/ have always done it)
   (CASSANDRA-971)
 * change get_count to require a SlicePredicate. create multi_get_count
   (CASSANDRA-744)
 * re-organized endpointsnitch implementations and added SimpleSnitch
   (CASSANDRA-994)
 * Added preload_row_cache option (CASSANDRA-946)
 * add CRC to commitlog header (CASSANDRA-999)
 * removed deprecated batch_insert and get_range_slice methods (CASSANDRA-1065)
 * add truncate thrift method (CASSANDRA-531)
 * http mini-interface using mx4j (CASSANDRA-1068)
 * optimize away copy of sliced row on memtable read path (CASSANDRA-1046)
 * replace constant-size 2GB mmaped segments and special casing for index
   entries spanning segment boundaries, with SegmentedFile that computes
   segments that always contain entire entries/rows (CASSANDRA-1117)
 * avoid reading large rows into memory during compaction (CASSANDRA-16)
 * added hadoop OutputFormat (CASSANDRA-1101)
 * efficient Streaming (no more anticompaction) (CASSANDRA-579)
 * split commitlog header into separate file and add size checksum to
   mutations (CASSANDRA-1179)
 * avoid allocating a new byte[] for each mutation on replay (CASSANDRA-1219)
 * revise HH schema to be per-endpoint (CASSANDRA-1142)
 * add joining/leaving status to nodetool ring (CASSANDRA-1115)
 * allow multiple repair sessions per node (CASSANDRA-1190)
 * optimize away MessagingService for local range queries (CASSANDRA-1261)
 * make framed transport the default so malformed requests can't OOM the
   server (CASSANDRA-475)
 * significantly faster reads from row cache (CASSANDRA-1267)
 * take advantage of row cache during range queries (CASSANDRA-1302)
 * make GCGraceSeconds a per-ColumnFamily value (CASSANDRA-1276)
 * keep persistent row size and column count statistics (CASSANDRA-1155)
 * add IntegerType (CASSANDRA-1282)
 * page within a single row during hinted handoff (CASSANDRA-1327)
 * push DatacenterShardStrategy configuration into keyspace definition,
   eliminating datacenter.properties. (CASSANDRA-1066)
 * optimize forward slices starting with '' and single-index-block name
   queries by skipping the column index (CASSANDRA-1338)
 * streaming refactor (CASSANDRA-1189)
 * faster comparison for UUID types (CASSANDRA-1043)
 * secondary index support (CASSANDRA-749 and subtasks)
 * make compaction buckets deterministic (CASSANDRA-1265)


0.6.6
 * Allow using DynamicEndpointSnitch with RackAwareStrategy (CASSANDRA-1429)
 * remove the remaining vestiges of the unfinished DatacenterShardStrategy
   (replaced by NetworkTopologyStrategy in 0.7)


0.6.5
 * fix key ordering in range query results with RandomPartitioner
   and ConsistencyLevel > ONE (CASSANDRA-1145)
 * fix for range query starting with the wrong token range (CASSANDRA-1042)
 * page within a single row during hinted handoff (CASSANDRA-1327)
 * fix compilation on non-sun JDKs (CASSANDRA-1061)
 * remove String.trim() call on row keys in batch mutations (CASSANDRA-1235)
 * Log summary of dropped messages instead of spamming log (CASSANDRA-1284)
 * add dynamic endpoint snitch (CASSANDRA-981)
 * fix streaming for keyspaces with hyphens in their name (CASSANDRA-1377)
 * fix errors in hard-coded bloom filter optKPerBucket by computing it
   algorithmically (CASSANDRA-1220
 * remove message deserialization stage, and uncap read/write stages
   so slow reads/writes don't block gossip processing (CASSANDRA-1358)
 * add jmx port configuration to Debian package (CASSANDRA-1202)
 * use mlockall via JNA, if present, to prevent Linux from swapping
   out parts of the JVM (CASSANDRA-1214)


0.6.4
 * avoid queuing multiple hint deliveries for the same endpoint
   (CASSANDRA-1229)
 * better performance for and stricter checking of UTF8 column names
   (CASSANDRA-1232)
 * extend option to lower compaction priority to hinted handoff
   as well (CASSANDRA-1260)
 * log errors in gossip instead of re-throwing (CASSANDRA-1289)
 * avoid aborting commitlog replay prematurely if a flushed-but-
   not-removed commitlog segment is encountered (CASSANDRA-1297)
 * fix duplicate rows being read during mapreduce (CASSANDRA-1142)
 * failure detection wasn't closing command sockets (CASSANDRA-1221)
 * cassandra-cli.bat works on windows (CASSANDRA-1236)
 * pre-emptively drop requests that cannot be processed within RPCTimeout
   (CASSANDRA-685)
 * add ack to Binary write verb and update CassandraBulkLoader
   to wait for acks for each row (CASSANDRA-1093)
 * added describe_partitioner Thrift method (CASSANDRA-1047)
 * Hadoop jobs no longer require the Cassandra storage-conf.xml
   (CASSANDRA-1280, CASSANDRA-1047)
 * log thread pool stats when GC is excessive (CASSANDRA-1275)
 * remove gossip message size limit (CASSANDRA-1138)
 * parallelize local and remote reads during multiget, and respect snitch
   when determining whether to do local read for CL.ONE (CASSANDRA-1317)
 * fix read repair to use requested consistency level on digest mismatch,
   rather than assuming QUORUM (CASSANDRA-1316)
 * process digest mismatch re-reads in parallel (CASSANDRA-1323)
 * switch hints CF comparator to BytesType (CASSANDRA-1274)


0.6.3
 * retry to make streaming connections up to 8 times. (CASSANDRA-1019)
 * reject describe_ring() calls on invalid keyspaces (CASSANDRA-1111)
 * fix cache size calculation for size of 100% (CASSANDRA-1129)
 * fix cache capacity only being recalculated once (CASSANDRA-1129)
 * remove hourly scan of all hints on the off chance that the gossiper
   missed a status change; instead, expose deliverHintsToEndpoint to JMX
   so it can be done manually, if necessary (CASSANDRA-1141)
 * don't reject reads at CL.ALL (CASSANDRA-1152)
 * reject deletions to supercolumns in CFs containing only standard
   columns (CASSANDRA-1139)
 * avoid preserving login information after client disconnects
   (CASSANDRA-1057)
 * prefer sun jdk to openjdk in debian init script (CASSANDRA-1174)
 * detect partioner config changes between restarts and fail fast
   (CASSANDRA-1146)
 * use generation time to resolve node token reassignment disagreements
   (CASSANDRA-1118)
 * restructure the startup ordering of Gossiper and MessageService to avoid
   timing anomalies (CASSANDRA-1160)
 * detect incomplete commit log hearders (CASSANDRA-1119)
 * force anti-entropy service to stream files on the stream stage to avoid
   sending streams out of order (CASSANDRA-1169)
 * remove inactive stream managers after AES streams files (CASSANDRA-1169)
 * allow removing entire row through batch_mutate Deletion (CASSANDRA-1027)
 * add JMX metrics for row-level bloom filter false positives (CASSANDRA-1212)
 * added a redhat init script to contrib (CASSANDRA-1201)
 * use midpoint when bootstrapping a new machine into range with not
   much data yet instead of random token (CASSANDRA-1112)
 * kill server on OOM in executor stage as well as Thrift (CASSANDRA-1226)
 * remove opportunistic repairs, when two machines with overlapping replica
   responsibilities happen to finish major compactions of the same CF near
   the same time.  repairs are now fully manual (CASSANDRA-1190)
 * add ability to lower compaction priority (default is no change from 0.6.2)
   (CASSANDRA-1181)


0.6.2
 * fix contrib/word_count build. (CASSANDRA-992)
 * split CommitLogExecutorService into BatchCommitLogExecutorService and
   PeriodicCommitLogExecutorService (CASSANDRA-1014)
 * add latency histograms to CFSMBean (CASSANDRA-1024)
 * make resolving timestamp ties deterministic by using value bytes
   as a tiebreaker (CASSANDRA-1039)
 * Add option to turn off Hinted Handoff (CASSANDRA-894)
 * fix windows startup (CASSANDRA-948)
 * make concurrent_reads, concurrent_writes configurable at runtime via JMX
   (CASSANDRA-1060)
 * disable GCInspector on non-Sun JVMs (CASSANDRA-1061)
 * fix tombstone handling in sstable rows with no other data (CASSANDRA-1063)
 * fix size of row in spanned index entries (CASSANDRA-1056)
 * install json2sstable, sstable2json, and sstablekeys to Debian package
 * StreamingService.StreamDestinations wouldn't empty itself after streaming
   finished (CASSANDRA-1076)
 * added Collections.shuffle(splits) before returning the splits in
   ColumnFamilyInputFormat (CASSANDRA-1096)
 * do not recalculate cache capacity post-compaction if it's been manually
   modified (CASSANDRA-1079)
 * better defaults for flush sorter + writer executor queue sizes
   (CASSANDRA-1100)
 * windows scripts for SSTableImport/Export (CASSANDRA-1051)
 * windows script for nodetool (CASSANDRA-1113)
 * expose PhiConvictThreshold (CASSANDRA-1053)
 * make repair of RF==1 a no-op (CASSANDRA-1090)
 * improve default JVM GC options (CASSANDRA-1014)
 * fix SlicePredicate serialization inside Hadoop jobs (CASSANDRA-1049)
 * close Thrift sockets in Hadoop ColumnFamilyRecordReader (CASSANDRA-1081)


0.6.1
 * fix NPE in sstable2json when no excluded keys are given (CASSANDRA-934)
 * keep the replica set constant throughout the read repair process
   (CASSANDRA-937)
 * allow querying getAllRanges with empty token list (CASSANDRA-933)
 * fix command line arguments inversion in clustertool (CASSANDRA-942)
 * fix race condition that could trigger a false-positive assertion
   during post-flush discard of old commitlog segments (CASSANDRA-936)
 * fix neighbor calculation for anti-entropy repair (CASSANDRA-924)
 * perform repair even for small entropy differences (CASSANDRA-924)
 * Use hostnames in CFInputFormat to allow Hadoop's naive string-based
   locality comparisons to work (CASSANDRA-955)
 * cache read-only BufferedRandomAccessFile length to avoid
   3 system calls per invocation (CASSANDRA-950)
 * nodes with IPv6 (and no IPv4) addresses could not join cluster
   (CASSANDRA-969)
 * Retrieve the correct number of undeleted columns, if any, from
   a supercolumn in a row that had been deleted previously (CASSANDRA-920)
 * fix index scans that cross the 2GB mmap boundaries for both mmap
   and standard i/o modes (CASSANDRA-866)
 * expose drain via nodetool (CASSANDRA-978)


0.6.0-RC1
 * JMX drain to flush memtables and run through commit log (CASSANDRA-880)
 * Bootstrapping can skip ranges under the right conditions (CASSANDRA-902)
 * fix merging row versions in range_slice for CL > ONE (CASSANDRA-884)
 * default write ConsistencyLeven chaned from ZERO to ONE
 * fix for index entries spanning mmap buffer boundaries (CASSANDRA-857)
 * use lexical comparison if time part of TimeUUIDs are the same
   (CASSANDRA-907)
 * bound read, mutation, and response stages to fix possible OOM
   during log replay (CASSANDRA-885)
 * Use microseconds-since-epoch (UTC) in cli, instead of milliseconds
 * Treat batch_mutate Deletion with null supercolumn as "apply this predicate
   to top level supercolumns" (CASSANDRA-834)
 * Streaming destination nodes do not update their JMX status (CASSANDRA-916)
 * Fix internal RPC timeout calculation (CASSANDRA-911)
 * Added Pig loadfunc to contrib/pig (CASSANDRA-910)


0.6.0-beta3
 * fix compaction bucketing bug (CASSANDRA-814)
 * update windows batch file (CASSANDRA-824)
 * deprecate KeysCachedFraction configuration directive in favor
   of KeysCached; move to unified-per-CF key cache (CASSANDRA-801)
 * add invalidateRowCache to ColumnFamilyStoreMBean (CASSANDRA-761)
 * send Handoff hints to natural locations to reduce load on
   remaining nodes in a failure scenario (CASSANDRA-822)
 * Add RowWarningThresholdInMB configuration option to warn before very
   large rows get big enough to threaten node stability, and -x option to
   be able to remove them with sstable2json if the warning is unheeded
   until it's too late (CASSANDRA-843)
 * Add logging of GC activity (CASSANDRA-813)
 * fix ConcurrentModificationException in commitlog discard (CASSANDRA-853)
 * Fix hardcoded row count in Hadoop RecordReader (CASSANDRA-837)
 * Add a jmx status to the streaming service and change several DEBUG
   messages to INFO (CASSANDRA-845)
 * fix classpath in cassandra-cli.bat for Windows (CASSANDRA-858)
 * allow re-specifying host, port to cassandra-cli if invalid ones
   are first tried (CASSANDRA-867)
 * fix race condition handling rpc timeout in the coordinator
   (CASSANDRA-864)
 * Remove CalloutLocation and StagingFileDirectory from storage-conf files
   since those settings are no longer used (CASSANDRA-878)
 * Parse a long from RowWarningThresholdInMB instead of an int (CASSANDRA-882)
 * Remove obsolete ControlPort code from DatabaseDescriptor (CASSANDRA-886)
 * move skipBytes side effect out of assert (CASSANDRA-899)
 * add "double getLoad" to StorageServiceMBean (CASSANDRA-898)
 * track row stats per CF at compaction time (CASSANDRA-870)
 * disallow CommitLogDirectory matching a DataFileDirectory (CASSANDRA-888)
 * default key cache size is 200k entries, changed from 10% (CASSANDRA-863)
 * add -Dcassandra-foreground=yes to cassandra.bat
 * exit if cluster name is changed unexpectedly (CASSANDRA-769)


0.6.0-beta1/beta2
 * add batch_mutate thrift command, deprecating batch_insert (CASSANDRA-336)
 * remove get_key_range Thrift API, deprecated in 0.5 (CASSANDRA-710)
 * add optional login() Thrift call for authentication (CASSANDRA-547)
 * support fat clients using gossiper and StorageProxy to perform
   replication in-process [jvm-only] (CASSANDRA-535)
 * support mmapped I/O for reads, on by default on 64bit JVMs
   (CASSANDRA-408, CASSANDRA-669)
 * improve insert concurrency, particularly during Hinted Handoff
   (CASSANDRA-658)
 * faster network code (CASSANDRA-675)
 * stress.py moved to contrib (CASSANDRA-635)
 * row caching [must be explicitly enabled per-CF in config] (CASSANDRA-678)
 * present a useful measure of compaction progress in JMX (CASSANDRA-599)
 * add bin/sstablekeys (CASSNADRA-679)
 * add ConsistencyLevel.ANY (CASSANDRA-687)
 * make removetoken remove nodes from gossip entirely (CASSANDRA-644)
 * add ability to set cache sizes at runtime (CASSANDRA-708)
 * report latency and cache hit rate statistics with lifetime totals
   instead of average over the last minute (CASSANDRA-702)
 * support get_range_slice for RandomPartitioner (CASSANDRA-745)
 * per-keyspace replication factory and replication strategy (CASSANDRA-620)
 * track latency in microseconds (CASSANDRA-733)
 * add describe_ Thrift methods, deprecating get_string_property and
   get_string_list_property
 * jmx interface for tracking operation mode and streams in general.
   (CASSANDRA-709)
 * keep memtables in sorted order to improve range query performance
   (CASSANDRA-799)
 * use while loop instead of recursion when trimming sstables compaction list
   to avoid blowing stack in pathological cases (CASSANDRA-804)
 * basic Hadoop map/reduce support (CASSANDRA-342)


0.5.1
 * ensure all files for an sstable are streamed to the same directory.
   (CASSANDRA-716)
 * more accurate load estimate for bootstrapping (CASSANDRA-762)
 * tolerate dead or unavailable bootstrap target on write (CASSANDRA-731)
 * allow larger numbers of keys (> 140M) in a sstable bloom filter
   (CASSANDRA-790)
 * include jvm argument improvements from CASSANDRA-504 in debian package
 * change streaming chunk size to 32MB to accomodate Windows XP limitations
   (was 64MB) (CASSANDRA-795)
 * fix get_range_slice returning results in the wrong order (CASSANDRA-781)


0.5.0 final
 * avoid attempting to delete temporary bootstrap files twice (CASSANDRA-681)
 * fix bogus NaN in nodeprobe cfstats output (CASSANDRA-646)
 * provide a policy for dealing with single thread executors w/ a full queue
   (CASSANDRA-694)
 * optimize inner read in MessagingService, vastly improving multiple-node
   performance (CASSANDRA-675)
 * wait for table flush before streaming data back to a bootstrapping node.
   (CASSANDRA-696)
 * keep track of bootstrapping sources by table so that bootstrapping doesn't
   give the indication of finishing early (CASSANDRA-673)


0.5.0 RC3
 * commit the correct version of the patch for CASSANDRA-663


0.5.0 RC2 (unreleased)
 * fix bugs in converting get_range_slice results to Thrift
   (CASSANDRA-647, CASSANDRA-649)
 * expose java.util.concurrent.TimeoutException in StorageProxy methods
   (CASSANDRA-600)
 * TcpConnectionManager was holding on to disconnected connections,
   giving the false indication they were being used. (CASSANDRA-651)
 * Remove duplicated write. (CASSANDRA-662)
 * Abort bootstrap if IP is already in the token ring (CASSANDRA-663)
 * increase default commitlog sync period, and wait for last sync to
   finish before submitting another (CASSANDRA-668)


0.5.0 RC1
 * Fix potential NPE in get_range_slice (CASSANDRA-623)
 * add CRC32 to commitlog entries (CASSANDRA-605)
 * fix data streaming on windows (CASSANDRA-630)
 * GC compacted sstables after cleanup and compaction (CASSANDRA-621)
 * Speed up anti-entropy validation (CASSANDRA-629)
 * Fix anti-entropy assertion error (CASSANDRA-639)
 * Fix pending range conflicts when bootstapping or moving
   multiple nodes at once (CASSANDRA-603)
 * Handle obsolete gossip related to node movement in the case where
   one or more nodes is down when the movement occurs (CASSANDRA-572)
 * Include dead nodes in gossip to avoid a variety of problems
   and fix HH to removed nodes (CASSANDRA-634)
 * return an InvalidRequestException for mal-formed SlicePredicates
   (CASSANDRA-643)
 * fix bug determining closest neighbor for use in multiple datacenters
   (CASSANDRA-648)
 * Vast improvements in anticompaction speed (CASSANDRA-607)
 * Speed up log replay and writes by avoiding redundant serializations
   (CASSANDRA-652)


0.5.0 beta 2
 * Bootstrap improvements (several tickets)
 * add nodeprobe repair anti-entropy feature (CASSANDRA-193, CASSANDRA-520)
 * fix possibility of partition when many nodes restart at once
   in clusters with multiple seeds (CASSANDRA-150)
 * fix NPE in get_range_slice when no data is found (CASSANDRA-578)
 * fix potential NPE in hinted handoff (CASSANDRA-585)
 * fix cleanup of local "system" keyspace (CASSANDRA-576)
 * improve computation of cluster load balance (CASSANDRA-554)
 * added super column read/write, column count, and column/row delete to
   cassandra-cli (CASSANDRA-567, CASSANDRA-594)
 * fix returning live subcolumns of deleted supercolumns (CASSANDRA-583)
 * respect JAVA_HOME in bin/ scripts (several tickets)
 * add StorageService.initClient for fat clients on the JVM (CASSANDRA-535)
   (see contrib/client_only for an example of use)
 * make consistency_level functional in get_range_slice (CASSANDRA-568)
 * optimize key deserialization for RandomPartitioner (CASSANDRA-581)
 * avoid GCing tombstones except on major compaction (CASSANDRA-604)
 * increase failure conviction threshold, resulting in less nodes
   incorrectly (and temporarily) marked as down (CASSANDRA-610)
 * respect memtable thresholds during log replay (CASSANDRA-609)
 * support ConsistencyLevel.ALL on read (CASSANDRA-584)
 * add nodeprobe removetoken command (CASSANDRA-564)


0.5.0 beta
 * Allow multiple simultaneous flushes, improving flush throughput
   on multicore systems (CASSANDRA-401)
 * Split up locks to improve write and read throughput on multicore systems
   (CASSANDRA-444, CASSANDRA-414)
 * More efficient use of memory during compaction (CASSANDRA-436)
 * autobootstrap option: when enabled, all non-seed nodes will attempt
   to bootstrap when started, until bootstrap successfully
   completes. -b option is removed.  (CASSANDRA-438)
 * Unless a token is manually specified in the configuration xml,
   a bootstraping node will use a token that gives it half the
   keys from the most-heavily-loaded node in the cluster,
   instead of generating a random token.
   (CASSANDRA-385, CASSANDRA-517)
 * Miscellaneous bootstrap fixes (several tickets)
 * Ability to change a node's token even after it has data on it
   (CASSANDRA-541)
 * Ability to decommission a live node from the ring (CASSANDRA-435)
 * Semi-automatic loadbalancing via nodeprobe (CASSANDRA-192)
 * Add ability to set compaction thresholds at runtime via
   JMX / nodeprobe.  (CASSANDRA-465)
 * Add "comment" field to ColumnFamily definition. (CASSANDRA-481)
 * Additional JMX metrics (CASSANDRA-482)
 * JSON based export and import tools (several tickets)
 * Hinted Handoff fixes (several tickets)
 * Add key cache to improve read performance (CASSANDRA-423)
 * Simplified construction of custom ReplicationStrategy classes
   (CASSANDRA-497)
 * Graphical application (Swing) for ring integrity verification and
   visualization was added to contrib (CASSANDRA-252)
 * Add DCQUORUM, DCQUORUMSYNC consistency levels and corresponding
   ReplicationStrategy / EndpointSnitch classes.  Experimental.
   (CASSANDRA-492)
 * Web client interface added to contrib (CASSANDRA-457)
 * More-efficient flush for Random, CollatedOPP partitioners
   for normal writes (CASSANDRA-446) and bulk load (CASSANDRA-420)
 * Add MemtableFlushAfterMinutes, a global replacement for the old
   per-CF FlushPeriodInMinutes setting (CASSANDRA-463)
 * optimizations to slice reading (CASSANDRA-350) and supercolumn
   queries (CASSANDRA-510)
 * force binding to given listenaddress for nodes with multiple
   interfaces (CASSANDRA-546)
 * stress.py benchmarking tool improvements (several tickets)
 * optimized replica placement code (CASSANDRA-525)
 * faster log replay on restart (CASSANDRA-539, CASSANDRA-540)
 * optimized local-node writes (CASSANDRA-558)
 * added get_range_slice, deprecating get_key_range (CASSANDRA-344)
 * expose TimedOutException to thrift (CASSANDRA-563)


0.4.2
 * Add validation disallowing null keys (CASSANDRA-486)
 * Fix race conditions in TCPConnectionManager (CASSANDRA-487)
 * Fix using non-utf8-aware comparison as a sanity check.
   (CASSANDRA-493)
 * Improve default garbage collector options (CASSANDRA-504)
 * Add "nodeprobe flush" (CASSANDRA-505)
 * remove NotFoundException from get_slice throws list (CASSANDRA-518)
 * fix get (not get_slice) of entire supercolumn (CASSANDRA-508)
 * fix null token during bootstrap (CASSANDRA-501)


0.4.1
 * Fix FlushPeriod columnfamily configuration regression
   (CASSANDRA-455)
 * Fix long column name support (CASSANDRA-460)
 * Fix for serializing a row that only contains tombstones
   (CASSANDRA-458)
 * Fix for discarding unneeded commitlog segments (CASSANDRA-459)
 * Add SnapshotBeforeCompaction configuration option (CASSANDRA-426)
 * Fix compaction abort under insufficient disk space (CASSANDRA-473)
 * Fix reading subcolumn slice from tombstoned CF (CASSANDRA-484)
 * Fix race condition in RVH causing occasional NPE (CASSANDRA-478)


0.4.0
 * fix get_key_range problems when a node is down (CASSANDRA-440)
   and add UnavailableException to more Thrift methods
 * Add example EndPointSnitch contrib code (several tickets)


0.4.0 RC2
 * fix SSTable generation clash during compaction (CASSANDRA-418)
 * reject method calls with null parameters (CASSANDRA-308)
 * properly order ranges in nodeprobe output (CASSANDRA-421)
 * fix logging of certain errors on executor threads (CASSANDRA-425)


0.4.0 RC1
 * Bootstrap feature is live; use -b on startup (several tickets)
 * Added multiget api (CASSANDRA-70)
 * fix Deadlock with SelectorManager.doProcess and TcpConnection.write
   (CASSANDRA-392)
 * remove key cache b/c of concurrency bugs in third-party
   CLHM library (CASSANDRA-405)
 * update non-major compaction logic to use two threshold values
   (CASSANDRA-407)
 * add periodic / batch commitlog sync modes (several tickets)
 * inline BatchMutation into batch_insert params (CASSANDRA-403)
 * allow setting the logging level at runtime via mbean (CASSANDRA-402)
 * change default comparator to BytesType (CASSANDRA-400)
 * add forwards-compatible ConsistencyLevel parameter to get_key_range
   (CASSANDRA-322)
 * r/m special case of blocking for local destination when writing with
   ConsistencyLevel.ZERO (CASSANDRA-399)
 * Fixes to make BinaryMemtable [bulk load interface] useful (CASSANDRA-337);
   see contrib/bmt_example for an example of using it.
 * More JMX properties added (several tickets)
 * Thrift changes (several tickets)
    - Merged _super get methods with the normal ones; return values
      are now of ColumnOrSuperColumn.
    - Similarly, merged batch_insert_super into batch_insert.



0.4.0 beta
 * On-disk data format has changed to allow billions of keys/rows per
   node instead of only millions
 * Multi-keyspace support
 * Scan all sstables for all queries to avoid situations where
   different types of operation on the same ColumnFamily could
   disagree on what data was present
 * Snapshot support via JMX
 * Thrift API has changed a _lot_:
    - removed time-sorted CFs; instead, user-defined comparators
      may be defined on the column names, which are now byte arrays.
      Default comparators are provided for UTF8, Bytes, Ascii, Long (i64),
      and UUID types.
    - removed colon-delimited strings in thrift api in favor of explicit
      structs such as ColumnPath, ColumnParent, etc.  Also normalized
      thrift struct and argument naming.
    - Added columnFamily argument to get_key_range.
    - Change signature of get_slice to accept starting and ending
      columns as well as an offset.  (This allows use of indexes.)
      Added "ascending" flag to allow reasonably-efficient reverse
      scans as well.  Removed get_slice_by_range as redundant.
    - get_key_range operates on one CF at a time
    - changed `block` boolean on insert methods to ConsistencyLevel enum,
      with options of NONE, ONE, QUORUM, and ALL.
    - added similar consistency_level parameter to read methods
    - column-name-set slice with no names given now returns zero columns
      instead of all of them.  ("all" can run your server out of memory.
      use a range-based slice with a high max column count instead.)
 * Removed the web interface. Node information can now be obtained by
   using the newly introduced nodeprobe utility.
 * More JMX stats
 * Remove magic values from internals (e.g. special key to indicate
   when to flush memtables)
 * Rename configuration "table" to "keyspace"
 * Moved to crash-only design; no more shutdown (just kill the process)
 * Lots of bug fixes

Full list of issues resolved in 0.4 is at https://issues.apache.org/jira/secure/IssueNavigator.jspa?reset=true&&pid=12310865&fixfor=12313862&resolution=1&sorter/field=issuekey&sorter/order=DESC


0.3.0 RC3
 * Fix potential deadlock under load in TCPConnection.
   (CASSANDRA-220)


0.3.0 RC2
 * Fix possible data loss when server is stopped after replaying
   log but before new inserts force memtable flush.
   (CASSANDRA-204)
 * Added BUGS file


0.3.0 RC1
 * Range queries on keys, including user-defined key collation
 * Remove support
 * Workarounds for a weird bug in JDK select/register that seems
   particularly common on VM environments. Cassandra should deploy
   fine on EC2 now
 * Much improved infrastructure: the beginnings of a decent test suite
   ("ant test" for unit tests; "nosetests" for system tests), code
   coverage reporting, etc.
 * Expanded node status reporting via JMX
 * Improved error reporting/logging on both server and client
 * Reduced memory footprint in default configuration
 * Combined blocking and non-blocking versions of insert APIs
 * Added FlushPeriodInMinutes configuration parameter to force
   flushing of infrequently-updated ColumnFamilies<|MERGE_RESOLUTION|>--- conflicted
+++ resolved
@@ -1,4 +1,3 @@
-<<<<<<< HEAD
 3.11.0
  * Support unaligned memory access for AArch64 (CASSANDRA-13326)
  * Improve SASI range iterator efficiency on intersection with an empty range (CASSANDRA-12915).
@@ -12,10 +11,7 @@
  * NoReplicationTokenAllocator should work with zero replication factor (CASSANDRA-12983)
  * Address message coalescing regression (CASSANDRA-12676)
 Merged from 3.0:
-=======
-3.0.13
  * Propagate row deletions in 2i tables on upgrade (CASSANDRA-13320)
->>>>>>> 5918375e
  * Slice.isEmpty() returns false for some empty slices (CASSANDRA-13305)
  * Add formatted row output to assertEmpty in CQL Tester (CASSANDRA-13238)
  * Prevent data loss on upgrade 2.1 - 3.0 by adding component separator to LogRecord absolute path (CASSANDRA-13294)
