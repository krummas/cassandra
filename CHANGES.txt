<<<<<<< HEAD
3.11.4
Merged from 3.0:
=======
3.0.18
 * Fix corrupted collection deletions for dropped columns in 3.0 <-> 2.{1,2} messages (CASSANDRA-14568)
 * Fix corrupted static collection deletions in 3.0 <-> 2.{1,2} messages (CASSANDRA-14568)
>>>>>>> 06c55f77
 * Handle failures in parallelAllSSTableOperation (cleanup/upgradesstables/etc) (CASSANDRA-14657)
 * Improve TokenMetaData cache populating performance avoid long locking (CASSANDRA-14660)
 * Fix static column order for SELECT * wildcard queries (CASSANDRA-14638)
 * sstableloader should use discovered broadcast address to connect intra-cluster (CASSANDRA-14522)
 * Fix reading columns with non-UTF names from schema (CASSANDRA-14468)
 Merged from 2.2:
 * Fix incorrect cqlsh results when selecting same columns multiple times (CASSANDRA-13262)
 * Returns null instead of NaN or Infinity in JSON strings (CASSANDRA-14377)


3.11.3
 * Validate supported column type with SASI analyzer (CASSANDRA-13669)
 * Remove BTree.Builder Recycler to reduce memory usage (CASSANDRA-13929)
 * Reduce nodetool GC thread count (CASSANDRA-14475)
 * Fix New SASI view creation during Index Redistribution (CASSANDRA-14055)
 * Remove string formatting lines from BufferPool hot path (CASSANDRA-14416)
 * Update metrics to 3.1.5 (CASSANDRA-12924)
 * Detect OpenJDK jvm type and architecture (CASSANDRA-12793)
 * Don't use guava collections in the non-system keyspace jmx attributes (CASSANDRA-12271)
 * Allow existing nodes to use all peers in shadow round (CASSANDRA-13851)
 * Fix cqlsh to read connection.ssl cqlshrc option again (CASSANDRA-14299)
 * Downgrade log level to trace for CommitLogSegmentManager (CASSANDRA-14370)
 * CQL fromJson(null) throws NullPointerException (CASSANDRA-13891)
 * Serialize empty buffer as empty string for json output format (CASSANDRA-14245)
 * Allow logging implementation to be interchanged for embedded testing (CASSANDRA-13396)
 * SASI tokenizer for simple delimiter based entries (CASSANDRA-14247)
 * Fix Loss of digits when doing CAST from varint/bigint to decimal (CASSANDRA-14170)
 * RateBasedBackPressure unnecessarily invokes a lock on the Guava RateLimiter (CASSANDRA-14163)
 * Fix wildcard GROUP BY queries (CASSANDRA-14209)
Merged from 3.0:
 * Fix corrupted static collection deletions in 3.0 -> 2.{1,2} messages (CASSANDRA-14568)
 * Fix potential IndexOutOfBoundsException with counters (CASSANDRA-14167)
 * Always close RT markers returned by ReadCommand#executeLocally() (CASSANDRA-14515)
 * Reverse order queries with range tombstones can cause data loss (CASSANDRA-14513)
 * Fix regression of lagging commitlog flush log message (CASSANDRA-14451)
 * Add Missing dependencies in pom-all (CASSANDRA-14422)
 * Cleanup StartupClusterConnectivityChecker and PING Verb (CASSANDRA-14447)
 * Fix deprecated repair error notifications from 3.x clusters to legacy JMX clients (CASSANDRA-13121)
 * Cassandra not starting when using enhanced startup scripts in windows (CASSANDRA-14418)
 * Fix progress stats and units in compactionstats (CASSANDRA-12244)
 * Better handle missing partition columns in system_schema.columns (CASSANDRA-14379)
 * Delay hints store excise by write timeout to avoid race with decommission (CASSANDRA-13740)
 * Deprecate background repair and probablistic read_repair_chance table options
   (CASSANDRA-13910)
 * Add missed CQL keywords to documentation (CASSANDRA-14359)
 * Fix unbounded validation compactions on repair / revert CASSANDRA-13797 (CASSANDRA-14332)
 * Avoid deadlock when running nodetool refresh before node is fully up (CASSANDRA-14310)
 * Handle all exceptions when opening sstables (CASSANDRA-14202)
 * Handle incompletely written hint descriptors during startup (CASSANDRA-14080)
 * Handle repeat open bound from SRP in read repair (CASSANDRA-14330)
 * Respect max hint window when hinting for LWT (CASSANDRA-14215)
 * Adding missing WriteType enum values to v3, v4, and v5 spec (CASSANDRA-13697)
 * Don't regenerate bloomfilter and summaries on startup (CASSANDRA-11163)
 * Fix NPE when performing comparison against a null frozen in LWT (CASSANDRA-14087)
 * Log when SSTables are deleted (CASSANDRA-14302)
 * Fix batch commitlog sync regression (CASSANDRA-14292)
 * Write to pending endpoint when view replica is also base replica (CASSANDRA-14251)
 * Chain commit log marker potential performance regression in batch commit mode (CASSANDRA-14194)
 * Fully utilise specified compaction threads (CASSANDRA-14210)
 * Pre-create deletion log records to finish compactions quicker (CASSANDRA-12763)
Merged from 2.2:
 * Fix bug that prevented compaction of SSTables after full repairs (CASSANDRA-14423)
 * Incorrect counting of pending messages in OutboundTcpConnection (CASSANDRA-11551)
 * Fix compaction failure caused by reading un-flushed data (CASSANDRA-12743)
 * Use Bounds instead of Range for sstables in anticompaction (CASSANDRA-14411)
 * Fix JSON queries with IN restrictions and ORDER BY clause (CASSANDRA-14286)
 * Backport circleci yaml (CASSANDRA-14240)
Merged from 2.1:
 * Check checksum before decompressing data (CASSANDRA-14284)
 * CVE-2017-5929 Security vulnerability in Logback warning in NEWS.txt (CASSANDRA-14183)


3.11.2
 * Fix ReadCommandTest (CASSANDRA-14234)
 * Remove trailing period from latency reports at keyspace level (CASSANDRA-14233)
 * Backport CASSANDRA-13080: Use new token allocation for non bootstrap case as well (CASSANDRA-14212)
 * Remove dependencies on JVM internal classes from JMXServerUtils (CASSANDRA-14173) 
 * Add DEFAULT, UNSET, MBEAN and MBEANS to `ReservedKeywords` (CASSANDRA-14205)
 * Add Unittest for schema migration fix (CASSANDRA-14140)
 * Print correct snitch info from nodetool describecluster (CASSANDRA-13528)
 * Close socket on error during connect on OutboundTcpConnection (CASSANDRA-9630)
 * Enable CDC unittest (CASSANDRA-14141)
 * Acquire read lock before accessing CompactionStrategyManager fields (CASSANDRA-14139)
 * Split CommitLogStressTest to avoid timeout (CASSANDRA-14143)
 * Avoid invalidating disk boundaries unnecessarily (CASSANDRA-14083)
 * Avoid exposing compaction strategy index externally (CASSANDRA-14082)
 * Prevent continuous schema exchange between 3.0 and 3.11 nodes (CASSANDRA-14109)
 * Fix imbalanced disks when replacing node with same address with JBOD (CASSANDRA-14084)
 * Reload compaction strategies when disk boundaries are invalidated (CASSANDRA-13948)
 * Remove OpenJDK log warning (CASSANDRA-13916)
 * Prevent compaction strategies from looping indefinitely (CASSANDRA-14079)
 * Cache disk boundaries (CASSANDRA-13215)
 * Add asm jar to build.xml for maven builds (CASSANDRA-11193)
 * Round buffer size to powers of 2 for the chunk cache (CASSANDRA-13897)
 * Update jackson JSON jars (CASSANDRA-13949)
 * Avoid locks when checking LCS fanout and if we should defrag (CASSANDRA-13930)
 * Correctly count range tombstones in traces and tombstone thresholds (CASSANDRA-8527)
Merged from 3.0:
 * Add MinGW uname check to start scripts (CASSANDRA-12840)
 * Use the correct digest file and reload sstable metadata in nodetool verify (CASSANDRA-14217)
 * Handle failure when mutating repaired status in Verifier (CASSANDRA-13933)
 * Set encoding for javadoc generation (CASSANDRA-14154)
 * Fix index target computation for dense composite tables with dropped compact storage (CASSANDRA-14104)
 * Improve commit log chain marker updating (CASSANDRA-14108)
 * Extra range tombstone bound creates double rows (CASSANDRA-14008)
 * Fix SStable ordering by max timestamp in SinglePartitionReadCommand (CASSANDRA-14010)
 * Accept role names containing forward-slash (CASSANDRA-14088)
 * Optimize CRC check chance probability calculations (CASSANDRA-14094)
 * Fix cleanup on keyspace with no replicas (CASSANDRA-13526)
 * Fix updating base table rows with TTL not removing view entries (CASSANDRA-14071)
 * Reduce garbage created by DynamicSnitch (CASSANDRA-14091)
 * More frequent commitlog chained markers (CASSANDRA-13987)
 * Fix serialized size of DataLimits (CASSANDRA-14057)
 * Add flag to allow dropping oversized read repair mutations (CASSANDRA-13975)
 * Fix SSTableLoader logger message (CASSANDRA-14003)
 * Fix repair race that caused gossip to block (CASSANDRA-13849)
 * Tracing interferes with digest requests when using RandomPartitioner (CASSANDRA-13964)
 * Add flag to disable materialized views, and warnings on creation (CASSANDRA-13959)
 * Don't let user drop or generally break tables in system_distributed (CASSANDRA-13813)
 * Provide a JMX call to sync schema with local storage (CASSANDRA-13954)
 * Mishandling of cells for removed/dropped columns when reading legacy files (CASSANDRA-13939)
 * Deserialise sstable metadata in nodetool verify (CASSANDRA-13922)
Merged from 2.2:
 * Fix the inspectJvmOptions startup check (CASSANDRA-14112)
 * Fix race that prevents submitting compaction for a table when executor is full (CASSANDRA-13801)
 * Rely on the JVM to handle OutOfMemoryErrors (CASSANDRA-13006)
 * Grab refs during scrub/index redistribution/cleanup (CASSANDRA-13873)
Merged from 2.1:
 * Protect against overflow of local expiration time (CASSANDRA-14092)
 * RPM package spec: fix permissions for installed jars and config files (CASSANDRA-14181)
 * More PEP8 compiance for cqlsh (CASSANDRA-14021)


3.11.1
 * Fix the computation of cdc_total_space_in_mb for exabyte filesystems (CASSANDRA-13808)
 * AbstractTokenTreeBuilder#serializedSize returns wrong value when there is a single leaf and overflow collisions (CASSANDRA-13869)
 * Add a compaction option to TWCS to ignore sstables overlapping checks (CASSANDRA-13418)
 * BTree.Builder memory leak (CASSANDRA-13754)
 * Revert CASSANDRA-10368 of supporting non-pk column filtering due to correctness (CASSANDRA-13798)
 * Add a skip read validation flag to cassandra-stress (CASSANDRA-13772)
 * Fix cassandra-stress hang issues when an error during cluster connection happens (CASSANDRA-12938)
 * Better bootstrap failure message when blocked by (potential) range movement (CASSANDRA-13744)
 * "ignore" option is ignored in sstableloader (CASSANDRA-13721)
 * Deadlock in AbstractCommitLogSegmentManager (CASSANDRA-13652)
 * Duplicate the buffer before passing it to analyser in SASI operation (CASSANDRA-13512)
 * Properly evict pstmts from prepared statements cache (CASSANDRA-13641)
Merged from 3.0:
 * Improve TRUNCATE performance (CASSANDRA-13909)
 * Implement short read protection on partition boundaries (CASSANDRA-13595)
 * Fix ISE thrown by UPI.Serializer.hasNext() for some SELECT queries (CASSANDRA-13911)
 * Filter header only commit logs before recovery (CASSANDRA-13918)
 * AssertionError prepending to a list (CASSANDRA-13149)
 * Fix support for SuperColumn tables (CASSANDRA-12373)
 * Handle limit correctly on tables with strict liveness (CASSANDRA-13883)
 * Fix missing original update in TriggerExecutor (CASSANDRA-13894)
 * Remove non-rpc-ready nodes from counter leader candidates (CASSANDRA-13043)
 * Improve short read protection performance (CASSANDRA-13794)
 * Fix sstable reader to support range-tombstone-marker for multi-slices (CASSANDRA-13787)
 * Fix short read protection for tables with no clustering columns (CASSANDRA-13880)
 * Make isBuilt volatile in PartitionUpdate (CASSANDRA-13619)
 * Prevent integer overflow of timestamps in CellTest and RowsTest (CASSANDRA-13866)
 * Fix counter application order in short read protection (CASSANDRA-12872)
 * Don't block RepairJob execution on validation futures (CASSANDRA-13797)
 * Wait for all management tasks to complete before shutting down CLSM (CASSANDRA-13123)
 * INSERT statement fails when Tuple type is used as clustering column with default DESC order (CASSANDRA-13717)
 * Fix pending view mutations handling and cleanup batchlog when there are local and remote paired mutations (CASSANDRA-13069)
 * Improve config validation and documentation on overflow and NPE (CASSANDRA-13622)
 * Range deletes in a CAS batch are ignored (CASSANDRA-13655)
 * Avoid assertion error when IndexSummary > 2G (CASSANDRA-12014)
 * Change repair midpoint logging for tiny ranges (CASSANDRA-13603)
 * Better handle corrupt final commitlog segment (CASSANDRA-11995)
 * StreamingHistogram is not thread safe (CASSANDRA-13756)
 * Fix MV timestamp issues (CASSANDRA-11500)
 * Better tolerate improperly formatted bcrypt hashes (CASSANDRA-13626)
 * Fix race condition in read command serialization (CASSANDRA-13363)
 * Fix AssertionError in short read protection (CASSANDRA-13747)
 * Don't skip corrupted sstables on startup (CASSANDRA-13620)
 * Fix the merging of cells with different user type versions (CASSANDRA-13776)
 * Copy session properties on cqlsh.py do_login (CASSANDRA-13640)
 * Potential AssertionError during ReadRepair of range tombstone and partition deletions (CASSANDRA-13719)
 * Don't let stress write warmup data if n=0 (CASSANDRA-13773)
 * Gossip thread slows down when using batch commit log (CASSANDRA-12966)
 * Randomize batchlog endpoint selection with only 1 or 2 racks (CASSANDRA-12884)
 * Fix digest calculation for counter cells (CASSANDRA-13750)
 * Fix ColumnDefinition.cellValueType() for non-frozen collection and change SSTabledump to use type.toJSONString() (CASSANDRA-13573)
 * Skip materialized view addition if the base table doesn't exist (CASSANDRA-13737)
 * Drop table should remove corresponding entries in dropped_columns table (CASSANDRA-13730)
 * Log warn message until legacy auth tables have been migrated (CASSANDRA-13371)
 * Fix incorrect [2.1 <- 3.0] serialization of counter cells created in 2.0 (CASSANDRA-13691)
 * Fix invalid writetime for null cells (CASSANDRA-13711)
 * Fix ALTER TABLE statement to atomically propagate changes to the table and its MVs (CASSANDRA-12952)
 * Fixed ambiguous output of nodetool tablestats command (CASSANDRA-13722)
 * Fix Digest mismatch Exception if hints file has UnknownColumnFamily (CASSANDRA-13696)
 * Purge tombstones created by expired cells (CASSANDRA-13643)
 * Make concat work with iterators that have different subsets of columns (CASSANDRA-13482)
 * Set test.runners based on cores and memory size (CASSANDRA-13078)
 * Allow different NUMACTL_ARGS to be passed in (CASSANDRA-13557)
 * Allow native function calls in CQLSSTableWriter (CASSANDRA-12606)
 * Fix secondary index queries on COMPACT tables (CASSANDRA-13627)
 * Nodetool listsnapshots output is missing a newline, if there are no snapshots (CASSANDRA-13568)
 * sstabledump reports incorrect usage for argument order (CASSANDRA-13532)
Merged from 2.2:
 * Safely handle empty buffers when outputting to JSON (CASSANDRA-13868)
 * Copy session properties on cqlsh.py do_login (CASSANDRA-13847)
 * Fix load over calculated issue in IndexSummaryRedistribution (CASSANDRA-13738)
 * Fix compaction and flush exception not captured (CASSANDRA-13833)
 * Uncaught exceptions in Netty pipeline (CASSANDRA-13649)
 * Prevent integer overflow on exabyte filesystems (CASSANDRA-13067)
 * Fix queries with LIMIT and filtering on clustering columns (CASSANDRA-11223)
 * Fix potential NPE when resume bootstrap fails (CASSANDRA-13272)
 * Fix toJSONString for the UDT, tuple and collection types (CASSANDRA-13592)
 * Fix nested Tuples/UDTs validation (CASSANDRA-13646)
Merged from 2.1:
 * Clone HeartBeatState when building gossip messages. Make its generation/version volatile (CASSANDRA-13700)


3.11.0
 * Allow native function calls in CQLSSTableWriter (CASSANDRA-12606)
 * Replace string comparison with regex/number checks in MessagingService test (CASSANDRA-13216)
 * Fix formatting of duration columns in CQLSH (CASSANDRA-13549)
 * Fix the problem with duplicated rows when using paging with SASI (CASSANDRA-13302)
 * Allow CONTAINS statements filtering on the partition key and it’s parts (CASSANDRA-13275)
 * Fall back to even ranges calculation in clusters with vnodes when tokens are distributed unevenly (CASSANDRA-13229)
 * Fix duration type validation to prevent overflow (CASSANDRA-13218)
 * Forbid unsupported creation of SASI indexes over partition key columns (CASSANDRA-13228)
 * Reject multiple values for a key in CQL grammar. (CASSANDRA-13369)
 * UDA fails without input rows (CASSANDRA-13399)
 * Fix compaction-stress by using daemonInitialization (CASSANDRA-13188)
 * V5 protocol flags decoding broken (CASSANDRA-13443)
 * Use write lock not read lock for removing sstables from compaction strategies. (CASSANDRA-13422)
 * Use corePoolSize equal to maxPoolSize in JMXEnabledThreadPoolExecutors (CASSANDRA-13329)
 * Avoid rebuilding SASI indexes containing no values (CASSANDRA-12962)
 * Add charset to Analyser input stream (CASSANDRA-13151)
 * Fix testLimitSSTables flake caused by concurrent flush (CASSANDRA-12820)
 * cdc column addition strikes again (CASSANDRA-13382)
 * Fix static column indexes (CASSANDRA-13277)
 * DataOutputBuffer.asNewBuffer broken (CASSANDRA-13298)
 * unittest CipherFactoryTest failed on MacOS (CASSANDRA-13370)
 * Forbid SELECT restrictions and CREATE INDEX over non-frozen UDT columns (CASSANDRA-13247)
 * Default logging we ship will incorrectly print "?:?" for "%F:%L" pattern (CASSANDRA-13317)
 * Possible AssertionError in UnfilteredRowIteratorWithLowerBound (CASSANDRA-13366)
 * Support unaligned memory access for AArch64 (CASSANDRA-13326)
 * Improve SASI range iterator efficiency on intersection with an empty range (CASSANDRA-12915).
 * Fix equality comparisons of columns using the duration type (CASSANDRA-13174)
 * Obfuscate password in stress-graphs (CASSANDRA-12233)
 * Move to FastThreadLocalThread and FastThreadLocal (CASSANDRA-13034)
 * nodetool stopdaemon errors out (CASSANDRA-13030)
 * Tables in system_distributed should not use gcgs of 0 (CASSANDRA-12954)
 * Fix primary index calculation for SASI (CASSANDRA-12910)
 * More fixes to the TokenAllocator (CASSANDRA-12990)
 * NoReplicationTokenAllocator should work with zero replication factor (CASSANDRA-12983)
 * Address message coalescing regression (CASSANDRA-12676)
 * Delete illegal character from StandardTokenizerImpl.jflex (CASSANDRA-13417)
 * Fix cqlsh automatic protocol downgrade regression (CASSANDRA-13307)
 * Tracing payload not passed from QueryMessage to tracing session (CASSANDRA-12835)
Merged from 3.0:
 * Ensure int overflow doesn't occur when calculating large partition warning size (CASSANDRA-13172)
 * Ensure consistent view of partition columns between coordinator and replica in ColumnFilter (CASSANDRA-13004)
 * Failed unregistering mbean during drop keyspace (CASSANDRA-13346)
 * nodetool scrub/cleanup/upgradesstables exit code is wrong (CASSANDRA-13542)
 * Fix the reported number of sstable data files accessed per read (CASSANDRA-13120)
 * Fix schema digest mismatch during rolling upgrades from versions before 3.0.12 (CASSANDRA-13559)
 * Upgrade JNA version to 4.4.0 (CASSANDRA-13072)
 * Interned ColumnIdentifiers should use minimal ByteBuffers (CASSANDRA-13533)
 * ReverseIndexedReader may drop rows during 2.1 to 3.0 upgrade (CASSANDRA-13525)
 * Fix repair process violating start/end token limits for small ranges (CASSANDRA-13052)
 * Add storage port options to sstableloader (CASSANDRA-13518)
 * Properly handle quoted index names in cqlsh DESCRIBE output (CASSANDRA-12847)
 * Avoid reading static row twice from old format sstables (CASSANDRA-13236)
 * Fix NPE in StorageService.excise() (CASSANDRA-13163)
 * Expire OutboundTcpConnection messages by a single Thread (CASSANDRA-13265)
 * Fail repair if insufficient responses received (CASSANDRA-13397)
 * Fix SSTableLoader fail when the loaded table contains dropped columns (CASSANDRA-13276)
 * Avoid name clashes in CassandraIndexTest (CASSANDRA-13427)
 * Handling partially written hint files (CASSANDRA-12728)
 * Interrupt replaying hints on decommission (CASSANDRA-13308)
 * Handling partially written hint files (CASSANDRA-12728)
 * Fix NPE issue in StorageService (CASSANDRA-13060)
 * Make reading of range tombstones more reliable (CASSANDRA-12811)
 * Fix startup problems due to schema tables not completely flushed (CASSANDRA-12213)
 * Fix view builder bug that can filter out data on restart (CASSANDRA-13405)
 * Fix 2i page size calculation when there are no regular columns (CASSANDRA-13400)
 * Fix the conversion of 2.X expired rows without regular column data (CASSANDRA-13395)
 * Fix hint delivery when using ext+internal IPs with prefer_local enabled (CASSANDRA-13020)
 * Fix possible NPE on upgrade to 3.0/3.X in case of IO errors (CASSANDRA-13389)
 * Legacy deserializer can create empty range tombstones (CASSANDRA-13341)
 * Legacy caching options can prevent 3.0 upgrade (CASSANDRA-13384)
 * Use the Kernel32 library to retrieve the PID on Windows and fix startup checks (CASSANDRA-13333)
 * Fix code to not exchange schema across major versions (CASSANDRA-13274)
 * Dropping column results in "corrupt" SSTable (CASSANDRA-13337)
 * Bugs handling range tombstones in the sstable iterators (CASSANDRA-13340)
 * Fix CONTAINS filtering for null collections (CASSANDRA-13246)
 * Applying: Use a unique metric reservoir per test run when using Cassandra-wide metrics residing in MBeans (CASSANDRA-13216)
 * Propagate row deletions in 2i tables on upgrade (CASSANDRA-13320)
 * Slice.isEmpty() returns false for some empty slices (CASSANDRA-13305)
 * Add formatted row output to assertEmpty in CQL Tester (CASSANDRA-13238)
 * Prevent data loss on upgrade 2.1 - 3.0 by adding component separator to LogRecord absolute path (CASSANDRA-13294)
 * Improve testing on macOS by eliminating sigar logging (CASSANDRA-13233)
 * Cqlsh copy-from should error out when csv contains invalid data for collections (CASSANDRA-13071)
 * Fix "multiple versions of ant detected..." when running ant test (CASSANDRA-13232)
 * Coalescing strategy sleeps too much (CASSANDRA-13090)
 * Faster StreamingHistogram (CASSANDRA-13038)
 * Legacy deserializer can create unexpected boundary range tombstones (CASSANDRA-13237)
 * Remove unnecessary assertion from AntiCompactionTest (CASSANDRA-13070)
 * Fix cqlsh COPY for dates before 1900 (CASSANDRA-13185)
 * Use keyspace replication settings on system.size_estimates table (CASSANDRA-9639)
 * Add vm.max_map_count StartupCheck (CASSANDRA-13008)
 * Hint related logging should include the IP address of the destination in addition to
   host ID (CASSANDRA-13205)
 * Reloading logback.xml does not work (CASSANDRA-13173)
 * Lightweight transactions temporarily fail after upgrade from 2.1 to 3.0 (CASSANDRA-13109)
 * Duplicate rows after upgrading from 2.1.16 to 3.0.10/3.9 (CASSANDRA-13125)
 * Fix UPDATE queries with empty IN restrictions (CASSANDRA-13152)
 * Fix handling of partition with partition-level deletion plus
   live rows in sstabledump (CASSANDRA-13177)
 * Provide user workaround when system_schema.columns does not contain entries
   for a table that's in system_schema.tables (CASSANDRA-13180)
 * Nodetool upgradesstables/scrub/compact ignores system tables (CASSANDRA-13410)
 * Fix schema version calculation for rolling upgrades (CASSANDRA-13441)
Merged from 2.2:
 * Nodes started with join_ring=False should be able to serve requests when authentication is enabled (CASSANDRA-11381)
 * cqlsh COPY FROM: increment error count only for failures, not for attempts (CASSANDRA-13209)
 * Avoid starting gossiper in RemoveTest (CASSANDRA-13407)
 * Fix weightedSize() for row-cache reported by JMX and NodeTool (CASSANDRA-13393)
 * Fix JVM metric names (CASSANDRA-13103)
 * Honor truststore-password parameter in cassandra-stress (CASSANDRA-12773)
 * Discard in-flight shadow round responses (CASSANDRA-12653)
 * Don't anti-compact repaired data to avoid inconsistencies (CASSANDRA-13153)
 * Wrong logger name in AnticompactionTask (CASSANDRA-13343)
 * Commitlog replay may fail if last mutation is within 4 bytes of end of segment (CASSANDRA-13282)
 * Fix queries updating multiple time the same list (CASSANDRA-13130)
 * Fix GRANT/REVOKE when keyspace isn't specified (CASSANDRA-13053)
 * Fix flaky LongLeveledCompactionStrategyTest (CASSANDRA-12202)
 * Fix failing COPY TO STDOUT (CASSANDRA-12497)
 * Fix ColumnCounter::countAll behaviour for reverse queries (CASSANDRA-13222)
 * Exceptions encountered calling getSeeds() breaks OTC thread (CASSANDRA-13018)
 * Fix negative mean latency metric (CASSANDRA-12876)
 * Use only one file pointer when creating commitlog segments (CASSANDRA-12539)
Merged from 2.1:
 * Fix 2ndary index queries on partition keys for tables with static columns (CASSANDRA-13147)
 * Fix ParseError unhashable type list in cqlsh copy from (CASSANDRA-13364)
 * Remove unused repositories (CASSANDRA-13278)
 * Log stacktrace of uncaught exceptions (CASSANDRA-13108)
 * Use portable stderr for java error in startup (CASSANDRA-13211)
 * Fix Thread Leak in OutboundTcpConnection (CASSANDRA-13204)
 * Coalescing strategy can enter infinite loop (CASSANDRA-13159)


3.10
 * Fix secondary index queries regression (CASSANDRA-13013)
 * Add duration type to the protocol V5 (CASSANDRA-12850)
 * Fix duration type validation (CASSANDRA-13143)
 * Fix flaky GcCompactionTest (CASSANDRA-12664)
 * Fix TestHintedHandoff.hintedhandoff_decom_test (CASSANDRA-13058)
 * Fixed query monitoring for range queries (CASSANDRA-13050)
 * Remove outboundBindAny configuration property (CASSANDRA-12673)
 * Use correct bounds for all-data range when filtering (CASSANDRA-12666)
 * Remove timing window in test case (CASSANDRA-12875)
 * Resolve unit testing without JCE security libraries installed (CASSANDRA-12945)
 * Fix inconsistencies in cassandra-stress load balancing policy (CASSANDRA-12919)
 * Fix validation of non-frozen UDT cells (CASSANDRA-12916)
 * Don't shut down socket input/output on StreamSession (CASSANDRA-12903)
 * Fix Murmur3PartitionerTest (CASSANDRA-12858)
 * Move cqlsh syntax rules into separate module and allow easier customization (CASSANDRA-12897)
 * Fix CommitLogSegmentManagerTest (CASSANDRA-12283)
 * Fix cassandra-stress truncate option (CASSANDRA-12695)
 * Fix crossNode value when receiving messages (CASSANDRA-12791)
 * Don't load MX4J beans twice (CASSANDRA-12869)
 * Extend native protocol request flags, add versions to SUPPORTED, and introduce ProtocolVersion enum (CASSANDRA-12838)
 * Set JOINING mode when running pre-join tasks (CASSANDRA-12836)
 * remove net.mintern.primitive library due to license issue (CASSANDRA-12845)
 * Properly format IPv6 addresses when logging JMX service URL (CASSANDRA-12454)
 * Optimize the vnode allocation for single replica per DC (CASSANDRA-12777)
 * Use non-token restrictions for bounds when token restrictions are overridden (CASSANDRA-12419)
 * Fix CQLSH auto completion for PER PARTITION LIMIT (CASSANDRA-12803)
 * Use different build directories for Eclipse and Ant (CASSANDRA-12466)
 * Avoid potential AttributeError in cqlsh due to no table metadata (CASSANDRA-12815)
 * Fix RandomReplicationAwareTokenAllocatorTest.testExistingCluster (CASSANDRA-12812)
 * Upgrade commons-codec to 1.9 (CASSANDRA-12790)
 * Make the fanout size for LeveledCompactionStrategy to be configurable (CASSANDRA-11550)
 * Add duration data type (CASSANDRA-11873)
 * Fix timeout in ReplicationAwareTokenAllocatorTest (CASSANDRA-12784)
 * Improve sum aggregate functions (CASSANDRA-12417)
 * Make cassandra.yaml docs for batch_size_*_threshold_in_kb reflect changes in CASSANDRA-10876 (CASSANDRA-12761)
 * cqlsh fails to format collections when using aliases (CASSANDRA-11534)
 * Check for hash conflicts in prepared statements (CASSANDRA-12733)
 * Exit query parsing upon first error (CASSANDRA-12598)
 * Fix cassandra-stress to use single seed in UUID generation (CASSANDRA-12729)
 * CQLSSTableWriter does not allow Update statement (CASSANDRA-12450)
 * Config class uses boxed types but DD exposes primitive types (CASSANDRA-12199)
 * Add pre- and post-shutdown hooks to Storage Service (CASSANDRA-12461)
 * Add hint delivery metrics (CASSANDRA-12693)
 * Remove IndexInfo cache from FileIndexInfoRetriever (CASSANDRA-12731)
 * ColumnIndex does not reuse buffer (CASSANDRA-12502)
 * cdc column addition still breaks schema migration tasks (CASSANDRA-12697)
 * Upgrade metrics-reporter dependencies (CASSANDRA-12089)
 * Tune compaction thread count via nodetool (CASSANDRA-12248)
 * Add +=/-= shortcut syntax for update queries (CASSANDRA-12232)
 * Include repair session IDs in repair start message (CASSANDRA-12532)
 * Add a blocking task to Index, run before joining the ring (CASSANDRA-12039)
 * Fix NPE when using CQLSSTableWriter (CASSANDRA-12667)
 * Support optional backpressure strategies at the coordinator (CASSANDRA-9318)
 * Make randompartitioner work with new vnode allocation (CASSANDRA-12647)
 * Fix cassandra-stress graphing (CASSANDRA-12237)
 * Allow filtering on partition key columns for queries without secondary indexes (CASSANDRA-11031)
 * Fix Cassandra Stress reporting thread model and precision (CASSANDRA-12585)
 * Add JMH benchmarks.jar (CASSANDRA-12586)
 * Cleanup uses of AlterTableStatementColumn (CASSANDRA-12567)
 * Add keep-alive to streaming (CASSANDRA-11841)
 * Tracing payload is passed through newSession(..) (CASSANDRA-11706)
 * avoid deleting non existing sstable files and improve related log messages (CASSANDRA-12261)
 * json/yaml output format for nodetool compactionhistory (CASSANDRA-12486)
 * Retry all internode messages once after a connection is
   closed and reopened (CASSANDRA-12192)
 * Add support to rebuild from targeted replica (CASSANDRA-9875)
 * Add sequence distribution type to cassandra stress (CASSANDRA-12490)
 * "SELECT * FROM foo LIMIT ;" does not error out (CASSANDRA-12154)
 * Define executeLocally() at the ReadQuery Level (CASSANDRA-12474)
 * Extend read/write failure messages with a map of replica addresses
   to error codes in the v5 native protocol (CASSANDRA-12311)
 * Fix rebuild of SASI indexes with existing index files (CASSANDRA-12374)
 * Let DatabaseDescriptor not implicitly startup services (CASSANDRA-9054, 12550)
 * Fix clustering indexes in presence of static columns in SASI (CASSANDRA-12378)
 * Fix queries on columns with reversed type on SASI indexes (CASSANDRA-12223)
 * Added slow query log (CASSANDRA-12403)
 * Count full coordinated request against timeout (CASSANDRA-12256)
 * Allow TTL with null value on insert and update (CASSANDRA-12216)
 * Make decommission operation resumable (CASSANDRA-12008)
 * Add support to one-way targeted repair (CASSANDRA-9876)
 * Remove clientutil jar (CASSANDRA-11635)
 * Fix compaction throughput throttle (CASSANDRA-12366, CASSANDRA-12717)
 * Delay releasing Memtable memory on flush until PostFlush has finished running (CASSANDRA-12358)
 * Cassandra stress should dump all setting on startup (CASSANDRA-11914)
 * Make it possible to compact a given token range (CASSANDRA-10643)
 * Allow updating DynamicEndpointSnitch properties via JMX (CASSANDRA-12179)
 * Collect metrics on queries by consistency level (CASSANDRA-7384)
 * Add support for GROUP BY to SELECT statement (CASSANDRA-10707)
 * Deprecate memtable_cleanup_threshold and update default for memtable_flush_writers (CASSANDRA-12228)
 * Upgrade to OHC 0.4.4 (CASSANDRA-12133)
 * Add version command to cassandra-stress (CASSANDRA-12258)
 * Create compaction-stress tool (CASSANDRA-11844)
 * Garbage-collecting compaction operation and schema option (CASSANDRA-7019)
 * Add beta protocol flag for v5 native protocol (CASSANDRA-12142)
 * Support filtering on non-PRIMARY KEY columns in the CREATE
   MATERIALIZED VIEW statement's WHERE clause (CASSANDRA-10368)
 * Unify STDOUT and SYSTEMLOG logback format (CASSANDRA-12004)
 * COPY FROM should raise error for non-existing input files (CASSANDRA-12174)
 * Faster write path (CASSANDRA-12269)
 * Option to leave omitted columns in INSERT JSON unset (CASSANDRA-11424)
 * Support json/yaml output in nodetool tpstats (CASSANDRA-12035)
 * Expose metrics for successful/failed authentication attempts (CASSANDRA-10635)
 * Prepend snapshot name with "truncated" or "dropped" when a snapshot
   is taken before truncating or dropping a table (CASSANDRA-12178)
 * Optimize RestrictionSet (CASSANDRA-12153)
 * cqlsh does not automatically downgrade CQL version (CASSANDRA-12150)
 * Omit (de)serialization of state variable in UDAs (CASSANDRA-9613)
 * Create a system table to expose prepared statements (CASSANDRA-8831)
 * Reuse DataOutputBuffer from ColumnIndex (CASSANDRA-11970)
 * Remove DatabaseDescriptor dependency from SegmentedFile (CASSANDRA-11580)
 * Add supplied username to authentication error messages (CASSANDRA-12076)
 * Remove pre-startup check for open JMX port (CASSANDRA-12074)
 * Remove compaction Severity from DynamicEndpointSnitch (CASSANDRA-11738)
 * Restore resumable hints delivery (CASSANDRA-11960)
 * Properly report LWT contention (CASSANDRA-12626)
Merged from 3.0:
 * Dump threads when unit tests time out (CASSANDRA-13117)
 * Better error when modifying function permissions without explicit keyspace (CASSANDRA-12925)
 * Indexer is not correctly invoked when building indexes over sstables (CASSANDRA-13075)
 * Read repair is not blocking repair to finish in foreground repair (CASSANDRA-13115)
 * Stress daemon help is incorrect(CASSANDRA-12563)
 * Remove ALTER TYPE support (CASSANDRA-12443)
 * Fix assertion for certain legacy range tombstone pattern (CASSANDRA-12203)
 * Replace empty strings with null values if they cannot be converted (CASSANDRA-12794)
 * Fix deserialization of 2.x DeletedCells (CASSANDRA-12620)
 * Add parent repair session id to anticompaction log message (CASSANDRA-12186)
 * Improve contention handling on failure to acquire MV lock for streaming and hints (CASSANDRA-12905)
 * Fix DELETE and UPDATE queries with empty IN restrictions (CASSANDRA-12829)
 * Mark MVs as built after successful bootstrap (CASSANDRA-12984)
 * Estimated TS drop-time histogram updated with Cell.NO_DELETION_TIME (CASSANDRA-13040)
 * Nodetool compactionstats fails with NullPointerException (CASSANDRA-13021)
 * Thread local pools never cleaned up (CASSANDRA-13033)
 * Set RPC_READY to false when draining or if a node is marked as shutdown (CASSANDRA-12781)
 * CQL often queries static columns unnecessarily (CASSANDRA-12768)
 * Make sure sstables only get committed when it's safe to discard commit log records (CASSANDRA-12956)
 * Reject default_time_to_live option when creating or altering MVs (CASSANDRA-12868)
 * Nodetool should use a more sane max heap size (CASSANDRA-12739)
 * LocalToken ensures token values are cloned on heap (CASSANDRA-12651)
 * AnticompactionRequestSerializer serializedSize is incorrect (CASSANDRA-12934)
 * Prevent reloading of logback.xml from UDF sandbox (CASSANDRA-12535)
 * Reenable HeapPool (CASSANDRA-12900)
 * Disallow offheap_buffers memtable allocation (CASSANDRA-11039)
 * Fix CommitLogSegmentManagerTest (CASSANDRA-12283)
 * Pass root cause to CorruptBlockException when uncompression failed (CASSANDRA-12889)
 * Batch with multiple conditional updates for the same partition causes AssertionError (CASSANDRA-12867)
 * Make AbstractReplicationStrategy extendable from outside its package (CASSANDRA-12788)
 * Don't tell users to turn off consistent rangemovements during rebuild. (CASSANDRA-12296)
 * Fix CommitLogTest.testDeleteIfNotDirty (CASSANDRA-12854)
 * Avoid deadlock due to MV lock contention (CASSANDRA-12689)
 * Fix for KeyCacheCqlTest flakiness (CASSANDRA-12801)
 * Include SSTable filename in compacting large row message (CASSANDRA-12384)
 * Fix potential socket leak (CASSANDRA-12329, CASSANDRA-12330)
 * Fix ViewTest.testCompaction (CASSANDRA-12789)
 * Improve avg aggregate functions (CASSANDRA-12417)
 * Preserve quoted reserved keyword column names in MV creation (CASSANDRA-11803)
 * nodetool stopdaemon errors out (CASSANDRA-12646)
 * Split materialized view mutations on build to prevent OOM (CASSANDRA-12268)
 * mx4j does not work in 3.0.8 (CASSANDRA-12274)
 * Abort cqlsh copy-from in case of no answer after prolonged period of time (CASSANDRA-12740)
 * Avoid sstable corrupt exception due to dropped static column (CASSANDRA-12582)
 * Make stress use client mode to avoid checking commit log size on startup (CASSANDRA-12478)
 * Fix exceptions with new vnode allocation (CASSANDRA-12715)
 * Unify drain and shutdown processes (CASSANDRA-12509)
 * Fix NPE in ComponentOfSlice.isEQ() (CASSANDRA-12706)
 * Fix failure in LogTransactionTest (CASSANDRA-12632)
 * Fix potentially incomplete non-frozen UDT values when querying with the
   full primary key specified (CASSANDRA-12605)
 * Make sure repaired tombstones are dropped when only_purge_repaired_tombstones is enabled (CASSANDRA-12703)
 * Skip writing MV mutations to commitlog on mutation.applyUnsafe() (CASSANDRA-11670)
 * Establish consistent distinction between non-existing partition and NULL value for LWTs on static columns (CASSANDRA-12060)
 * Extend ColumnIdentifier.internedInstances key to include the type that generated the byte buffer (CASSANDRA-12516)
 * Handle composite prefixes with final EOC=0 as in 2.x and refactor LegacyLayout.decodeBound (CASSANDRA-12423)
 * select_distinct_with_deletions_test failing on non-vnode environments (CASSANDRA-11126)
 * Stack Overflow returned to queries while upgrading (CASSANDRA-12527)
 * Fix legacy regex for temporary files from 2.2 (CASSANDRA-12565)
 * Add option to state current gc_grace_seconds to tools/bin/sstablemetadata (CASSANDRA-12208)
 * Fix file system race condition that may cause LogAwareFileLister to fail to classify files (CASSANDRA-11889)
 * Fix file handle leaks due to simultaneous compaction/repair and
   listing snapshots, calculating snapshot sizes, or making schema
   changes (CASSANDRA-11594)
 * Fix nodetool repair exits with 0 for some errors (CASSANDRA-12508)
 * Do not shut down BatchlogManager twice during drain (CASSANDRA-12504)
 * Disk failure policy should not be invoked on out of space (CASSANDRA-12385)
 * Calculate last compacted key on startup (CASSANDRA-6216)
 * Add schema to snapshot manifest, add USING TIMESTAMP clause to ALTER TABLE statements (CASSANDRA-7190)
 * If CF has no clustering columns, any row cache is full partition cache (CASSANDRA-12499)
 * Correct log message for statistics of offheap memtable flush (CASSANDRA-12776)
 * Explicitly set locale for string validation (CASSANDRA-12541,CASSANDRA-12542,CASSANDRA-12543,CASSANDRA-12545)
Merged from 2.2:
 * Fix speculative retry bugs (CASSANDRA-13009)
 * Fix handling of nulls and unsets in IN conditions (CASSANDRA-12981)
 * Fix race causing infinite loop if Thrift server is stopped before it starts listening (CASSANDRA-12856)
 * CompactionTasks now correctly drops sstables out of compaction when not enough disk space is available (CASSANDRA-12979)
 * Remove support for non-JavaScript UDFs (CASSANDRA-12883)
 * Fix DynamicEndpointSnitch noop in multi-datacenter situations (CASSANDRA-13074)
 * cqlsh copy-from: encode column names to avoid primary key parsing errors (CASSANDRA-12909)
 * Temporarily fix bug that creates commit log when running offline tools (CASSANDRA-8616)
 * Reduce granuality of OpOrder.Group during index build (CASSANDRA-12796)
 * Test bind parameters and unset parameters in InsertUpdateIfConditionTest (CASSANDRA-12980)
 * Use saved tokens when setting local tokens on StorageService.joinRing (CASSANDRA-12935)
 * cqlsh: fix DESC TYPES errors (CASSANDRA-12914)
 * Fix leak on skipped SSTables in sstableupgrade (CASSANDRA-12899)
 * Avoid blocking gossip during pending range calculation (CASSANDRA-12281)
 * Fix purgeability of tombstones with max timestamp (CASSANDRA-12792)
 * Fail repair if participant dies during sync or anticompaction (CASSANDRA-12901)
 * cqlsh COPY: unprotected pk values before converting them if not using prepared statements (CASSANDRA-12863)
 * Fix Util.spinAssertEquals (CASSANDRA-12283)
 * Fix potential NPE for compactionstats (CASSANDRA-12462)
 * Prepare legacy authenticate statement if credentials table initialised after node startup (CASSANDRA-12813)
 * Change cassandra.wait_for_tracing_events_timeout_secs default to 0 (CASSANDRA-12754)
 * Clean up permissions when a UDA is dropped (CASSANDRA-12720)
 * Limit colUpdateTimeDelta histogram updates to reasonable deltas (CASSANDRA-11117)
 * Fix leak errors and execution rejected exceptions when draining (CASSANDRA-12457)
 * Fix merkle tree depth calculation (CASSANDRA-12580)
 * Make Collections deserialization more robust (CASSANDRA-12618)
 * Better handle invalid system roles table (CASSANDRA-12700)
 * Fix exceptions when enabling gossip on nodes that haven't joined the ring (CASSANDRA-12253)
 * Fix authentication problem when invoking cqlsh copy from a SOURCE command (CASSANDRA-12642)
 * Decrement pending range calculator jobs counter in finally block
 * cqlshlib tests: increase default execute timeout (CASSANDRA-12481)
 * Forward writes to replacement node when replace_address != broadcast_address (CASSANDRA-8523)
 * Fail repair on non-existing table (CASSANDRA-12279)
 * Enable repair -pr and -local together (fix regression of CASSANDRA-7450) (CASSANDRA-12522)
 * Split consistent range movement flag correction (CASSANDRA-12786)
Merged from 2.1:
 * Upgrade netty version to fix memory leak with client encryption (CASSANDRA-13114)
 * cqlsh copy-from: sort user type fields in csv (CASSANDRA-12959)
 * Don't skip sstables based on maxLocalDeletionTime (CASSANDRA-12765)


3.8, 3.9
 * Fix value skipping with counter columns (CASSANDRA-11726)
 * Fix nodetool tablestats miss SSTable count (CASSANDRA-12205)
 * Fixed flacky SSTablesIteratedTest (CASSANDRA-12282)
 * Fixed flacky SSTableRewriterTest: check file counts before calling validateCFS (CASSANDRA-12348)
 * cqlsh: Fix handling of $$-escaped strings (CASSANDRA-12189)
 * Fix SSL JMX requiring truststore containing server cert (CASSANDRA-12109)
 * RTE from new CDC column breaks in flight queries (CASSANDRA-12236)
 * Fix hdr logging for single operation workloads (CASSANDRA-12145)
 * Fix SASI PREFIX search in CONTAINS mode with partial terms (CASSANDRA-12073)
 * Increase size of flushExecutor thread pool (CASSANDRA-12071)
 * Partial revert of CASSANDRA-11971, cannot recycle buffer in SP.sendMessagesToNonlocalDC (CASSANDRA-11950)
 * Upgrade netty to 4.0.39 (CASSANDRA-12032, CASSANDRA-12034)
 * Improve details in compaction log message (CASSANDRA-12080)
 * Allow unset values in CQLSSTableWriter (CASSANDRA-11911)
 * Chunk cache to request compressor-compatible buffers if pool space is exhausted (CASSANDRA-11993)
 * Remove DatabaseDescriptor dependencies from SequentialWriter (CASSANDRA-11579)
 * Move skip_stop_words filter before stemming (CASSANDRA-12078)
 * Support seek() in EncryptedFileSegmentInputStream (CASSANDRA-11957)
 * SSTable tools mishandling LocalPartitioner (CASSANDRA-12002)
 * When SEPWorker assigned work, set thread name to match pool (CASSANDRA-11966)
 * Add cross-DC latency metrics (CASSANDRA-11596)
 * Allow terms in selection clause (CASSANDRA-10783)
 * Add bind variables to trace (CASSANDRA-11719)
 * Switch counter shards' clock to timestamps (CASSANDRA-9811)
 * Introduce HdrHistogram and response/service/wait separation to stress tool (CASSANDRA-11853)
 * entry-weighers in QueryProcessor should respect partitionKeyBindIndexes field (CASSANDRA-11718)
 * Support older ant versions (CASSANDRA-11807)
 * Estimate compressed on disk size when deciding if sstable size limit reached (CASSANDRA-11623)
 * cassandra-stress profiles should support case sensitive schemas (CASSANDRA-11546)
 * Remove DatabaseDescriptor dependency from FileUtils (CASSANDRA-11578)
 * Faster streaming (CASSANDRA-9766)
 * Add prepared query parameter to trace for "Execute CQL3 prepared query" session (CASSANDRA-11425)
 * Add repaired percentage metric (CASSANDRA-11503)
 * Add Change-Data-Capture (CASSANDRA-8844)
Merged from 3.0:
 * Fix paging for 2.x to 3.x upgrades (CASSANDRA-11195)
 * Fix clean interval not sent to commit log for empty memtable flush (CASSANDRA-12436)
 * Fix potential resource leak in RMIServerSocketFactoryImpl (CASSANDRA-12331)
 * Make sure compaction stats are updated when compaction is interrupted (CASSANDRA-12100)
 * Change commitlog and sstables to track dirty and clean intervals (CASSANDRA-11828)
 * NullPointerException during compaction on table with static columns (CASSANDRA-12336)
 * Fixed ConcurrentModificationException when reading metrics in GraphiteReporter (CASSANDRA-11823)
 * Fix upgrade of super columns on thrift (CASSANDRA-12335)
 * Fixed flacky BlacklistingCompactionsTest, switched to fixed size types and increased corruption size (CASSANDRA-12359)
 * Rerun ReplicationAwareTokenAllocatorTest on failure to avoid flakiness (CASSANDRA-12277)
 * Exception when computing read-repair for range tombstones (CASSANDRA-12263)
 * Lost counter writes in compact table and static columns (CASSANDRA-12219)
 * AssertionError with MVs on updating a row that isn't indexed due to a null value (CASSANDRA-12247)
 * Disable RR and speculative retry with EACH_QUORUM reads (CASSANDRA-11980)
 * Add option to override compaction space check (CASSANDRA-12180)
 * Faster startup by only scanning each directory for temporary files once (CASSANDRA-12114)
 * Respond with v1/v2 protocol header when responding to driver that attempts
   to connect with too low of a protocol version (CASSANDRA-11464)
 * NullPointerExpception when reading/compacting table (CASSANDRA-11988)
 * Fix problem with undeleteable rows on upgrade to new sstable format (CASSANDRA-12144)
 * Fix potential bad messaging service message for paged range reads
   within mixed-version 3.x clusters (CASSANDRA-12249)
 * Fix paging logic for deleted partitions with static columns (CASSANDRA-12107)
 * Wait until the message is being send to decide which serializer must be used (CASSANDRA-11393)
 * Fix migration of static thrift column names with non-text comparators (CASSANDRA-12147)
 * Fix upgrading sparse tables that are incorrectly marked as dense (CASSANDRA-11315)
 * Fix reverse queries ignoring range tombstones (CASSANDRA-11733)
 * Avoid potential race when rebuilding CFMetaData (CASSANDRA-12098)
 * Avoid missing sstables when getting the canonical sstables (CASSANDRA-11996)
 * Always select the live sstables when getting sstables in bounds (CASSANDRA-11944)
 * Fix column ordering of results with static columns for Thrift requests in
   a mixed 2.x/3.x cluster, also fix potential non-resolved duplication of
   those static columns in query results (CASSANDRA-12123)
 * Avoid digest mismatch with empty but static rows (CASSANDRA-12090)
 * Fix EOF exception when altering column type (CASSANDRA-11820)
 * Fix potential race in schema during new table creation (CASSANDRA-12083)
 * cqlsh: fix error handling in rare COPY FROM failure scenario (CASSANDRA-12070)
 * Disable autocompaction during drain (CASSANDRA-11878)
 * Add a metrics timer to MemtablePool and use it to track time spent blocked on memory in MemtableAllocator (CASSANDRA-11327)
 * Fix upgrading schema with super columns with non-text subcomparators (CASSANDRA-12023)
 * Add TimeWindowCompactionStrategy (CASSANDRA-9666)
 * Fix JsonTransformer output of partition with deletion info (CASSANDRA-12418)
 * Fix NPE in SSTableLoader when specifying partial directory path (CASSANDRA-12609)
Merged from 2.2:
 * Add local address entry in PropertyFileSnitch (CASSANDRA-11332)
 * cqlsh copy: fix missing counter values (CASSANDRA-12476)
 * Move migration tasks to non-periodic queue, assure flush executor shutdown after non-periodic executor (CASSANDRA-12251)
 * cqlsh copy: fixed possible race in initializing feeding thread (CASSANDRA-11701)
 * Only set broadcast_rpc_address on Ec2MultiRegionSnitch if it's not set (CASSANDRA-11357)
 * Update StorageProxy range metrics for timeouts, failures and unavailables (CASSANDRA-9507)
 * Add Sigar to classes included in clientutil.jar (CASSANDRA-11635)
 * Add decay to histograms and timers used for metrics (CASSANDRA-11752)
 * Fix hanging stream session (CASSANDRA-10992)
 * Fix INSERT JSON, fromJson() support of smallint, tinyint types (CASSANDRA-12371)
 * Restore JVM metric export for metric reporters (CASSANDRA-12312)
 * Release sstables of failed stream sessions only when outgoing transfers are finished (CASSANDRA-11345)
 * Wait for tracing events before returning response and query at same consistency level client side (CASSANDRA-11465)
 * cqlsh copyutil should get host metadata by connected address (CASSANDRA-11979)
 * Fixed cqlshlib.test.remove_test_db (CASSANDRA-12214)
 * Synchronize ThriftServer::stop() (CASSANDRA-12105)
 * Use dedicated thread for JMX notifications (CASSANDRA-12146)
 * Improve streaming synchronization and fault tolerance (CASSANDRA-11414)
 * MemoryUtil.getShort() should return an unsigned short also for architectures not supporting unaligned memory accesses (CASSANDRA-11973)
Merged from 2.1:
 * Fix queries with empty ByteBuffer values in clustering column restrictions (CASSANDRA-12127)
 * Disable passing control to post-flush after flush failure to prevent data loss (CASSANDRA-11828)
 * Allow STCS-in-L0 compactions to reduce scope with LCS (CASSANDRA-12040)
 * cannot use cql since upgrading python to 2.7.11+ (CASSANDRA-11850)
 * Fix filtering on clustering columns when 2i is used (CASSANDRA-11907)


3.0.8
 * Fix potential race in schema during new table creation (CASSANDRA-12083)
 * cqlsh: fix error handling in rare COPY FROM failure scenario (CASSANDRA-12070)
 * Disable autocompaction during drain (CASSANDRA-11878)
 * Add a metrics timer to MemtablePool and use it to track time spent blocked on memory in MemtableAllocator (CASSANDRA-11327)
 * Fix upgrading schema with super columns with non-text subcomparators (CASSANDRA-12023)
 * Add TimeWindowCompactionStrategy (CASSANDRA-9666)
Merged from 2.2:
 * Allow nodetool info to run with readonly JMX access (CASSANDRA-11755)
 * Validate bloom_filter_fp_chance against lowest supported
   value when the table is created (CASSANDRA-11920)
 * Don't send erroneous NEW_NODE notifications on restart (CASSANDRA-11038)
 * StorageService shutdown hook should use a volatile variable (CASSANDRA-11984)
Merged from 2.1:
 * Add system property to set the max number of native transport requests in queue (CASSANDRA-11363)
 * Fix queries with empty ByteBuffer values in clustering column restrictions (CASSANDRA-12127)
 * Disable passing control to post-flush after flush failure to prevent data loss (CASSANDRA-11828)
 * Allow STCS-in-L0 compactions to reduce scope with LCS (CASSANDRA-12040)
 * cannot use cql since upgrading python to 2.7.11+ (CASSANDRA-11850)
 * Fix filtering on clustering columns when 2i is used (CASSANDRA-11907)
 * Avoid stalling paxos when the paxos state expires (CASSANDRA-12043)
 * Remove finished incoming streaming connections from MessagingService (CASSANDRA-11854)
 * Don't try to get sstables for non-repairing column families (CASSANDRA-12077)
 * Avoid marking too many sstables as repaired (CASSANDRA-11696)
 * Prevent select statements with clustering key > 64k (CASSANDRA-11882)
 * Fix clock skew corrupting other nodes with paxos (CASSANDRA-11991)
 * Remove distinction between non-existing static columns and existing but null in LWTs (CASSANDRA-9842)
 * Cache local ranges when calculating repair neighbors (CASSANDRA-11934)
 * Allow LWT operation on static column with only partition keys (CASSANDRA-10532)
 * Create interval tree over canonical sstables to avoid missing sstables during streaming (CASSANDRA-11886)
 * cqlsh COPY FROM: shutdown parent cluster after forking, to avoid corrupting SSL connections (CASSANDRA-11749)


3.7
 * Support multiple folders for user defined compaction tasks (CASSANDRA-11765)
 * Fix race in CompactionStrategyManager's pause/resume (CASSANDRA-11922)
Merged from 3.0:
 * Fix legacy serialization of Thrift-generated non-compound range tombstones
   when communicating with 2.x nodes (CASSANDRA-11930)
 * Fix Directories instantiations where CFS.initialDirectories should be used (CASSANDRA-11849)
 * Avoid referencing DatabaseDescriptor in AbstractType (CASSANDRA-11912)
 * Don't use static dataDirectories field in Directories instances (CASSANDRA-11647)
 * Fix sstables not being protected from removal during index build (CASSANDRA-11905)
 * cqlsh: Suppress stack trace from Read/WriteFailures (CASSANDRA-11032)
 * Remove unneeded code to repair index summaries that have
   been improperly down-sampled (CASSANDRA-11127)
 * Avoid WriteTimeoutExceptions during commit log replay due to materialized
   view lock contention (CASSANDRA-11891)
 * Prevent OOM failures on SSTable corruption, improve tests for corruption detection (CASSANDRA-9530)
 * Use CFS.initialDirectories when clearing snapshots (CASSANDRA-11705)
 * Allow compaction strategies to disable early open (CASSANDRA-11754)
 * Refactor Materialized View code (CASSANDRA-11475)
 * Update Java Driver (CASSANDRA-11615)
Merged from 2.2:
 * Persist local metadata earlier in startup sequence (CASSANDRA-11742)
 * cqlsh: fix tab completion for case-sensitive identifiers (CASSANDRA-11664)
 * Avoid showing estimated key as -1 in tablestats (CASSANDRA-11587)
 * Fix possible race condition in CommitLog.recover (CASSANDRA-11743)
 * Enable client encryption in sstableloader with cli options (CASSANDRA-11708)
 * Possible memory leak in NIODataInputStream (CASSANDRA-11867)
 * Add seconds to cqlsh tracing session duration (CASSANDRA-11753)
 * Fix commit log replay after out-of-order flush completion (CASSANDRA-9669)
 * Prohibit Reversed Counter type as part of the PK (CASSANDRA-9395)
 * cqlsh: correctly handle non-ascii chars in error messages (CASSANDRA-11626)
Merged from 2.1:
 * Run CommitLog tests with different compression settings (CASSANDRA-9039)
 * cqlsh: apply current keyspace to source command (CASSANDRA-11152)
 * Clear out parent repair session if repair coordinator dies (CASSANDRA-11824)
 * Set default streaming_socket_timeout_in_ms to 24 hours (CASSANDRA-11840)
 * Do not consider local node a valid source during replace (CASSANDRA-11848)
 * Add message dropped tasks to nodetool netstats (CASSANDRA-11855)
 * Avoid holding SSTableReaders for duration of incremental repair (CASSANDRA-11739)


3.6
 * Correctly migrate schema for frozen UDTs during 2.x -> 3.x upgrades
   (does not affect any released versions) (CASSANDRA-11613)
 * Allow server startup if JMX is configured directly (CASSANDRA-11725)
 * Prevent direct memory OOM on buffer pool allocations (CASSANDRA-11710)
 * Enhanced Compaction Logging (CASSANDRA-10805)
 * Make prepared statement cache size configurable (CASSANDRA-11555)
 * Integrated JMX authentication and authorization (CASSANDRA-10091)
 * Add units to stress ouput (CASSANDRA-11352)
 * Fix PER PARTITION LIMIT for single and multi partitions queries (CASSANDRA-11603)
 * Add uncompressed chunk cache for RandomAccessReader (CASSANDRA-5863)
 * Clarify ClusteringPrefix hierarchy (CASSANDRA-11213)
 * Always perform collision check before joining ring (CASSANDRA-10134)
 * SSTableWriter output discrepancy (CASSANDRA-11646)
 * Fix potential timeout in NativeTransportService.testConcurrentDestroys (CASSANDRA-10756)
 * Support large partitions on the 3.0 sstable format (CASSANDRA-11206,11763)
 * Add support to rebuild from specific range (CASSANDRA-10406)
 * Optimize the overlapping lookup by calculating all the
   bounds in advance (CASSANDRA-11571)
 * Support json/yaml output in nodetool tablestats (CASSANDRA-5977)
 * (stress) Add datacenter option to -node options (CASSANDRA-11591)
 * Fix handling of empty slices (CASSANDRA-11513)
 * Make number of cores used by cqlsh COPY visible to testing code (CASSANDRA-11437)
 * Allow filtering on clustering columns for queries without secondary indexes (CASSANDRA-11310)
 * Refactor Restriction hierarchy (CASSANDRA-11354)
 * Eliminate allocations in R/W path (CASSANDRA-11421)
 * Update Netty to 4.0.36 (CASSANDRA-11567)
 * Fix PER PARTITION LIMIT for queries requiring post-query ordering (CASSANDRA-11556)
 * Allow instantiation of UDTs and tuples in UDFs (CASSANDRA-10818)
 * Support UDT in CQLSSTableWriter (CASSANDRA-10624)
 * Support for non-frozen user-defined types, updating
   individual fields of user-defined types (CASSANDRA-7423)
 * Make LZ4 compression level configurable (CASSANDRA-11051)
 * Allow per-partition LIMIT clause in CQL (CASSANDRA-7017)
 * Make custom filtering more extensible with UserExpression (CASSANDRA-11295)
 * Improve field-checking and error reporting in cassandra.yaml (CASSANDRA-10649)
 * Print CAS stats in nodetool proxyhistograms (CASSANDRA-11507)
 * More user friendly error when providing an invalid token to nodetool (CASSANDRA-9348)
 * Add static column support to SASI index (CASSANDRA-11183)
 * Support EQ/PREFIX queries in SASI CONTAINS mode without tokenization (CASSANDRA-11434)
 * Support LIKE operator in prepared statements (CASSANDRA-11456)
 * Add a command to see if a Materialized View has finished building (CASSANDRA-9967)
 * Log endpoint and port associated with streaming operation (CASSANDRA-8777)
 * Print sensible units for all log messages (CASSANDRA-9692)
 * Upgrade Netty to version 4.0.34 (CASSANDRA-11096)
 * Break the CQL grammar into separate Parser and Lexer (CASSANDRA-11372)
 * Compress only inter-dc traffic by default (CASSANDRA-8888)
 * Add metrics to track write amplification (CASSANDRA-11420)
 * cassandra-stress: cannot handle "value-less" tables (CASSANDRA-7739)
 * Add/drop multiple columns in one ALTER TABLE statement (CASSANDRA-10411)
 * Add require_endpoint_verification opt for internode encryption (CASSANDRA-9220)
 * Add auto import java.util for UDF code block (CASSANDRA-11392)
 * Add --hex-format option to nodetool getsstables (CASSANDRA-11337)
 * sstablemetadata should print sstable min/max token (CASSANDRA-7159)
 * Do not wrap CassandraException in TriggerExecutor (CASSANDRA-9421)
 * COPY TO should have higher double precision (CASSANDRA-11255)
 * Stress should exit with non-zero status after failure (CASSANDRA-10340)
 * Add client to cqlsh SHOW_SESSION (CASSANDRA-8958)
 * Fix nodetool tablestats keyspace level metrics (CASSANDRA-11226)
 * Store repair options in parent_repair_history (CASSANDRA-11244)
 * Print current leveling in sstableofflinerelevel (CASSANDRA-9588)
 * Change repair message for keyspaces with RF 1 (CASSANDRA-11203)
 * Remove hard-coded SSL cipher suites and protocols (CASSANDRA-10508)
 * Improve concurrency in CompactionStrategyManager (CASSANDRA-10099)
 * (cqlsh) interpret CQL type for formatting blobs (CASSANDRA-11274)
 * Refuse to start and print txn log information in case of disk
   corruption (CASSANDRA-10112)
 * Resolve some eclipse-warnings (CASSANDRA-11086)
 * (cqlsh) Show static columns in a different color (CASSANDRA-11059)
 * Allow to remove TTLs on table with default_time_to_live (CASSANDRA-11207)
Merged from 3.0:
 * Disallow creating view with a static column (CASSANDRA-11602)
 * Reduce the amount of object allocations caused by the getFunctions methods (CASSANDRA-11593)
 * Potential error replaying commitlog with smallint/tinyint/date/time types (CASSANDRA-11618)
 * Fix queries with filtering on counter columns (CASSANDRA-11629)
 * Improve tombstone printing in sstabledump (CASSANDRA-11655)
 * Fix paging for range queries where all clustering columns are specified (CASSANDRA-11669)
 * Don't require HEAP_NEW_SIZE to be set when using G1 (CASSANDRA-11600)
 * Fix sstabledump not showing cells after tombstone marker (CASSANDRA-11654)
 * Ignore all LocalStrategy keyspaces for streaming and other related
   operations (CASSANDRA-11627)
 * Ensure columnfilter covers indexed columns for thrift 2i queries (CASSANDRA-11523)
 * Only open one sstable scanner per sstable (CASSANDRA-11412)
 * Option to specify ProtocolVersion in cassandra-stress (CASSANDRA-11410)
 * ArithmeticException in avgFunctionForDecimal (CASSANDRA-11485)
 * LogAwareFileLister should only use OLD sstable files in current folder to determine disk consistency (CASSANDRA-11470)
 * Notify indexers of expired rows during compaction (CASSANDRA-11329)
 * Properly respond with ProtocolError when a v1/v2 native protocol
   header is received (CASSANDRA-11464)
 * Validate that num_tokens and initial_token are consistent with one another (CASSANDRA-10120)
Merged from 2.2:
 * Exit JVM if JMX server fails to startup (CASSANDRA-11540)
 * Produce a heap dump when exiting on OOM (CASSANDRA-9861)
 * Restore ability to filter on clustering columns when using a 2i (CASSANDRA-11510)
 * JSON datetime formatting needs timezone (CASSANDRA-11137)
 * Fix is_dense recalculation for Thrift-updated tables (CASSANDRA-11502)
 * Remove unnescessary file existence check during anticompaction (CASSANDRA-11660)
 * Add missing files to debian packages (CASSANDRA-11642)
 * Avoid calling Iterables::concat in loops during ModificationStatement::getFunctions (CASSANDRA-11621)
 * cqlsh: COPY FROM should use regular inserts for single statement batches and
   report errors correctly if workers processes crash on initialization (CASSANDRA-11474)
 * Always close cluster with connection in CqlRecordWriter (CASSANDRA-11553)
 * Allow only DISTINCT queries with partition keys restrictions (CASSANDRA-11339)
 * CqlConfigHelper no longer requires both a keystore and truststore to work (CASSANDRA-11532)
 * Make deprecated repair methods backward-compatible with previous notification service (CASSANDRA-11430)
 * IncomingStreamingConnection version check message wrong (CASSANDRA-11462)
Merged from 2.1:
 * Support mlockall on IBM POWER arch (CASSANDRA-11576)
 * Add option to disable use of severity in DynamicEndpointSnitch (CASSANDRA-11737)
 * cqlsh COPY FROM fails for null values with non-prepared statements (CASSANDRA-11631)
 * Make cython optional in pylib/setup.py (CASSANDRA-11630)
 * Change order of directory searching for cassandra.in.sh to favor local one (CASSANDRA-11628)
 * cqlsh COPY FROM fails with []{} chars in UDT/tuple fields/values (CASSANDRA-11633)
 * clqsh: COPY FROM throws TypeError with Cython extensions enabled (CASSANDRA-11574)
 * cqlsh: COPY FROM ignores NULL values in conversion (CASSANDRA-11549)
 * Validate levels when building LeveledScanner to avoid overlaps with orphaned sstables (CASSANDRA-9935)


3.5
 * StaticTokenTreeBuilder should respect posibility of duplicate tokens (CASSANDRA-11525)
 * Correctly fix potential assertion error during compaction (CASSANDRA-11353)
 * Avoid index segment stitching in RAM which lead to OOM on big SSTable files (CASSANDRA-11383)
 * Fix clustering and row filters for LIKE queries on clustering columns (CASSANDRA-11397)
Merged from 3.0:
 * Fix rare NPE on schema upgrade from 2.x to 3.x (CASSANDRA-10943)
 * Improve backoff policy for cqlsh COPY FROM (CASSANDRA-11320)
 * Improve IF NOT EXISTS check in CREATE INDEX (CASSANDRA-11131)
 * Upgrade ohc to 0.4.3
 * Enable SO_REUSEADDR for JMX RMI server sockets (CASSANDRA-11093)
 * Allocate merkletrees with the correct size (CASSANDRA-11390)
 * Support streaming pre-3.0 sstables (CASSANDRA-10990)
 * Add backpressure to compressed or encrypted commit log (CASSANDRA-10971)
 * SSTableExport supports secondary index tables (CASSANDRA-11330)
 * Fix sstabledump to include missing info in debug output (CASSANDRA-11321)
 * Establish and implement canonical bulk reading workload(s) (CASSANDRA-10331)
 * Fix paging for IN queries on tables without clustering columns (CASSANDRA-11208)
 * Remove recursive call from CompositesSearcher (CASSANDRA-11304)
 * Fix filtering on non-primary key columns for queries without index (CASSANDRA-6377)
 * Fix sstableloader fail when using materialized view (CASSANDRA-11275)
Merged from 2.2:
 * DatabaseDescriptor should log stacktrace in case of Eception during seed provider creation (CASSANDRA-11312)
 * Use canonical path for directory in SSTable descriptor (CASSANDRA-10587)
 * Add cassandra-stress keystore option (CASSANDRA-9325)
 * Dont mark sstables as repairing with sub range repairs (CASSANDRA-11451)
 * Notify when sstables change after cancelling compaction (CASSANDRA-11373)
 * cqlsh: COPY FROM should check that explicit column names are valid (CASSANDRA-11333)
 * Add -Dcassandra.start_gossip startup option (CASSANDRA-10809)
 * Fix UTF8Validator.validate() for modified UTF-8 (CASSANDRA-10748)
 * Clarify that now() function is calculated on the coordinator node in CQL documentation (CASSANDRA-10900)
 * Fix bloom filter sizing with LCS (CASSANDRA-11344)
 * (cqlsh) Fix error when result is 0 rows with EXPAND ON (CASSANDRA-11092)
 * Add missing newline at end of bin/cqlsh (CASSANDRA-11325)
 * Unresolved hostname leads to replace being ignored (CASSANDRA-11210)
 * Only log yaml config once, at startup (CASSANDRA-11217)
 * Reference leak with parallel repairs on the same table (CASSANDRA-11215)
Merged from 2.1:
 * Add a -j parameter to scrub/cleanup/upgradesstables to state how
   many threads to use (CASSANDRA-11179)
 * COPY FROM on large datasets: fix progress report and debug performance (CASSANDRA-11053)
 * InvalidateKeys should have a weak ref to key cache (CASSANDRA-11176)


3.4
 * (cqlsh) add cqlshrc option to always connect using ssl (CASSANDRA-10458)
 * Cleanup a few resource warnings (CASSANDRA-11085)
 * Allow custom tracing implementations (CASSANDRA-10392)
 * Extract LoaderOptions to be able to be used from outside (CASSANDRA-10637)
 * fix OnDiskIndexTest to properly treat empty ranges (CASSANDRA-11205)
 * fix TrackerTest to handle new notifications (CASSANDRA-11178)
 * add SASI validation for partitioner and complex columns (CASSANDRA-11169)
 * Add caching of encrypted credentials in PasswordAuthenticator (CASSANDRA-7715)
 * fix SASI memtable switching on flush (CASSANDRA-11159)
 * Remove duplicate offline compaction tracking (CASSANDRA-11148)
 * fix EQ semantics of analyzed SASI indexes (CASSANDRA-11130)
 * Support long name output for nodetool commands (CASSANDRA-7950)
 * Encrypted hints (CASSANDRA-11040)
 * SASI index options validation (CASSANDRA-11136)
 * Optimize disk seek using min/max column name meta data when the LIMIT clause is used
   (CASSANDRA-8180)
 * Add LIKE support to CQL3 (CASSANDRA-11067)
 * Generic Java UDF types (CASSANDRA-10819)
 * cqlsh: Include sub-second precision in timestamps by default (CASSANDRA-10428)
 * Set javac encoding to utf-8 (CASSANDRA-11077)
 * Integrate SASI index into Cassandra (CASSANDRA-10661)
 * Add --skip-flush option to nodetool snapshot
 * Skip values for non-queried columns (CASSANDRA-10657)
 * Add support for secondary indexes on static columns (CASSANDRA-8103)
 * CommitLogUpgradeTestMaker creates broken commit logs (CASSANDRA-11051)
 * Add metric for number of dropped mutations (CASSANDRA-10866)
 * Simplify row cache invalidation code (CASSANDRA-10396)
 * Support user-defined compaction through nodetool (CASSANDRA-10660)
 * Stripe view locks by key and table ID to reduce contention (CASSANDRA-10981)
 * Add nodetool gettimeout and settimeout commands (CASSANDRA-10953)
 * Add 3.0 metadata to sstablemetadata output (CASSANDRA-10838)
Merged from 3.0:
 * MV should only query complex columns included in the view (CASSANDRA-11069)
 * Failed aggregate creation breaks server permanently (CASSANDRA-11064)
 * Add sstabledump tool (CASSANDRA-7464)
 * Introduce backpressure for hints (CASSANDRA-10972)
 * Fix ClusteringPrefix not being able to read tombstone range boundaries (CASSANDRA-11158)
 * Prevent logging in sandboxed state (CASSANDRA-11033)
 * Disallow drop/alter operations of UDTs used by UDAs (CASSANDRA-10721)
 * Add query time validation method on Index (CASSANDRA-11043)
 * Avoid potential AssertionError in mixed version cluster (CASSANDRA-11128)
 * Properly handle hinted handoff after topology changes (CASSANDRA-5902)
 * AssertionError when listing sstable files on inconsistent disk state (CASSANDRA-11156)
 * Fix wrong rack counting and invalid conditions check for TokenAllocation
   (CASSANDRA-11139)
 * Avoid creating empty hint files (CASSANDRA-11090)
 * Fix leak detection strong reference loop using weak reference (CASSANDRA-11120)
 * Configurie BatchlogManager to stop delayed tasks on shutdown (CASSANDRA-11062)
 * Hadoop integration is incompatible with Cassandra Driver 3.0.0 (CASSANDRA-11001)
 * Add dropped_columns to the list of schema table so it gets handled
   properly (CASSANDRA-11050)
 * Fix NPE when using forceRepairRangeAsync without DC (CASSANDRA-11239)
Merged from 2.2:
 * Preserve order for preferred SSL cipher suites (CASSANDRA-11164)
 * Range.compareTo() violates the contract of Comparable (CASSANDRA-11216)
 * Avoid NPE when serializing ErrorMessage with null message (CASSANDRA-11167)
 * Replacing an aggregate with a new version doesn't reset INITCOND (CASSANDRA-10840)
 * (cqlsh) cqlsh cannot be called through symlink (CASSANDRA-11037)
 * fix ohc and java-driver pom dependencies in build.xml (CASSANDRA-10793)
 * Protect from keyspace dropped during repair (CASSANDRA-11065)
 * Handle adding fields to a UDT in SELECT JSON and toJson() (CASSANDRA-11146)
 * Better error message for cleanup (CASSANDRA-10991)
 * cqlsh pg-style-strings broken if line ends with ';' (CASSANDRA-11123)
 * Always persist upsampled index summaries (CASSANDRA-10512)
 * (cqlsh) Fix inconsistent auto-complete (CASSANDRA-10733)
 * Make SELECT JSON and toJson() threadsafe (CASSANDRA-11048)
 * Fix SELECT on tuple relations for mixed ASC/DESC clustering order (CASSANDRA-7281)
 * Use cloned TokenMetadata in size estimates to avoid race against membership check
   (CASSANDRA-10736)
 * (cqlsh) Support utf-8/cp65001 encoding on Windows (CASSANDRA-11030)
 * Fix paging on DISTINCT queries repeats result when first row in partition changes
   (CASSANDRA-10010)
 * (cqlsh) Support timezone conversion using pytz (CASSANDRA-10397)
 * cqlsh: change default encoding to UTF-8 (CASSANDRA-11124)
Merged from 2.1:
 * Checking if an unlogged batch is local is inefficient (CASSANDRA-11529)
 * Fix out-of-space error treatment in memtable flushing (CASSANDRA-11448).
 * Don't do defragmentation if reading from repaired sstables (CASSANDRA-10342)
 * Fix streaming_socket_timeout_in_ms not enforced (CASSANDRA-11286)
 * Avoid dropping message too quickly due to missing unit conversion (CASSANDRA-11302)
 * Don't remove FailureDetector history on removeEndpoint (CASSANDRA-10371)
 * Only notify if repair status changed (CASSANDRA-11172)
 * Use logback setting for 'cassandra -v' command (CASSANDRA-10767)
 * Fix sstableloader to unthrottle streaming by default (CASSANDRA-9714)
 * Fix incorrect warning in 'nodetool status' (CASSANDRA-10176)
 * Properly release sstable ref when doing offline scrub (CASSANDRA-10697)
 * Improve nodetool status performance for large cluster (CASSANDRA-7238)
 * Gossiper#isEnabled is not thread safe (CASSANDRA-11116)
 * Avoid major compaction mixing repaired and unrepaired sstables in DTCS (CASSANDRA-11113)
 * Make it clear what DTCS timestamp_resolution is used for (CASSANDRA-11041)
 * (cqlsh) Display milliseconds when datetime overflows (CASSANDRA-10625)


3.3
 * Avoid infinite loop if owned range is smaller than number of
   data dirs (CASSANDRA-11034)
 * Avoid bootstrap hanging when existing nodes have no data to stream (CASSANDRA-11010)
Merged from 3.0:
 * Remove double initialization of newly added tables (CASSANDRA-11027)
 * Filter keys searcher results by target range (CASSANDRA-11104)
 * Fix deserialization of legacy read commands (CASSANDRA-11087)
 * Fix incorrect computation of deletion time in sstable metadata (CASSANDRA-11102)
 * Avoid memory leak when collecting sstable metadata (CASSANDRA-11026)
 * Mutations do not block for completion under view lock contention (CASSANDRA-10779)
 * Invalidate legacy schema tables when unloading them (CASSANDRA-11071)
 * (cqlsh) handle INSERT and UPDATE statements with LWT conditions correctly
   (CASSANDRA-11003)
 * Fix DISTINCT queries in mixed version clusters (CASSANDRA-10762)
 * Migrate build status for indexes along with legacy schema (CASSANDRA-11046)
 * Ensure SSTables for legacy KEYS indexes can be read (CASSANDRA-11045)
 * Added support for IBM zSystems architecture (CASSANDRA-11054)
 * Update CQL documentation (CASSANDRA-10899)
 * Check the column name, not cell name, for dropped columns when reading
   legacy sstables (CASSANDRA-11018)
 * Don't attempt to index clustering values of static rows (CASSANDRA-11021)
 * Remove checksum files after replaying hints (CASSANDRA-10947)
 * Support passing base table metadata to custom 2i validation (CASSANDRA-10924)
 * Ensure stale index entries are purged during reads (CASSANDRA-11013)
 * (cqlsh) Also apply --connect-timeout to control connection
   timeout (CASSANDRA-10959)
 * Fix AssertionError when removing from list using UPDATE (CASSANDRA-10954)
 * Fix UnsupportedOperationException when reading old sstable with range
   tombstone (CASSANDRA-10743)
 * MV should use the maximum timestamp of the primary key (CASSANDRA-10910)
 * Fix potential assertion error during compaction (CASSANDRA-10944)
Merged from 2.2:
 * maxPurgeableTimestamp needs to check memtables too (CASSANDRA-9949)
 * Apply change to compaction throughput in real time (CASSANDRA-10025)
 * (cqlsh) encode input correctly when saving history
 * Fix potential NPE on ORDER BY queries with IN (CASSANDRA-10955)
 * Start L0 STCS-compactions even if there is a L0 -> L1 compaction
   going (CASSANDRA-10979)
 * Make UUID LSB unique per process (CASSANDRA-7925)
 * Avoid NPE when performing sstable tasks (scrub etc.) (CASSANDRA-10980)
 * Make sure client gets tombstone overwhelmed warning (CASSANDRA-9465)
 * Fix error streaming section more than 2GB (CASSANDRA-10961)
 * Histogram buckets exposed in jmx are sorted incorrectly (CASSANDRA-10975)
 * Enable GC logging by default (CASSANDRA-10140)
 * Optimize pending range computation (CASSANDRA-9258)
 * Skip commit log and saved cache directories in SSTable version startup check (CASSANDRA-10902)
 * drop/alter user should be case sensitive (CASSANDRA-10817)
Merged from 2.1:
 * test_bulk_round_trip_blogposts is failing occasionally (CASSANDRA-10938)
 * Fix isJoined return true only after becoming cluster member (CASANDRA-11007)
 * Fix bad gossip generation seen in long-running clusters (CASSANDRA-10969)
 * Avoid NPE when incremental repair fails (CASSANDRA-10909)
 * Unmark sstables compacting once they are done in cleanup/scrub/upgradesstables (CASSANDRA-10829)
 * Allow simultaneous bootstrapping with strict consistency when no vnodes are used (CASSANDRA-11005)
 * Log a message when major compaction does not result in a single file (CASSANDRA-10847)
 * (cqlsh) fix cqlsh_copy_tests when vnodes are disabled (CASSANDRA-10997)
 * (cqlsh) Add request timeout option to cqlsh (CASSANDRA-10686)
 * Avoid AssertionError while submitting hint with LWT (CASSANDRA-10477)
 * If CompactionMetadata is not in stats file, use index summary instead (CASSANDRA-10676)
 * Retry sending gossip syn multiple times during shadow round (CASSANDRA-8072)
 * Fix pending range calculation during moves (CASSANDRA-10887)
 * Sane default (200Mbps) for inter-DC streaming througput (CASSANDRA-8708)



3.2
 * Make sure tokens don't exist in several data directories (CASSANDRA-6696)
 * Add requireAuthorization method to IAuthorizer (CASSANDRA-10852)
 * Move static JVM options to conf/jvm.options file (CASSANDRA-10494)
 * Fix CassandraVersion to accept x.y version string (CASSANDRA-10931)
 * Add forceUserDefinedCleanup to allow more flexible cleanup (CASSANDRA-10708)
 * (cqlsh) allow setting TTL with COPY (CASSANDRA-9494)
 * Fix counting of received sstables in streaming (CASSANDRA-10949)
 * Implement hints compression (CASSANDRA-9428)
 * Fix potential assertion error when reading static columns (CASSANDRA-10903)
 * Fix EstimatedHistogram creation in nodetool tablehistograms (CASSANDRA-10859)
 * Establish bootstrap stream sessions sequentially (CASSANDRA-6992)
 * Sort compactionhistory output by timestamp (CASSANDRA-10464)
 * More efficient BTree removal (CASSANDRA-9991)
 * Make tablehistograms accept the same syntax as tablestats (CASSANDRA-10149)
 * Group pending compactions based on table (CASSANDRA-10718)
 * Add compressor name in sstablemetadata output (CASSANDRA-9879)
 * Fix type casting for counter columns (CASSANDRA-10824)
 * Prevent running Cassandra as root (CASSANDRA-8142)
 * bound maximum in-flight commit log replay mutation bytes to 64 megabytes (CASSANDRA-8639)
 * Normalize all scripts (CASSANDRA-10679)
 * Make compression ratio much more accurate (CASSANDRA-10225)
 * Optimize building of Clustering object when only one is created (CASSANDRA-10409)
 * Make index building pluggable (CASSANDRA-10681)
 * Add sstable flush observer (CASSANDRA-10678)
 * Improve NTS endpoints calculation (CASSANDRA-10200)
 * Improve performance of the folderSize function (CASSANDRA-10677)
 * Add support for type casting in selection clause (CASSANDRA-10310)
 * Added graphing option to cassandra-stress (CASSANDRA-7918)
 * Abort in-progress queries that time out (CASSANDRA-7392)
 * Add transparent data encryption core classes (CASSANDRA-9945)
Merged from 3.0:
 * Better handling of SSL connection errors inter-node (CASSANDRA-10816)
 * Avoid NoSuchElementException when executing empty batch (CASSANDRA-10711)
 * Avoid building PartitionUpdate in toString (CASSANDRA-10897)
 * Reduce heap spent when receiving many SSTables (CASSANDRA-10797)
 * Add back support for 3rd party auth providers to bulk loader (CASSANDRA-10873)
 * Eliminate the dependency on jgrapht for UDT resolution (CASSANDRA-10653)
 * (Hadoop) Close Clusters and Sessions in Hadoop Input/Output classes (CASSANDRA-10837)
 * Fix sstableloader not working with upper case keyspace name (CASSANDRA-10806)
Merged from 2.2:
 * jemalloc detection fails due to quoting issues in regexv (CASSANDRA-10946)
 * (cqlsh) show correct column names for empty result sets (CASSANDRA-9813)
 * Add new types to Stress (CASSANDRA-9556)
 * Add property to allow listening on broadcast interface (CASSANDRA-9748)
Merged from 2.1:
 * Match cassandra-loader options in COPY FROM (CASSANDRA-9303)
 * Fix binding to any address in CqlBulkRecordWriter (CASSANDRA-9309)
 * cqlsh fails to decode utf-8 characters for text typed columns (CASSANDRA-10875)
 * Log error when stream session fails (CASSANDRA-9294)
 * Fix bugs in commit log archiving startup behavior (CASSANDRA-10593)
 * (cqlsh) further optimise COPY FROM (CASSANDRA-9302)
 * Allow CREATE TABLE WITH ID (CASSANDRA-9179)
 * Make Stress compiles within eclipse (CASSANDRA-10807)
 * Cassandra Daemon should print JVM arguments (CASSANDRA-10764)
 * Allow cancellation of index summary redistribution (CASSANDRA-8805)


3.1.1
Merged from 3.0:
  * Fix upgrade data loss due to range tombstone deleting more data than then should
    (CASSANDRA-10822)


3.1
Merged from 3.0:
 * Avoid MV race during node decommission (CASSANDRA-10674)
 * Disable reloading of GossipingPropertyFileSnitch (CASSANDRA-9474)
 * Handle single-column deletions correction in materialized views
   when the column is part of the view primary key (CASSANDRA-10796)
 * Fix issue with datadir migration on upgrade (CASSANDRA-10788)
 * Fix bug with range tombstones on reverse queries and test coverage for
   AbstractBTreePartition (CASSANDRA-10059)
 * Remove 64k limit on collection elements (CASSANDRA-10374)
 * Remove unclear Indexer.indexes() method (CASSANDRA-10690)
 * Fix NPE on stream read error (CASSANDRA-10771)
 * Normalize cqlsh DESC output (CASSANDRA-10431)
 * Rejects partition range deletions when columns are specified (CASSANDRA-10739)
 * Fix error when saving cached key for old format sstable (CASSANDRA-10778)
 * Invalidate prepared statements on DROP INDEX (CASSANDRA-10758)
 * Fix SELECT statement with IN restrictions on partition key,
   ORDER BY and LIMIT (CASSANDRA-10729)
 * Improve stress performance over 1k threads (CASSANDRA-7217)
 * Wait for migration responses to complete before bootstrapping (CASSANDRA-10731)
 * Unable to create a function with argument of type Inet (CASSANDRA-10741)
 * Fix backward incompatibiliy in CqlInputFormat (CASSANDRA-10717)
 * Correctly preserve deletion info on updated rows when notifying indexers
   of single-row deletions (CASSANDRA-10694)
 * Notify indexers of partition delete during cleanup (CASSANDRA-10685)
 * Keep the file open in trySkipCache (CASSANDRA-10669)
 * Updated trigger example (CASSANDRA-10257)
Merged from 2.2:
 * Verify tables in pseudo-system keyspaces at startup (CASSANDRA-10761)
 * Fix IllegalArgumentException in DataOutputBuffer.reallocate for large buffers (CASSANDRA-10592)
 * Show CQL help in cqlsh in web browser (CASSANDRA-7225)
 * Serialize on disk the proper SSTable compression ratio (CASSANDRA-10775)
 * Reject index queries while the index is building (CASSANDRA-8505)
 * CQL.textile syntax incorrectly includes optional keyspace for aggregate SFUNC and FINALFUNC (CASSANDRA-10747)
 * Fix JSON update with prepared statements (CASSANDRA-10631)
 * Don't do anticompaction after subrange repair (CASSANDRA-10422)
 * Fix SimpleDateType type compatibility (CASSANDRA-10027)
 * (Hadoop) fix splits calculation (CASSANDRA-10640)
 * (Hadoop) ensure that Cluster instances are always closed (CASSANDRA-10058)
Merged from 2.1:
 * Fix Stress profile parsing on Windows (CASSANDRA-10808)
 * Fix incremental repair hang when replica is down (CASSANDRA-10288)
 * Optimize the way we check if a token is repaired in anticompaction (CASSANDRA-10768)
 * Add proper error handling to stream receiver (CASSANDRA-10774)
 * Warn or fail when changing cluster topology live (CASSANDRA-10243)
 * Status command in debian/ubuntu init script doesn't work (CASSANDRA-10213)
 * Some DROP ... IF EXISTS incorrectly result in exceptions on non-existing KS (CASSANDRA-10658)
 * DeletionTime.compareTo wrong in rare cases (CASSANDRA-10749)
 * Force encoding when computing statement ids (CASSANDRA-10755)
 * Properly reject counters as map keys (CASSANDRA-10760)
 * Fix the sstable-needs-cleanup check (CASSANDRA-10740)
 * (cqlsh) Print column names before COPY operation (CASSANDRA-8935)
 * Fix CompressedInputStream for proper cleanup (CASSANDRA-10012)
 * (cqlsh) Support counters in COPY commands (CASSANDRA-9043)
 * Try next replica if not possible to connect to primary replica on
   ColumnFamilyRecordReader (CASSANDRA-2388)
 * Limit window size in DTCS (CASSANDRA-10280)
 * sstableloader does not use MAX_HEAP_SIZE env parameter (CASSANDRA-10188)
 * (cqlsh) Improve COPY TO performance and error handling (CASSANDRA-9304)
 * Create compression chunk for sending file only (CASSANDRA-10680)
 * Forbid compact clustering column type changes in ALTER TABLE (CASSANDRA-8879)
 * Reject incremental repair with subrange repair (CASSANDRA-10422)
 * Add a nodetool command to refresh size_estimates (CASSANDRA-9579)
 * Invalidate cache after stream receive task is completed (CASSANDRA-10341)
 * Reject counter writes in CQLSSTableWriter (CASSANDRA-10258)
 * Remove superfluous COUNTER_MUTATION stage mapping (CASSANDRA-10605)


3.0
 * Fix AssertionError while flushing memtable due to materialized views
   incorrectly inserting empty rows (CASSANDRA-10614)
 * Store UDA initcond as CQL literal in the schema table, instead of a blob (CASSANDRA-10650)
 * Don't use -1 for the position of partition key in schema (CASSANDRA-10491)
 * Fix distinct queries in mixed version cluster (CASSANDRA-10573)
 * Skip sstable on clustering in names query (CASSANDRA-10571)
 * Remove value skipping as it breaks read-repair (CASSANDRA-10655)
 * Fix bootstrapping with MVs (CASSANDRA-10621)
 * Make sure EACH_QUORUM reads are using NTS (CASSANDRA-10584)
 * Fix MV replica filtering for non-NetworkTopologyStrategy (CASSANDRA-10634)
 * (Hadoop) fix CIF describeSplits() not handling 0 size estimates (CASSANDRA-10600)
 * Fix reading of legacy sstables (CASSANDRA-10590)
 * Use CQL type names in schema metadata tables (CASSANDRA-10365)
 * Guard batchlog replay against integer division by zero (CASSANDRA-9223)
 * Fix bug when adding a column to thrift with the same name than a primary key (CASSANDRA-10608)
 * Add client address argument to IAuthenticator::newSaslNegotiator (CASSANDRA-8068)
 * Fix implementation of LegacyLayout.LegacyBoundComparator (CASSANDRA-10602)
 * Don't use 'names query' read path for counters (CASSANDRA-10572)
 * Fix backward compatibility for counters (CASSANDRA-10470)
 * Remove memory_allocator paramter from cassandra.yaml (CASSANDRA-10581,10628)
 * Execute the metadata reload task of all registered indexes on CFS::reload (CASSANDRA-10604)
 * Fix thrift cas operations with defined columns (CASSANDRA-10576)
 * Fix PartitionUpdate.operationCount()for updates with static column operations (CASSANDRA-10606)
 * Fix thrift get() queries with defined columns (CASSANDRA-10586)
 * Fix marking of indexes as built and removed (CASSANDRA-10601)
 * Skip initialization of non-registered 2i instances, remove Index::getIndexName (CASSANDRA-10595)
 * Fix batches on multiple tables (CASSANDRA-10554)
 * Ensure compaction options are validated when updating KeyspaceMetadata (CASSANDRA-10569)
 * Flatten Iterator Transformation Hierarchy (CASSANDRA-9975)
 * Remove token generator (CASSANDRA-5261)
 * RolesCache should not be created for any authenticator that does not requireAuthentication (CASSANDRA-10562)
 * Fix LogTransaction checking only a single directory for files (CASSANDRA-10421)
 * Fix handling of range tombstones when reading old format sstables (CASSANDRA-10360)
 * Aggregate with Initial Condition fails with C* 3.0 (CASSANDRA-10367)
Merged from 2.2:
 * (cqlsh) show partial trace if incomplete after max_trace_wait (CASSANDRA-7645)
 * Use most up-to-date version of schema for system tables (CASSANDRA-10652)
 * Deprecate memory_allocator in cassandra.yaml (CASSANDRA-10581,10628)
 * Expose phi values from failure detector via JMX and tweak debug
   and trace logging (CASSANDRA-9526)
 * Fix IllegalArgumentException in DataOutputBuffer.reallocate for large buffers (CASSANDRA-10592)
Merged from 2.1:
 * Shutdown compaction in drain to prevent leak (CASSANDRA-10079)
 * (cqlsh) fix COPY using wrong variable name for time_format (CASSANDRA-10633)
 * Do not run SizeEstimatesRecorder if a node is not a member of the ring (CASSANDRA-9912)
 * Improve handling of dead nodes in gossip (CASSANDRA-10298)
 * Fix logback-tools.xml incorrectly configured for outputing to System.err
   (CASSANDRA-9937)
 * Fix streaming to catch exception so retry not fail (CASSANDRA-10557)
 * Add validation method to PerRowSecondaryIndex (CASSANDRA-10092)
 * Support encrypted and plain traffic on the same port (CASSANDRA-10559)
 * Do STCS in DTCS windows (CASSANDRA-10276)
 * Avoid repetition of JVM_OPTS in debian package (CASSANDRA-10251)
 * Fix potential NPE from handling result of SIM.highestSelectivityIndex (CASSANDRA-10550)
 * Fix paging issues with partitions containing only static columns data (CASSANDRA-10381)
 * Fix conditions on static columns (CASSANDRA-10264)
 * AssertionError: attempted to delete non-existing file CommitLog (CASSANDRA-10377)
 * Fix sorting for queries with an IN condition on partition key columns (CASSANDRA-10363)


3.0-rc2
 * Fix SELECT DISTINCT queries between 2.2.2 nodes and 3.0 nodes (CASSANDRA-10473)
 * Remove circular references in SegmentedFile (CASSANDRA-10543)
 * Ensure validation of indexed values only occurs once per-partition (CASSANDRA-10536)
 * Fix handling of static columns for range tombstones in thrift (CASSANDRA-10174)
 * Support empty ColumnFilter for backward compatility on empty IN (CASSANDRA-10471)
 * Remove Pig support (CASSANDRA-10542)
 * Fix LogFile throws Exception when assertion is disabled (CASSANDRA-10522)
 * Revert CASSANDRA-7486, make CMS default GC, move GC config to
   conf/jvm.options (CASSANDRA-10403)
 * Fix TeeingAppender causing some logs to be truncated/empty (CASSANDRA-10447)
 * Allow EACH_QUORUM for reads (CASSANDRA-9602)
 * Fix potential ClassCastException while upgrading (CASSANDRA-10468)
 * Fix NPE in MVs on update (CASSANDRA-10503)
 * Only include modified cell data in indexing deltas (CASSANDRA-10438)
 * Do not load keyspace when creating sstable writer (CASSANDRA-10443)
 * If node is not yet gossiping write all MV updates to batchlog only (CASSANDRA-10413)
 * Re-populate token metadata after commit log recovery (CASSANDRA-10293)
 * Provide additional metrics for materialized views (CASSANDRA-10323)
 * Flush system schema tables after local schema changes (CASSANDRA-10429)
Merged from 2.2:
 * Reduce contention getting instances of CompositeType (CASSANDRA-10433)
 * Fix the regression when using LIMIT with aggregates (CASSANDRA-10487)
 * Avoid NoClassDefFoundError during DataDescriptor initialization on windows (CASSANDRA-10412)
 * Preserve case of quoted Role & User names (CASSANDRA-10394)
 * cqlsh pg-style-strings broken (CASSANDRA-10484)
 * cqlsh prompt includes name of keyspace after failed `use` statement (CASSANDRA-10369)
Merged from 2.1:
 * (cqlsh) Distinguish negative and positive infinity in output (CASSANDRA-10523)
 * (cqlsh) allow custom time_format for COPY TO (CASSANDRA-8970)
 * Don't allow startup if the node's rack has changed (CASSANDRA-10242)
 * (cqlsh) show partial trace if incomplete after max_trace_wait (CASSANDRA-7645)
 * Allow LOCAL_JMX to be easily overridden (CASSANDRA-10275)
 * Mark nodes as dead even if they've already left (CASSANDRA-10205)


3.0.0-rc1
 * Fix mixed version read request compatibility for compact static tables
   (CASSANDRA-10373)
 * Fix paging of DISTINCT with static and IN (CASSANDRA-10354)
 * Allow MATERIALIZED VIEW's SELECT statement to restrict primary key
   columns (CASSANDRA-9664)
 * Move crc_check_chance out of compression options (CASSANDRA-9839)
 * Fix descending iteration past end of BTreeSearchIterator (CASSANDRA-10301)
 * Transfer hints to a different node on decommission (CASSANDRA-10198)
 * Check partition keys for CAS operations during stmt validation (CASSANDRA-10338)
 * Add custom query expressions to SELECT (CASSANDRA-10217)
 * Fix minor bugs in MV handling (CASSANDRA-10362)
 * Allow custom indexes with 0,1 or multiple target columns (CASSANDRA-10124)
 * Improve MV schema representation (CASSANDRA-9921)
 * Add flag to enable/disable coordinator batchlog for MV writes (CASSANDRA-10230)
 * Update cqlsh COPY for new internal driver serialization interface (CASSANDRA-10318)
 * Give index implementations more control over rebuild operations (CASSANDRA-10312)
 * Update index file format (CASSANDRA-10314)
 * Add "shadowable" row tombstones to deal with mv timestamp issues (CASSANDRA-10261)
 * CFS.loadNewSSTables() broken for pre-3.0 sstables
 * Cache selected index in read command to reduce lookups (CASSANDRA-10215)
 * Small optimizations of sstable index serialization (CASSANDRA-10232)
 * Support for both encrypted and unencrypted native transport connections (CASSANDRA-9590)
Merged from 2.2:
 * Configurable page size in cqlsh (CASSANDRA-9855)
 * Defer default role manager setup until all nodes are on 2.2+ (CASSANDRA-9761)
 * Handle missing RoleManager in config after upgrade to 2.2 (CASSANDRA-10209)
Merged from 2.1:
 * Bulk Loader API could not tolerate even node failure (CASSANDRA-10347)
 * Avoid misleading pushed notifications when multiple nodes
   share an rpc_address (CASSANDRA-10052)
 * Fix dropping undroppable when message queue is full (CASSANDRA-10113)
 * Fix potential ClassCastException during paging (CASSANDRA-10352)
 * Prevent ALTER TYPE from creating circular references (CASSANDRA-10339)
 * Fix cache handling of 2i and base tables (CASSANDRA-10155, 10359)
 * Fix NPE in nodetool compactionhistory (CASSANDRA-9758)
 * (Pig) support BulkOutputFormat as a URL parameter (CASSANDRA-7410)
 * BATCH statement is broken in cqlsh (CASSANDRA-10272)
 * (cqlsh) Make cqlsh PEP8 Compliant (CASSANDRA-10066)
 * (cqlsh) Fix error when starting cqlsh with --debug (CASSANDRA-10282)
 * Scrub, Cleanup and Upgrade do not unmark compacting until all operations
   have completed, regardless of the occurence of exceptions (CASSANDRA-10274)


3.0.0-beta2
 * Fix columns returned by AbstractBtreePartitions (CASSANDRA-10220)
 * Fix backward compatibility issue due to AbstractBounds serialization bug (CASSANDRA-9857)
 * Fix startup error when upgrading nodes (CASSANDRA-10136)
 * Base table PRIMARY KEY can be assumed to be NOT NULL in MV creation (CASSANDRA-10147)
 * Improve batchlog write patch (CASSANDRA-9673)
 * Re-apply MaterializedView updates on commitlog replay (CASSANDRA-10164)
 * Require AbstractType.isByteOrderComparable declaration in constructor (CASSANDRA-9901)
 * Avoid digest mismatch on upgrade to 3.0 (CASSANDRA-9554)
 * Fix Materialized View builder when adding multiple MVs (CASSANDRA-10156)
 * Choose better poolingOptions for protocol v4 in cassandra-stress (CASSANDRA-10182)
 * Fix LWW bug affecting Materialized Views (CASSANDRA-10197)
 * Ensures frozen sets and maps are always sorted (CASSANDRA-10162)
 * Don't deadlock when flushing CFS backed custom indexes (CASSANDRA-10181)
 * Fix double flushing of secondary index tables (CASSANDRA-10180)
 * Fix incorrect handling of range tombstones in thrift (CASSANDRA-10046)
 * Only use batchlog when paired materialized view replica is remote (CASSANDRA-10061)
 * Reuse TemporalRow when updating multiple MaterializedViews (CASSANDRA-10060)
 * Validate gc_grace_seconds for batchlog writes and MVs (CASSANDRA-9917)
 * Fix sstablerepairedset (CASSANDRA-10132)
Merged from 2.2:
 * Cancel transaction for sstables we wont redistribute index summary
   for (CASSANDRA-10270)
 * Retry snapshot deletion after compaction and gc on Windows (CASSANDRA-10222)
 * Fix failure to start with space in directory path on Windows (CASSANDRA-10239)
 * Fix repair hang when snapshot failed (CASSANDRA-10057)
 * Fall back to 1/4 commitlog volume for commitlog_total_space on small disks
   (CASSANDRA-10199)
Merged from 2.1:
 * Added configurable warning threshold for GC duration (CASSANDRA-8907)
 * Fix handling of streaming EOF (CASSANDRA-10206)
 * Only check KeyCache when it is enabled
 * Change streaming_socket_timeout_in_ms default to 1 hour (CASSANDRA-8611)
 * (cqlsh) update list of CQL keywords (CASSANDRA-9232)
 * Add nodetool gettraceprobability command (CASSANDRA-10234)
Merged from 2.0:
 * Fix rare race where older gossip states can be shadowed (CASSANDRA-10366)
 * Fix consolidating racks violating the RF contract (CASSANDRA-10238)
 * Disallow decommission when node is in drained state (CASSANDRA-8741)


2.2.1
 * Fix race during construction of commit log (CASSANDRA-10049)
 * Fix LeveledCompactionStrategyTest (CASSANDRA-9757)
 * Fix broken UnbufferedDataOutputStreamPlus.writeUTF (CASSANDRA-10203)
 * (cqlsh) default load-from-file encoding to utf-8 (CASSANDRA-9898)
 * Avoid returning Permission.NONE when failing to query users table (CASSANDRA-10168)
 * (cqlsh) add CLEAR command (CASSANDRA-10086)
 * Support string literals as Role names for compatibility (CASSANDRA-10135)
Merged from 2.1:
 * Only check KeyCache when it is enabled
 * Change streaming_socket_timeout_in_ms default to 1 hour (CASSANDRA-8611)
 * (cqlsh) update list of CQL keywords (CASSANDRA-9232)


3.0.0-beta1
 * Redesign secondary index API (CASSANDRA-9459, 7771, 9041)
 * Fix throwing ReadFailure instead of ReadTimeout on range queries (CASSANDRA-10125)
 * Rewrite hinted handoff (CASSANDRA-6230)
 * Fix query on static compact tables (CASSANDRA-10093)
 * Fix race during construction of commit log (CASSANDRA-10049)
 * Add option to only purge repaired tombstones (CASSANDRA-6434)
 * Change authorization handling for MVs (CASSANDRA-9927)
 * Add custom JMX enabled executor for UDF sandbox (CASSANDRA-10026)
 * Fix row deletion bug for Materialized Views (CASSANDRA-10014)
 * Support mixed-version clusters with Cassandra 2.1 and 2.2 (CASSANDRA-9704)
 * Fix multiple slices on RowSearchers (CASSANDRA-10002)
 * Fix bug in merging of collections (CASSANDRA-10001)
 * Optimize batchlog replay to avoid full scans (CASSANDRA-7237)
 * Repair improvements when using vnodes (CASSANDRA-5220)
 * Disable scripted UDFs by default (CASSANDRA-9889)
 * Bytecode inspection for Java-UDFs (CASSANDRA-9890)
 * Use byte to serialize MT hash length (CASSANDRA-9792)
 * Replace usage of Adler32 with CRC32 (CASSANDRA-8684)
 * Fix migration to new format from 2.1 SSTable (CASSANDRA-10006)
 * SequentialWriter should extend BufferedDataOutputStreamPlus (CASSANDRA-9500)
 * Use the same repairedAt timestamp within incremental repair session (CASSANDRA-9111)
Merged from 2.2:
 * Allow count(*) and count(1) to be use as normal aggregation (CASSANDRA-10114)
 * An NPE is thrown if the column name is unknown for an IN relation (CASSANDRA-10043)
 * Apply commit_failure_policy to more errors on startup (CASSANDRA-9749)
 * Fix histogram overflow exception (CASSANDRA-9973)
 * Route gossip messages over dedicated socket (CASSANDRA-9237)
 * Add checksum to saved cache files (CASSANDRA-9265)
 * Log warning when using an aggregate without partition key (CASSANDRA-9737)
Merged from 2.1:
 * (cqlsh) Allow encoding to be set through command line (CASSANDRA-10004)
 * Add new JMX methods to change local compaction strategy (CASSANDRA-9965)
 * Write hints for paxos commits (CASSANDRA-7342)
 * (cqlsh) Fix timestamps before 1970 on Windows, always
   use UTC for timestamp display (CASSANDRA-10000)
 * (cqlsh) Avoid overwriting new config file with old config
   when both exist (CASSANDRA-9777)
 * Release snapshot selfRef when doing snapshot repair (CASSANDRA-9998)
 * Cannot replace token does not exist - DN node removed as Fat Client (CASSANDRA-9871)
Merged from 2.0:
 * Don't cast expected bf size to an int (CASSANDRA-9959)
 * Make getFullyExpiredSSTables less expensive (CASSANDRA-9882)


3.0.0-alpha1
 * Implement proper sandboxing for UDFs (CASSANDRA-9402)
 * Simplify (and unify) cleanup of compaction leftovers (CASSANDRA-7066)
 * Allow extra schema definitions in cassandra-stress yaml (CASSANDRA-9850)
 * Metrics should use up to date nomenclature (CASSANDRA-9448)
 * Change CREATE/ALTER TABLE syntax for compression (CASSANDRA-8384)
 * Cleanup crc and adler code for java 8 (CASSANDRA-9650)
 * Storage engine refactor (CASSANDRA-8099, 9743, 9746, 9759, 9781, 9808, 9825,
   9848, 9705, 9859, 9867, 9874, 9828, 9801)
 * Update Guava to 18.0 (CASSANDRA-9653)
 * Bloom filter false positive ratio is not honoured (CASSANDRA-8413)
 * New option for cassandra-stress to leave a ratio of columns null (CASSANDRA-9522)
 * Change hinted_handoff_enabled yaml setting, JMX (CASSANDRA-9035)
 * Add algorithmic token allocation (CASSANDRA-7032)
 * Add nodetool command to replay batchlog (CASSANDRA-9547)
 * Make file buffer cache independent of paths being read (CASSANDRA-8897)
 * Remove deprecated legacy Hadoop code (CASSANDRA-9353)
 * Decommissioned nodes will not rejoin the cluster (CASSANDRA-8801)
 * Change gossip stabilization to use endpoit size (CASSANDRA-9401)
 * Change default garbage collector to G1 (CASSANDRA-7486)
 * Populate TokenMetadata early during startup (CASSANDRA-9317)
 * Undeprecate cache recentHitRate (CASSANDRA-6591)
 * Add support for selectively varint encoding fields (CASSANDRA-9499, 9865)
 * Materialized Views (CASSANDRA-6477)
Merged from 2.2:
 * Avoid grouping sstables for anticompaction with DTCS (CASSANDRA-9900)
 * UDF / UDA execution time in trace (CASSANDRA-9723)
 * Fix broken internode SSL (CASSANDRA-9884)
Merged from 2.1:
 * Add new JMX methods to change local compaction strategy (CASSANDRA-9965)
 * Fix handling of enable/disable autocompaction (CASSANDRA-9899)
 * Add consistency level to tracing ouput (CASSANDRA-9827)
 * Remove repair snapshot leftover on startup (CASSANDRA-7357)
 * Use random nodes for batch log when only 2 racks (CASSANDRA-8735)
 * Ensure atomicity inside thrift and stream session (CASSANDRA-7757)
 * Fix nodetool info error when the node is not joined (CASSANDRA-9031)
Merged from 2.0:
 * Log when messages are dropped due to cross_node_timeout (CASSANDRA-9793)
 * Don't track hotness when opening from snapshot for validation (CASSANDRA-9382)


2.2.0
 * Allow the selection of columns together with aggregates (CASSANDRA-9767)
 * Fix cqlsh copy methods and other windows specific issues (CASSANDRA-9795)
 * Don't wrap byte arrays in SequentialWriter (CASSANDRA-9797)
 * sum() and avg() functions missing for smallint and tinyint types (CASSANDRA-9671)
 * Revert CASSANDRA-9542 (allow native functions in UDA) (CASSANDRA-9771)
Merged from 2.1:
 * Fix MarshalException when upgrading superColumn family (CASSANDRA-9582)
 * Fix broken logging for "empty" flushes in Memtable (CASSANDRA-9837)
 * Handle corrupt files on startup (CASSANDRA-9686)
 * Fix clientutil jar and tests (CASSANDRA-9760)
 * (cqlsh) Allow the SSL protocol version to be specified through the
    config file or environment variables (CASSANDRA-9544)
Merged from 2.0:
 * Add tool to find why expired sstables are not getting dropped (CASSANDRA-10015)
 * Remove erroneous pending HH tasks from tpstats/jmx (CASSANDRA-9129)
 * Don't cast expected bf size to an int (CASSANDRA-9959)
 * checkForEndpointCollision fails for legitimate collisions (CASSANDRA-9765)
 * Complete CASSANDRA-8448 fix (CASSANDRA-9519)
 * Don't include auth credentials in debug log (CASSANDRA-9682)
 * Can't transition from write survey to normal mode (CASSANDRA-9740)
 * Scrub (recover) sstables even when -Index.db is missing (CASSANDRA-9591)
 * Fix growing pending background compaction (CASSANDRA-9662)


2.2.0-rc2
 * Re-enable memory-mapped I/O on Windows (CASSANDRA-9658)
 * Warn when an extra-large partition is compacted (CASSANDRA-9643)
 * (cqlsh) Allow setting the initial connection timeout (CASSANDRA-9601)
 * BulkLoader has --transport-factory option but does not use it (CASSANDRA-9675)
 * Allow JMX over SSL directly from nodetool (CASSANDRA-9090)
 * Update cqlsh for UDFs (CASSANDRA-7556)
 * Change Windows kernel default timer resolution (CASSANDRA-9634)
 * Deprected sstable2json and json2sstable (CASSANDRA-9618)
 * Allow native functions in user-defined aggregates (CASSANDRA-9542)
 * Don't repair system_distributed by default (CASSANDRA-9621)
 * Fix mixing min, max, and count aggregates for blob type (CASSANRA-9622)
 * Rename class for DATE type in Java driver (CASSANDRA-9563)
 * Duplicate compilation of UDFs on coordinator (CASSANDRA-9475)
 * Fix connection leak in CqlRecordWriter (CASSANDRA-9576)
 * Mlockall before opening system sstables & remove boot_without_jna option (CASSANDRA-9573)
 * Add functions to convert timeuuid to date or time, deprecate dateOf and unixTimestampOf (CASSANDRA-9229)
 * Make sure we cancel non-compacting sstables from LifecycleTransaction (CASSANDRA-9566)
 * Fix deprecated repair JMX API (CASSANDRA-9570)
 * Add logback metrics (CASSANDRA-9378)
 * Update and refactor ant test/test-compression to run the tests in parallel (CASSANDRA-9583)
 * Fix upgrading to new directory for secondary index (CASSANDRA-9687)
Merged from 2.1:
 * (cqlsh) Fix bad check for CQL compatibility when DESCRIBE'ing
   COMPACT STORAGE tables with no clustering columns
 * Eliminate strong self-reference chains in sstable ref tidiers (CASSANDRA-9656)
 * Ensure StreamSession uses canonical sstable reader instances (CASSANDRA-9700)
 * Ensure memtable book keeping is not corrupted in the event we shrink usage (CASSANDRA-9681)
 * Update internal python driver for cqlsh (CASSANDRA-9064)
 * Fix IndexOutOfBoundsException when inserting tuple with too many
   elements using the string literal notation (CASSANDRA-9559)
 * Enable describe on indices (CASSANDRA-7814)
 * Fix incorrect result for IN queries where column not found (CASSANDRA-9540)
 * ColumnFamilyStore.selectAndReference may block during compaction (CASSANDRA-9637)
 * Fix bug in cardinality check when compacting (CASSANDRA-9580)
 * Fix memory leak in Ref due to ConcurrentLinkedQueue.remove() behaviour (CASSANDRA-9549)
 * Make rebuild only run one at a time (CASSANDRA-9119)
Merged from 2.0:
 * Avoid NPE in AuthSuccess#decode (CASSANDRA-9727)
 * Add listen_address to system.local (CASSANDRA-9603)
 * Bug fixes to resultset metadata construction (CASSANDRA-9636)
 * Fix setting 'durable_writes' in ALTER KEYSPACE (CASSANDRA-9560)
 * Avoids ballot clash in Paxos (CASSANDRA-9649)
 * Improve trace messages for RR (CASSANDRA-9479)
 * Fix suboptimal secondary index selection when restricted
   clustering column is also indexed (CASSANDRA-9631)
 * (cqlsh) Add min_threshold to DTCS option autocomplete (CASSANDRA-9385)
 * Fix error message when attempting to create an index on a column
   in a COMPACT STORAGE table with clustering columns (CASSANDRA-9527)
 * 'WITH WITH' in alter keyspace statements causes NPE (CASSANDRA-9565)
 * Expose some internals of SelectStatement for inspection (CASSANDRA-9532)
 * ArrivalWindow should use primitives (CASSANDRA-9496)
 * Periodically submit background compaction tasks (CASSANDRA-9592)
 * Set HAS_MORE_PAGES flag to false when PagingState is null (CASSANDRA-9571)


2.2.0-rc1
 * Compressed commit log should measure compressed space used (CASSANDRA-9095)
 * Fix comparison bug in CassandraRoleManager#collectRoles (CASSANDRA-9551)
 * Add tinyint,smallint,time,date support for UDFs (CASSANDRA-9400)
 * Deprecates SSTableSimpleWriter and SSTableSimpleUnsortedWriter (CASSANDRA-9546)
 * Empty INITCOND treated as null in aggregate (CASSANDRA-9457)
 * Remove use of Cell in Thrift MapReduce classes (CASSANDRA-8609)
 * Integrate pre-release Java Driver 2.2-rc1, custom build (CASSANDRA-9493)
 * Clean up gossiper logic for old versions (CASSANDRA-9370)
 * Fix custom payload coding/decoding to match the spec (CASSANDRA-9515)
 * ant test-all results incomplete when parsed (CASSANDRA-9463)
 * Disallow frozen<> types in function arguments and return types for
   clarity (CASSANDRA-9411)
 * Static Analysis to warn on unsafe use of Autocloseable instances (CASSANDRA-9431)
 * Update commitlog archiving examples now that commitlog segments are
   not recycled (CASSANDRA-9350)
 * Extend Transactional API to sstable lifecycle management (CASSANDRA-8568)
 * (cqlsh) Add support for native protocol 4 (CASSANDRA-9399)
 * Ensure that UDF and UDAs are keyspace-isolated (CASSANDRA-9409)
 * Revert CASSANDRA-7807 (tracing completion client notifications) (CASSANDRA-9429)
 * Add ability to stop compaction by ID (CASSANDRA-7207)
 * Let CassandraVersion handle SNAPSHOT version (CASSANDRA-9438)
Merged from 2.1:
 * (cqlsh) Fix using COPY through SOURCE or -f (CASSANDRA-9083)
 * Fix occasional lack of `system` keyspace in schema tables (CASSANDRA-8487)
 * Use ProtocolError code instead of ServerError code for native protocol
   error responses to unsupported protocol versions (CASSANDRA-9451)
 * Default commitlog_sync_batch_window_in_ms changed to 2ms (CASSANDRA-9504)
 * Fix empty partition assertion in unsorted sstable writing tools (CASSANDRA-9071)
 * Ensure truncate without snapshot cannot produce corrupt responses (CASSANDRA-9388)
 * Consistent error message when a table mixes counter and non-counter
   columns (CASSANDRA-9492)
 * Avoid getting unreadable keys during anticompaction (CASSANDRA-9508)
 * (cqlsh) Better float precision by default (CASSANDRA-9224)
 * Improve estimated row count (CASSANDRA-9107)
 * Optimize range tombstone memory footprint (CASSANDRA-8603)
 * Use configured gcgs in anticompaction (CASSANDRA-9397)
Merged from 2.0:
 * Don't accumulate more range than necessary in RangeTombstone.Tracker (CASSANDRA-9486)
 * Add broadcast and rpc addresses to system.local (CASSANDRA-9436)
 * Always mark sstable suspect when corrupted (CASSANDRA-9478)
 * Add database users and permissions to CQL3 documentation (CASSANDRA-7558)
 * Allow JVM_OPTS to be passed to standalone tools (CASSANDRA-5969)
 * Fix bad condition in RangeTombstoneList (CASSANDRA-9485)
 * Fix potential StackOverflow when setting CrcCheckChance over JMX (CASSANDRA-9488)
 * Fix null static columns in pages after the first, paged reversed
   queries (CASSANDRA-8502)
 * Fix counting cache serialization in request metrics (CASSANDRA-9466)
 * Add option not to validate atoms during scrub (CASSANDRA-9406)


2.2.0-beta1
 * Introduce Transactional API for internal state changes (CASSANDRA-8984)
 * Add a flag in cassandra.yaml to enable UDFs (CASSANDRA-9404)
 * Better support of null for UDF (CASSANDRA-8374)
 * Use ecj instead of javassist for UDFs (CASSANDRA-8241)
 * faster async logback configuration for tests (CASSANDRA-9376)
 * Add `smallint` and `tinyint` data types (CASSANDRA-8951)
 * Avoid thrift schema creation when native driver is used in stress tool (CASSANDRA-9374)
 * Make Functions.declared thread-safe
 * Add client warnings to native protocol v4 (CASSANDRA-8930)
 * Allow roles cache to be invalidated (CASSANDRA-8967)
 * Upgrade Snappy (CASSANDRA-9063)
 * Don't start Thrift rpc by default (CASSANDRA-9319)
 * Only stream from unrepaired sstables with incremental repair (CASSANDRA-8267)
 * Aggregate UDFs allow SFUNC return type to differ from STYPE if FFUNC specified (CASSANDRA-9321)
 * Remove Thrift dependencies in bundled tools (CASSANDRA-8358)
 * Disable memory mapping of hsperfdata file for JVM statistics (CASSANDRA-9242)
 * Add pre-startup checks to detect potential incompatibilities (CASSANDRA-8049)
 * Distinguish between null and unset in protocol v4 (CASSANDRA-7304)
 * Add user/role permissions for user-defined functions (CASSANDRA-7557)
 * Allow cassandra config to be updated to restart daemon without unloading classes (CASSANDRA-9046)
 * Don't initialize compaction writer before checking if iter is empty (CASSANDRA-9117)
 * Don't execute any functions at prepare-time (CASSANDRA-9037)
 * Share file handles between all instances of a SegmentedFile (CASSANDRA-8893)
 * Make it possible to major compact LCS (CASSANDRA-7272)
 * Make FunctionExecutionException extend RequestExecutionException
   (CASSANDRA-9055)
 * Add support for SELECT JSON, INSERT JSON syntax and new toJson(), fromJson()
   functions (CASSANDRA-7970)
 * Optimise max purgeable timestamp calculation in compaction (CASSANDRA-8920)
 * Constrain internode message buffer sizes, and improve IO class hierarchy (CASSANDRA-8670)
 * New tool added to validate all sstables in a node (CASSANDRA-5791)
 * Push notification when tracing completes for an operation (CASSANDRA-7807)
 * Delay "node up" and "node added" notifications until native protocol server is started (CASSANDRA-8236)
 * Compressed Commit Log (CASSANDRA-6809)
 * Optimise IntervalTree (CASSANDRA-8988)
 * Add a key-value payload for third party usage (CASSANDRA-8553, 9212)
 * Bump metrics-reporter-config dependency for metrics 3.0 (CASSANDRA-8149)
 * Partition intra-cluster message streams by size, not type (CASSANDRA-8789)
 * Add WriteFailureException to native protocol, notify coordinator of
   write failures (CASSANDRA-8592)
 * Convert SequentialWriter to nio (CASSANDRA-8709)
 * Add role based access control (CASSANDRA-7653, 8650, 7216, 8760, 8849, 8761, 8850)
 * Record client ip address in tracing sessions (CASSANDRA-8162)
 * Indicate partition key columns in response metadata for prepared
   statements (CASSANDRA-7660)
 * Merge UUIDType and TimeUUIDType parse logic (CASSANDRA-8759)
 * Avoid memory allocation when searching index summary (CASSANDRA-8793)
 * Optimise (Time)?UUIDType Comparisons (CASSANDRA-8730)
 * Make CRC32Ex into a separate maven dependency (CASSANDRA-8836)
 * Use preloaded jemalloc w/ Unsafe (CASSANDRA-8714, 9197)
 * Avoid accessing partitioner through StorageProxy (CASSANDRA-8244, 8268)
 * Upgrade Metrics library and remove depricated metrics (CASSANDRA-5657)
 * Serializing Row cache alternative, fully off heap (CASSANDRA-7438)
 * Duplicate rows returned when in clause has repeated values (CASSANDRA-6706)
 * Make CassandraException unchecked, extend RuntimeException (CASSANDRA-8560)
 * Support direct buffer decompression for reads (CASSANDRA-8464)
 * DirectByteBuffer compatible LZ4 methods (CASSANDRA-7039)
 * Group sstables for anticompaction correctly (CASSANDRA-8578)
 * Add ReadFailureException to native protocol, respond
   immediately when replicas encounter errors while handling
   a read request (CASSANDRA-7886)
 * Switch CommitLogSegment from RandomAccessFile to nio (CASSANDRA-8308)
 * Allow mixing token and partition key restrictions (CASSANDRA-7016)
 * Support index key/value entries on map collections (CASSANDRA-8473)
 * Modernize schema tables (CASSANDRA-8261)
 * Support for user-defined aggregation functions (CASSANDRA-8053)
 * Fix NPE in SelectStatement with empty IN values (CASSANDRA-8419)
 * Refactor SelectStatement, return IN results in natural order instead
   of IN value list order and ignore duplicate values in partition key IN restrictions (CASSANDRA-7981)
 * Support UDTs, tuples, and collections in user-defined
   functions (CASSANDRA-7563)
 * Fix aggregate fn results on empty selection, result column name,
   and cqlsh parsing (CASSANDRA-8229)
 * Mark sstables as repaired after full repair (CASSANDRA-7586)
 * Extend Descriptor to include a format value and refactor reader/writer
   APIs (CASSANDRA-7443)
 * Integrate JMH for microbenchmarks (CASSANDRA-8151)
 * Keep sstable levels when bootstrapping (CASSANDRA-7460)
 * Add Sigar library and perform basic OS settings check on startup (CASSANDRA-7838)
 * Support for aggregation functions (CASSANDRA-4914)
 * Remove cassandra-cli (CASSANDRA-7920)
 * Accept dollar quoted strings in CQL (CASSANDRA-7769)
 * Make assassinate a first class command (CASSANDRA-7935)
 * Support IN clause on any partition key column (CASSANDRA-7855)
 * Support IN clause on any clustering column (CASSANDRA-4762)
 * Improve compaction logging (CASSANDRA-7818)
 * Remove YamlFileNetworkTopologySnitch (CASSANDRA-7917)
 * Do anticompaction in groups (CASSANDRA-6851)
 * Support user-defined functions (CASSANDRA-7395, 7526, 7562, 7740, 7781, 7929,
   7924, 7812, 8063, 7813, 7708)
 * Permit configurable timestamps with cassandra-stress (CASSANDRA-7416)
 * Move sstable RandomAccessReader to nio2, which allows using the
   FILE_SHARE_DELETE flag on Windows (CASSANDRA-4050)
 * Remove CQL2 (CASSANDRA-5918)
 * Optimize fetching multiple cells by name (CASSANDRA-6933)
 * Allow compilation in java 8 (CASSANDRA-7028)
 * Make incremental repair default (CASSANDRA-7250)
 * Enable code coverage thru JaCoCo (CASSANDRA-7226)
 * Switch external naming of 'column families' to 'tables' (CASSANDRA-4369)
 * Shorten SSTable path (CASSANDRA-6962)
 * Use unsafe mutations for most unit tests (CASSANDRA-6969)
 * Fix race condition during calculation of pending ranges (CASSANDRA-7390)
 * Fail on very large batch sizes (CASSANDRA-8011)
 * Improve concurrency of repair (CASSANDRA-6455, 8208, 9145)
 * Select optimal CRC32 implementation at runtime (CASSANDRA-8614)
 * Evaluate MurmurHash of Token once per query (CASSANDRA-7096)
 * Generalize progress reporting (CASSANDRA-8901)
 * Resumable bootstrap streaming (CASSANDRA-8838, CASSANDRA-8942)
 * Allow scrub for secondary index (CASSANDRA-5174)
 * Save repair data to system table (CASSANDRA-5839)
 * fix nodetool names that reference column families (CASSANDRA-8872)
 Merged from 2.1:
 * Warn on misuse of unlogged batches (CASSANDRA-9282)
 * Failure detector detects and ignores local pauses (CASSANDRA-9183)
 * Add utility class to support for rate limiting a given log statement (CASSANDRA-9029)
 * Add missing consistency levels to cassandra-stess (CASSANDRA-9361)
 * Fix commitlog getCompletedTasks to not increment (CASSANDRA-9339)
 * Fix for harmless exceptions logged as ERROR (CASSANDRA-8564)
 * Delete processed sstables in sstablesplit/sstableupgrade (CASSANDRA-8606)
 * Improve sstable exclusion from partition tombstones (CASSANDRA-9298)
 * Validate the indexed column rather than the cell's contents for 2i (CASSANDRA-9057)
 * Add support for top-k custom 2i queries (CASSANDRA-8717)
 * Fix error when dropping table during compaction (CASSANDRA-9251)
 * cassandra-stress supports validation operations over user profiles (CASSANDRA-8773)
 * Add support for rate limiting log messages (CASSANDRA-9029)
 * Log the partition key with tombstone warnings (CASSANDRA-8561)
 * Reduce runWithCompactionsDisabled poll interval to 1ms (CASSANDRA-9271)
 * Fix PITR commitlog replay (CASSANDRA-9195)
 * GCInspector logs very different times (CASSANDRA-9124)
 * Fix deleting from an empty list (CASSANDRA-9198)
 * Update tuple and collection types that use a user-defined type when that UDT
   is modified (CASSANDRA-9148, CASSANDRA-9192)
 * Use higher timeout for prepair and snapshot in repair (CASSANDRA-9261)
 * Fix anticompaction blocking ANTI_ENTROPY stage (CASSANDRA-9151)
 * Repair waits for anticompaction to finish (CASSANDRA-9097)
 * Fix streaming not holding ref when stream error (CASSANDRA-9295)
 * Fix canonical view returning early opened SSTables (CASSANDRA-9396)
Merged from 2.0:
 * (cqlsh) Add LOGIN command to switch users (CASSANDRA-7212)
 * Clone SliceQueryFilter in AbstractReadCommand implementations (CASSANDRA-8940)
 * Push correct protocol notification for DROP INDEX (CASSANDRA-9310)
 * token-generator - generated tokens too long (CASSANDRA-9300)
 * Fix counting of tombstones for TombstoneOverwhelmingException (CASSANDRA-9299)
 * Fix ReconnectableSnitch reconnecting to peers during upgrade (CASSANDRA-6702)
 * Include keyspace and table name in error log for collections over the size
   limit (CASSANDRA-9286)
 * Avoid potential overlap in LCS with single-partition sstables (CASSANDRA-9322)
 * Log warning message when a table is queried before the schema has fully
   propagated (CASSANDRA-9136)
 * Overload SecondaryIndex#indexes to accept the column definition (CASSANDRA-9314)
 * (cqlsh) Add SERIAL and LOCAL_SERIAL consistency levels (CASSANDRA-8051)
 * Fix index selection during rebuild with certain table layouts (CASSANDRA-9281)
 * Fix partition-level-delete-only workload accounting (CASSANDRA-9194)
 * Allow scrub to handle corrupted compressed chunks (CASSANDRA-9140)
 * Fix assertion error when resetlocalschema is run during repair (CASSANDRA-9249)
 * Disable single sstable tombstone compactions for DTCS by default (CASSANDRA-9234)
 * IncomingTcpConnection thread is not named (CASSANDRA-9262)
 * Close incoming connections when MessagingService is stopped (CASSANDRA-9238)
 * Fix streaming hang when retrying (CASSANDRA-9132)


2.1.5
 * Re-add deprecated cold_reads_to_omit param for backwards compat (CASSANDRA-9203)
 * Make anticompaction visible in compactionstats (CASSANDRA-9098)
 * Improve nodetool getendpoints documentation about the partition
   key parameter (CASSANDRA-6458)
 * Don't check other keyspaces for schema changes when an user-defined
   type is altered (CASSANDRA-9187)
 * Add generate-idea-files target to build.xml (CASSANDRA-9123)
 * Allow takeColumnFamilySnapshot to take a list of tables (CASSANDRA-8348)
 * Limit major sstable operations to their canonical representation (CASSANDRA-8669)
 * cqlsh: Add tests for INSERT and UPDATE tab completion (CASSANDRA-9125)
 * cqlsh: quote column names when needed in COPY FROM inserts (CASSANDRA-9080)
 * Do not load read meter for offline operations (CASSANDRA-9082)
 * cqlsh: Make CompositeType data readable (CASSANDRA-8919)
 * cqlsh: Fix display of triggers (CASSANDRA-9081)
 * Fix NullPointerException when deleting or setting an element by index on
   a null list collection (CASSANDRA-9077)
 * Buffer bloom filter serialization (CASSANDRA-9066)
 * Fix anti-compaction target bloom filter size (CASSANDRA-9060)
 * Make FROZEN and TUPLE unreserved keywords in CQL (CASSANDRA-9047)
 * Prevent AssertionError from SizeEstimatesRecorder (CASSANDRA-9034)
 * Avoid overwriting index summaries for sstables with an older format that
   does not support downsampling; rebuild summaries on startup when this
   is detected (CASSANDRA-8993)
 * Fix potential data loss in CompressedSequentialWriter (CASSANDRA-8949)
 * Make PasswordAuthenticator number of hashing rounds configurable (CASSANDRA-8085)
 * Fix AssertionError when binding nested collections in DELETE (CASSANDRA-8900)
 * Check for overlap with non-early sstables in LCS (CASSANDRA-8739)
 * Only calculate max purgable timestamp if we have to (CASSANDRA-8914)
 * (cqlsh) Greatly improve performance of COPY FROM (CASSANDRA-8225)
 * IndexSummary effectiveIndexInterval is now a guideline, not a rule (CASSANDRA-8993)
 * Use correct bounds for page cache eviction of compressed files (CASSANDRA-8746)
 * SSTableScanner enforces its bounds (CASSANDRA-8946)
 * Cleanup cell equality (CASSANDRA-8947)
 * Introduce intra-cluster message coalescing (CASSANDRA-8692)
 * DatabaseDescriptor throws NPE when rpc_interface is used (CASSANDRA-8839)
 * Don't check if an sstable is live for offline compactions (CASSANDRA-8841)
 * Don't set clientMode in SSTableLoader (CASSANDRA-8238)
 * Fix SSTableRewriter with disabled early open (CASSANDRA-8535)
 * Fix cassandra-stress so it respects the CL passed in user mode (CASSANDRA-8948)
 * Fix rare NPE in ColumnDefinition#hasIndexOption() (CASSANDRA-8786)
 * cassandra-stress reports per-operation statistics, plus misc (CASSANDRA-8769)
 * Add SimpleDate (cql date) and Time (cql time) types (CASSANDRA-7523)
 * Use long for key count in cfstats (CASSANDRA-8913)
 * Make SSTableRewriter.abort() more robust to failure (CASSANDRA-8832)
 * Remove cold_reads_to_omit from STCS (CASSANDRA-8860)
 * Make EstimatedHistogram#percentile() use ceil instead of floor (CASSANDRA-8883)
 * Fix top partitions reporting wrong cardinality (CASSANDRA-8834)
 * Fix rare NPE in KeyCacheSerializer (CASSANDRA-8067)
 * Pick sstables for validation as late as possible inc repairs (CASSANDRA-8366)
 * Fix commitlog getPendingTasks to not increment (CASSANDRA-8862)
 * Fix parallelism adjustment in range and secondary index queries
   when the first fetch does not satisfy the limit (CASSANDRA-8856)
 * Check if the filtered sstables is non-empty in STCS (CASSANDRA-8843)
 * Upgrade java-driver used for cassandra-stress (CASSANDRA-8842)
 * Fix CommitLog.forceRecycleAllSegments() memory access error (CASSANDRA-8812)
 * Improve assertions in Memory (CASSANDRA-8792)
 * Fix SSTableRewriter cleanup (CASSANDRA-8802)
 * Introduce SafeMemory for CompressionMetadata.Writer (CASSANDRA-8758)
 * 'nodetool info' prints exception against older node (CASSANDRA-8796)
 * Ensure SSTableReader.last corresponds exactly with the file end (CASSANDRA-8750)
 * Make SSTableWriter.openEarly more robust and obvious (CASSANDRA-8747)
 * Enforce SSTableReader.first/last (CASSANDRA-8744)
 * Cleanup SegmentedFile API (CASSANDRA-8749)
 * Avoid overlap with early compaction replacement (CASSANDRA-8683)
 * Safer Resource Management++ (CASSANDRA-8707)
 * Write partition size estimates into a system table (CASSANDRA-7688)
 * cqlsh: Fix keys() and full() collection indexes in DESCRIBE output
   (CASSANDRA-8154)
 * Show progress of streaming in nodetool netstats (CASSANDRA-8886)
 * IndexSummaryBuilder utilises offheap memory, and shares data between
   each IndexSummary opened from it (CASSANDRA-8757)
 * markCompacting only succeeds if the exact SSTableReader instances being
   marked are in the live set (CASSANDRA-8689)
 * cassandra-stress support for varint (CASSANDRA-8882)
 * Fix Adler32 digest for compressed sstables (CASSANDRA-8778)
 * Add nodetool statushandoff/statusbackup (CASSANDRA-8912)
 * Use stdout for progress and stats in sstableloader (CASSANDRA-8982)
 * Correctly identify 2i datadir from older versions (CASSANDRA-9116)
Merged from 2.0:
 * Ignore gossip SYNs after shutdown (CASSANDRA-9238)
 * Avoid overflow when calculating max sstable size in LCS (CASSANDRA-9235)
 * Make sstable blacklisting work with compression (CASSANDRA-9138)
 * Do not attempt to rebuild indexes if no index accepts any column (CASSANDRA-9196)
 * Don't initiate snitch reconnection for dead states (CASSANDRA-7292)
 * Fix ArrayIndexOutOfBoundsException in CQLSSTableWriter (CASSANDRA-8978)
 * Add shutdown gossip state to prevent timeouts during rolling restarts (CASSANDRA-8336)
 * Fix running with java.net.preferIPv6Addresses=true (CASSANDRA-9137)
 * Fix failed bootstrap/replace attempts being persisted in system.peers (CASSANDRA-9180)
 * Flush system.IndexInfo after marking index built (CASSANDRA-9128)
 * Fix updates to min/max_compaction_threshold through cassandra-cli
   (CASSANDRA-8102)
 * Don't include tmp files when doing offline relevel (CASSANDRA-9088)
 * Use the proper CAS WriteType when finishing a previous round during Paxos
   preparation (CASSANDRA-8672)
 * Avoid race in cancelling compactions (CASSANDRA-9070)
 * More aggressive check for expired sstables in DTCS (CASSANDRA-8359)
 * Fix ignored index_interval change in ALTER TABLE statements (CASSANDRA-7976)
 * Do more aggressive compaction in old time windows in DTCS (CASSANDRA-8360)
 * java.lang.AssertionError when reading saved cache (CASSANDRA-8740)
 * "disk full" when running cleanup (CASSANDRA-9036)
 * Lower logging level from ERROR to DEBUG when a scheduled schema pull
   cannot be completed due to a node being down (CASSANDRA-9032)
 * Fix MOVED_NODE client event (CASSANDRA-8516)
 * Allow overriding MAX_OUTSTANDING_REPLAY_COUNT (CASSANDRA-7533)
 * Fix malformed JMX ObjectName containing IPv6 addresses (CASSANDRA-9027)
 * (cqlsh) Allow increasing CSV field size limit through
   cqlshrc config option (CASSANDRA-8934)
 * Stop logging range tombstones when exceeding the threshold
   (CASSANDRA-8559)
 * Fix NullPointerException when nodetool getendpoints is run
   against invalid keyspaces or tables (CASSANDRA-8950)
 * Allow specifying the tmp dir (CASSANDRA-7712)
 * Improve compaction estimated tasks estimation (CASSANDRA-8904)
 * Fix duplicate up/down messages sent to native clients (CASSANDRA-7816)
 * Expose commit log archive status via JMX (CASSANDRA-8734)
 * Provide better exceptions for invalid replication strategy parameters
   (CASSANDRA-8909)
 * Fix regression in mixed single and multi-column relation support for
   SELECT statements (CASSANDRA-8613)
 * Add ability to limit number of native connections (CASSANDRA-8086)
 * Fix CQLSSTableWriter throwing exception and spawning threads
   (CASSANDRA-8808)
 * Fix MT mismatch between empty and GC-able data (CASSANDRA-8979)
 * Fix incorrect validation when snapshotting single table (CASSANDRA-8056)
 * Add offline tool to relevel sstables (CASSANDRA-8301)
 * Preserve stream ID for more protocol errors (CASSANDRA-8848)
 * Fix combining token() function with multi-column relations on
   clustering columns (CASSANDRA-8797)
 * Make CFS.markReferenced() resistant to bad refcounting (CASSANDRA-8829)
 * Fix StreamTransferTask abort/complete bad refcounting (CASSANDRA-8815)
 * Fix AssertionError when querying a DESC clustering ordered
   table with ASC ordering and paging (CASSANDRA-8767)
 * AssertionError: "Memory was freed" when running cleanup (CASSANDRA-8716)
 * Make it possible to set max_sstable_age to fractional days (CASSANDRA-8406)
 * Fix some multi-column relations with indexes on some clustering
   columns (CASSANDRA-8275)
 * Fix memory leak in SSTableSimple*Writer and SSTableReader.validate()
   (CASSANDRA-8748)
 * Throw OOM if allocating memory fails to return a valid pointer (CASSANDRA-8726)
 * Fix SSTableSimpleUnsortedWriter ConcurrentModificationException (CASSANDRA-8619)
 * 'nodetool info' prints exception against older node (CASSANDRA-8796)
 * Ensure SSTableSimpleUnsortedWriter.close() terminates if
   disk writer has crashed (CASSANDRA-8807)


2.1.4
 * Bind JMX to localhost unless explicitly configured otherwise (CASSANDRA-9085)


2.1.3
 * Fix HSHA/offheap_objects corruption (CASSANDRA-8719)
 * Upgrade libthrift to 0.9.2 (CASSANDRA-8685)
 * Don't use the shared ref in sstableloader (CASSANDRA-8704)
 * Purge internal prepared statements if related tables or
   keyspaces are dropped (CASSANDRA-8693)
 * (cqlsh) Handle unicode BOM at start of files (CASSANDRA-8638)
 * Stop compactions before exiting offline tools (CASSANDRA-8623)
 * Update tools/stress/README.txt to match current behaviour (CASSANDRA-7933)
 * Fix schema from Thrift conversion with empty metadata (CASSANDRA-8695)
 * Safer Resource Management (CASSANDRA-7705)
 * Make sure we compact highly overlapping cold sstables with
   STCS (CASSANDRA-8635)
 * rpc_interface and listen_interface generate NPE on startup when specified
   interface doesn't exist (CASSANDRA-8677)
 * Fix ArrayIndexOutOfBoundsException in nodetool cfhistograms (CASSANDRA-8514)
 * Switch from yammer metrics for nodetool cf/proxy histograms (CASSANDRA-8662)
 * Make sure we don't add tmplink files to the compaction
   strategy (CASSANDRA-8580)
 * (cqlsh) Handle maps with blob keys (CASSANDRA-8372)
 * (cqlsh) Handle DynamicCompositeType schemas correctly (CASSANDRA-8563)
 * Duplicate rows returned when in clause has repeated values (CASSANDRA-6706)
 * Add tooling to detect hot partitions (CASSANDRA-7974)
 * Fix cassandra-stress user-mode truncation of partition generation (CASSANDRA-8608)
 * Only stream from unrepaired sstables during inc repair (CASSANDRA-8267)
 * Don't allow starting multiple inc repairs on the same sstables (CASSANDRA-8316)
 * Invalidate prepared BATCH statements when related tables
   or keyspaces are dropped (CASSANDRA-8652)
 * Fix missing results in secondary index queries on collections
   with ALLOW FILTERING (CASSANDRA-8421)
 * Expose EstimatedHistogram metrics for range slices (CASSANDRA-8627)
 * (cqlsh) Escape clqshrc passwords properly (CASSANDRA-8618)
 * Fix NPE when passing wrong argument in ALTER TABLE statement (CASSANDRA-8355)
 * Pig: Refactor and deprecate CqlStorage (CASSANDRA-8599)
 * Don't reuse the same cleanup strategy for all sstables (CASSANDRA-8537)
 * Fix case-sensitivity of index name on CREATE and DROP INDEX
   statements (CASSANDRA-8365)
 * Better detection/logging for corruption in compressed sstables (CASSANDRA-8192)
 * Use the correct repairedAt value when closing writer (CASSANDRA-8570)
 * (cqlsh) Handle a schema mismatch being detected on startup (CASSANDRA-8512)
 * Properly calculate expected write size during compaction (CASSANDRA-8532)
 * Invalidate affected prepared statements when a table's columns
   are altered (CASSANDRA-7910)
 * Stress - user defined writes should populate sequentally (CASSANDRA-8524)
 * Fix regression in SSTableRewriter causing some rows to become unreadable
   during compaction (CASSANDRA-8429)
 * Run major compactions for repaired/unrepaired in parallel (CASSANDRA-8510)
 * (cqlsh) Fix compression options in DESCRIBE TABLE output when compression
   is disabled (CASSANDRA-8288)
 * (cqlsh) Fix DESCRIBE output after keyspaces are altered (CASSANDRA-7623)
 * Make sure we set lastCompactedKey correctly (CASSANDRA-8463)
 * (cqlsh) Fix output of CONSISTENCY command (CASSANDRA-8507)
 * (cqlsh) Fixed the handling of LIST statements (CASSANDRA-8370)
 * Make sstablescrub check leveled manifest again (CASSANDRA-8432)
 * Check first/last keys in sstable when giving out positions (CASSANDRA-8458)
 * Disable mmap on Windows (CASSANDRA-6993)
 * Add missing ConsistencyLevels to cassandra-stress (CASSANDRA-8253)
 * Add auth support to cassandra-stress (CASSANDRA-7985)
 * Fix ArrayIndexOutOfBoundsException when generating error message
   for some CQL syntax errors (CASSANDRA-8455)
 * Scale memtable slab allocation logarithmically (CASSANDRA-7882)
 * cassandra-stress simultaneous inserts over same seed (CASSANDRA-7964)
 * Reduce cassandra-stress sampling memory requirements (CASSANDRA-7926)
 * Ensure memtable flush cannot expire commit log entries from its future (CASSANDRA-8383)
 * Make read "defrag" async to reclaim memtables (CASSANDRA-8459)
 * Remove tmplink files for offline compactions (CASSANDRA-8321)
 * Reduce maxHintsInProgress (CASSANDRA-8415)
 * BTree updates may call provided update function twice (CASSANDRA-8018)
 * Release sstable references after anticompaction (CASSANDRA-8386)
 * Handle abort() in SSTableRewriter properly (CASSANDRA-8320)
 * Centralize shared executors (CASSANDRA-8055)
 * Fix filtering for CONTAINS (KEY) relations on frozen collection
   clustering columns when the query is restricted to a single
   partition (CASSANDRA-8203)
 * Do more aggressive entire-sstable TTL expiry checks (CASSANDRA-8243)
 * Add more log info if readMeter is null (CASSANDRA-8238)
 * add check of the system wall clock time at startup (CASSANDRA-8305)
 * Support for frozen collections (CASSANDRA-7859)
 * Fix overflow on histogram computation (CASSANDRA-8028)
 * Have paxos reuse the timestamp generation of normal queries (CASSANDRA-7801)
 * Fix incremental repair not remove parent session on remote (CASSANDRA-8291)
 * Improve JBOD disk utilization (CASSANDRA-7386)
 * Log failed host when preparing incremental repair (CASSANDRA-8228)
 * Force config client mode in CQLSSTableWriter (CASSANDRA-8281)
 * Fix sstableupgrade throws exception (CASSANDRA-8688)
 * Fix hang when repairing empty keyspace (CASSANDRA-8694)
Merged from 2.0:
 * Fix IllegalArgumentException in dynamic snitch (CASSANDRA-8448)
 * Add support for UPDATE ... IF EXISTS (CASSANDRA-8610)
 * Fix reversal of list prepends (CASSANDRA-8733)
 * Prevent non-zero default_time_to_live on tables with counters
   (CASSANDRA-8678)
 * Fix SSTableSimpleUnsortedWriter ConcurrentModificationException
   (CASSANDRA-8619)
 * Round up time deltas lower than 1ms in BulkLoader (CASSANDRA-8645)
 * Add batch remove iterator to ABSC (CASSANDRA-8414, 8666)
 * Round up time deltas lower than 1ms in BulkLoader (CASSANDRA-8645)
 * Fix isClientMode check in Keyspace (CASSANDRA-8687)
 * Use more efficient slice size for querying internal secondary
   index tables (CASSANDRA-8550)
 * Fix potentially returning deleted rows with range tombstone (CASSANDRA-8558)
 * Check for available disk space before starting a compaction (CASSANDRA-8562)
 * Fix DISTINCT queries with LIMITs or paging when some partitions
   contain only tombstones (CASSANDRA-8490)
 * Introduce background cache refreshing to permissions cache
   (CASSANDRA-8194)
 * Fix race condition in StreamTransferTask that could lead to
   infinite loops and premature sstable deletion (CASSANDRA-7704)
 * Add an extra version check to MigrationTask (CASSANDRA-8462)
 * Ensure SSTableWriter cleans up properly after failure (CASSANDRA-8499)
 * Increase bf true positive count on key cache hit (CASSANDRA-8525)
 * Move MeteredFlusher to its own thread (CASSANDRA-8485)
 * Fix non-distinct results in DISTNCT queries on static columns when
   paging is enabled (CASSANDRA-8087)
 * Move all hints related tasks to hints internal executor (CASSANDRA-8285)
 * Fix paging for multi-partition IN queries (CASSANDRA-8408)
 * Fix MOVED_NODE topology event never being emitted when a node
   moves its token (CASSANDRA-8373)
 * Fix validation of indexes in COMPACT tables (CASSANDRA-8156)
 * Avoid StackOverflowError when a large list of IN values
   is used for a clustering column (CASSANDRA-8410)
 * Fix NPE when writetime() or ttl() calls are wrapped by
   another function call (CASSANDRA-8451)
 * Fix NPE after dropping a keyspace (CASSANDRA-8332)
 * Fix error message on read repair timeouts (CASSANDRA-7947)
 * Default DTCS base_time_seconds changed to 60 (CASSANDRA-8417)
 * Refuse Paxos operation with more than one pending endpoint (CASSANDRA-8346, 8640)
 * Throw correct exception when trying to bind a keyspace or table
   name (CASSANDRA-6952)
 * Make HHOM.compact synchronized (CASSANDRA-8416)
 * cancel latency-sampling task when CF is dropped (CASSANDRA-8401)
 * don't block SocketThread for MessagingService (CASSANDRA-8188)
 * Increase quarantine delay on replacement (CASSANDRA-8260)
 * Expose off-heap memory usage stats (CASSANDRA-7897)
 * Ignore Paxos commits for truncated tables (CASSANDRA-7538)
 * Validate size of indexed column values (CASSANDRA-8280)
 * Make LCS split compaction results over all data directories (CASSANDRA-8329)
 * Fix some failing queries that use multi-column relations
   on COMPACT STORAGE tables (CASSANDRA-8264)
 * Fix InvalidRequestException with ORDER BY (CASSANDRA-8286)
 * Disable SSLv3 for POODLE (CASSANDRA-8265)
 * Fix millisecond timestamps in Tracing (CASSANDRA-8297)
 * Include keyspace name in error message when there are insufficient
   live nodes to stream from (CASSANDRA-8221)
 * Avoid overlap in L1 when L0 contains many nonoverlapping
   sstables (CASSANDRA-8211)
 * Improve PropertyFileSnitch logging (CASSANDRA-8183)
 * Add DC-aware sequential repair (CASSANDRA-8193)
 * Use live sstables in snapshot repair if possible (CASSANDRA-8312)
 * Fix hints serialized size calculation (CASSANDRA-8587)


2.1.2
 * (cqlsh) parse_for_table_meta errors out on queries with undefined
   grammars (CASSANDRA-8262)
 * (cqlsh) Fix SELECT ... TOKEN() function broken in C* 2.1.1 (CASSANDRA-8258)
 * Fix Cassandra crash when running on JDK8 update 40 (CASSANDRA-8209)
 * Optimize partitioner tokens (CASSANDRA-8230)
 * Improve compaction of repaired/unrepaired sstables (CASSANDRA-8004)
 * Make cache serializers pluggable (CASSANDRA-8096)
 * Fix issues with CONTAINS (KEY) queries on secondary indexes
   (CASSANDRA-8147)
 * Fix read-rate tracking of sstables for some queries (CASSANDRA-8239)
 * Fix default timestamp in QueryOptions (CASSANDRA-8246)
 * Set socket timeout when reading remote version (CASSANDRA-8188)
 * Refactor how we track live size (CASSANDRA-7852)
 * Make sure unfinished compaction files are removed (CASSANDRA-8124)
 * Fix shutdown when run as Windows service (CASSANDRA-8136)
 * Fix DESCRIBE TABLE with custom indexes (CASSANDRA-8031)
 * Fix race in RecoveryManagerTest (CASSANDRA-8176)
 * Avoid IllegalArgumentException while sorting sstables in
   IndexSummaryManager (CASSANDRA-8182)
 * Shutdown JVM on file descriptor exhaustion (CASSANDRA-7579)
 * Add 'die' policy for commit log and disk failure (CASSANDRA-7927)
 * Fix installing as service on Windows (CASSANDRA-8115)
 * Fix CREATE TABLE for CQL2 (CASSANDRA-8144)
 * Avoid boxing in ColumnStats min/max trackers (CASSANDRA-8109)
Merged from 2.0:
 * Correctly handle non-text column names in cql3 (CASSANDRA-8178)
 * Fix deletion for indexes on primary key columns (CASSANDRA-8206)
 * Add 'nodetool statusgossip' (CASSANDRA-8125)
 * Improve client notification that nodes are ready for requests (CASSANDRA-7510)
 * Handle negative timestamp in writetime method (CASSANDRA-8139)
 * Pig: Remove errant LIMIT clause in CqlNativeStorage (CASSANDRA-8166)
 * Throw ConfigurationException when hsha is used with the default
   rpc_max_threads setting of 'unlimited' (CASSANDRA-8116)
 * Allow concurrent writing of the same table in the same JVM using
   CQLSSTableWriter (CASSANDRA-7463)
 * Fix totalDiskSpaceUsed calculation (CASSANDRA-8205)


2.1.1
 * Fix spin loop in AtomicSortedColumns (CASSANDRA-7546)
 * Dont notify when replacing tmplink files (CASSANDRA-8157)
 * Fix validation with multiple CONTAINS clause (CASSANDRA-8131)
 * Fix validation of collections in TriggerExecutor (CASSANDRA-8146)
 * Fix IllegalArgumentException when a list of IN values containing tuples
   is passed as a single arg to a prepared statement with the v1 or v2
   protocol (CASSANDRA-8062)
 * Fix ClassCastException in DISTINCT query on static columns with
   query paging (CASSANDRA-8108)
 * Fix NPE on null nested UDT inside a set (CASSANDRA-8105)
 * Fix exception when querying secondary index on set items or map keys
   when some clustering columns are specified (CASSANDRA-8073)
 * Send proper error response when there is an error during native
   protocol message decode (CASSANDRA-8118)
 * Gossip should ignore generation numbers too far in the future (CASSANDRA-8113)
 * Fix NPE when creating a table with frozen sets, lists (CASSANDRA-8104)
 * Fix high memory use due to tracking reads on incrementally opened sstable
   readers (CASSANDRA-8066)
 * Fix EXECUTE request with skipMetadata=false returning no metadata
   (CASSANDRA-8054)
 * Allow concurrent use of CQLBulkOutputFormat (CASSANDRA-7776)
 * Shutdown JVM on OOM (CASSANDRA-7507)
 * Upgrade netty version and enable epoll event loop (CASSANDRA-7761)
 * Don't duplicate sstables smaller than split size when using
   the sstablesplitter tool (CASSANDRA-7616)
 * Avoid re-parsing already prepared statements (CASSANDRA-7923)
 * Fix some Thrift slice deletions and updates of COMPACT STORAGE
   tables with some clustering columns omitted (CASSANDRA-7990)
 * Fix filtering for CONTAINS on sets (CASSANDRA-8033)
 * Properly track added size (CASSANDRA-7239)
 * Allow compilation in java 8 (CASSANDRA-7208)
 * Fix Assertion error on RangeTombstoneList diff (CASSANDRA-8013)
 * Release references to overlapping sstables during compaction (CASSANDRA-7819)
 * Send notification when opening compaction results early (CASSANDRA-8034)
 * Make native server start block until properly bound (CASSANDRA-7885)
 * (cqlsh) Fix IPv6 support (CASSANDRA-7988)
 * Ignore fat clients when checking for endpoint collision (CASSANDRA-7939)
 * Make sstablerepairedset take a list of files (CASSANDRA-7995)
 * (cqlsh) Tab completeion for indexes on map keys (CASSANDRA-7972)
 * (cqlsh) Fix UDT field selection in select clause (CASSANDRA-7891)
 * Fix resource leak in event of corrupt sstable
 * (cqlsh) Add command line option for cqlshrc file path (CASSANDRA-7131)
 * Provide visibility into prepared statements churn (CASSANDRA-7921, CASSANDRA-7930)
 * Invalidate prepared statements when their keyspace or table is
   dropped (CASSANDRA-7566)
 * cassandra-stress: fix support for NetworkTopologyStrategy (CASSANDRA-7945)
 * Fix saving caches when a table is dropped (CASSANDRA-7784)
 * Add better error checking of new stress profile (CASSANDRA-7716)
 * Use ThreadLocalRandom and remove FBUtilities.threadLocalRandom (CASSANDRA-7934)
 * Prevent operator mistakes due to simultaneous bootstrap (CASSANDRA-7069)
 * cassandra-stress supports whitelist mode for node config (CASSANDRA-7658)
 * GCInspector more closely tracks GC; cassandra-stress and nodetool report it (CASSANDRA-7916)
 * nodetool won't output bogus ownership info without a keyspace (CASSANDRA-7173)
 * Add human readable option to nodetool commands (CASSANDRA-5433)
 * Don't try to set repairedAt on old sstables (CASSANDRA-7913)
 * Add metrics for tracking PreparedStatement use (CASSANDRA-7719)
 * (cqlsh) tab-completion for triggers (CASSANDRA-7824)
 * (cqlsh) Support for query paging (CASSANDRA-7514)
 * (cqlsh) Show progress of COPY operations (CASSANDRA-7789)
 * Add syntax to remove multiple elements from a map (CASSANDRA-6599)
 * Support non-equals conditions in lightweight transactions (CASSANDRA-6839)
 * Add IF [NOT] EXISTS to create/drop triggers (CASSANDRA-7606)
 * (cqlsh) Display the current logged-in user (CASSANDRA-7785)
 * (cqlsh) Don't ignore CTRL-C during COPY FROM execution (CASSANDRA-7815)
 * (cqlsh) Order UDTs according to cross-type dependencies in DESCRIBE
   output (CASSANDRA-7659)
 * (cqlsh) Fix handling of CAS statement results (CASSANDRA-7671)
 * (cqlsh) COPY TO/FROM improvements (CASSANDRA-7405)
 * Support list index operations with conditions (CASSANDRA-7499)
 * Add max live/tombstoned cells to nodetool cfstats output (CASSANDRA-7731)
 * Validate IPv6 wildcard addresses properly (CASSANDRA-7680)
 * (cqlsh) Error when tracing query (CASSANDRA-7613)
 * Avoid IOOBE when building SyntaxError message snippet (CASSANDRA-7569)
 * SSTableExport uses correct validator to create string representation of partition
   keys (CASSANDRA-7498)
 * Avoid NPEs when receiving type changes for an unknown keyspace (CASSANDRA-7689)
 * Add support for custom 2i validation (CASSANDRA-7575)
 * Pig support for hadoop CqlInputFormat (CASSANDRA-6454)
 * Add duration mode to cassandra-stress (CASSANDRA-7468)
 * Add listen_interface and rpc_interface options (CASSANDRA-7417)
 * Improve schema merge performance (CASSANDRA-7444)
 * Adjust MT depth based on # of partition validating (CASSANDRA-5263)
 * Optimise NativeCell comparisons (CASSANDRA-6755)
 * Configurable client timeout for cqlsh (CASSANDRA-7516)
 * Include snippet of CQL query near syntax error in messages (CASSANDRA-7111)
 * Make repair -pr work with -local (CASSANDRA-7450)
 * Fix error in sstableloader with -cph > 1 (CASSANDRA-8007)
 * Fix snapshot repair error on indexed tables (CASSANDRA-8020)
 * Do not exit nodetool repair when receiving JMX NOTIF_LOST (CASSANDRA-7909)
 * Stream to private IP when available (CASSANDRA-8084)
Merged from 2.0:
 * Reject conditions on DELETE unless full PK is given (CASSANDRA-6430)
 * Properly reject the token function DELETE (CASSANDRA-7747)
 * Force batchlog replay before decommissioning a node (CASSANDRA-7446)
 * Fix hint replay with many accumulated expired hints (CASSANDRA-6998)
 * Fix duplicate results in DISTINCT queries on static columns with query
   paging (CASSANDRA-8108)
 * Add DateTieredCompactionStrategy (CASSANDRA-6602)
 * Properly validate ascii and utf8 string literals in CQL queries (CASSANDRA-8101)
 * (cqlsh) Fix autocompletion for alter keyspace (CASSANDRA-8021)
 * Create backup directories for commitlog archiving during startup (CASSANDRA-8111)
 * Reduce totalBlockFor() for LOCAL_* consistency levels (CASSANDRA-8058)
 * Fix merging schemas with re-dropped keyspaces (CASSANDRA-7256)
 * Fix counters in supercolumns during live upgrades from 1.2 (CASSANDRA-7188)
 * Notify DT subscribers when a column family is truncated (CASSANDRA-8088)
 * Add sanity check of $JAVA on startup (CASSANDRA-7676)
 * Schedule fat client schema pull on join (CASSANDRA-7993)
 * Don't reset nodes' versions when closing IncomingTcpConnections
   (CASSANDRA-7734)
 * Record the real messaging version in all cases in OutboundTcpConnection
   (CASSANDRA-8057)
 * SSL does not work in cassandra-cli (CASSANDRA-7899)
 * Fix potential exception when using ReversedType in DynamicCompositeType
   (CASSANDRA-7898)
 * Better validation of collection values (CASSANDRA-7833)
 * Track min/max timestamps correctly (CASSANDRA-7969)
 * Fix possible overflow while sorting CL segments for replay (CASSANDRA-7992)
 * Increase nodetool Xmx (CASSANDRA-7956)
 * Archive any commitlog segments present at startup (CASSANDRA-6904)
 * CrcCheckChance should adjust based on live CFMetadata not
   sstable metadata (CASSANDRA-7978)
 * token() should only accept columns in the partitioning
   key order (CASSANDRA-6075)
 * Add method to invalidate permission cache via JMX (CASSANDRA-7977)
 * Allow propagating multiple gossip states atomically (CASSANDRA-6125)
 * Log exceptions related to unclean native protocol client disconnects
   at DEBUG or INFO (CASSANDRA-7849)
 * Allow permissions cache to be set via JMX (CASSANDRA-7698)
 * Include schema_triggers CF in readable system resources (CASSANDRA-7967)
 * Fix RowIndexEntry to report correct serializedSize (CASSANDRA-7948)
 * Make CQLSSTableWriter sync within partitions (CASSANDRA-7360)
 * Potentially use non-local replicas in CqlConfigHelper (CASSANDRA-7906)
 * Explicitly disallow mixing multi-column and single-column
   relations on clustering columns (CASSANDRA-7711)
 * Better error message when condition is set on PK column (CASSANDRA-7804)
 * Don't send schema change responses and events for no-op DDL
   statements (CASSANDRA-7600)
 * (Hadoop) fix cluster initialisation for a split fetching (CASSANDRA-7774)
 * Throw InvalidRequestException when queries contain relations on entire
   collection columns (CASSANDRA-7506)
 * (cqlsh) enable CTRL-R history search with libedit (CASSANDRA-7577)
 * (Hadoop) allow ACFRW to limit nodes to local DC (CASSANDRA-7252)
 * (cqlsh) cqlsh should automatically disable tracing when selecting
   from system_traces (CASSANDRA-7641)
 * (Hadoop) Add CqlOutputFormat (CASSANDRA-6927)
 * Don't depend on cassandra config for nodetool ring (CASSANDRA-7508)
 * (cqlsh) Fix failing cqlsh formatting tests (CASSANDRA-7703)
 * Fix IncompatibleClassChangeError from hadoop2 (CASSANDRA-7229)
 * Add 'nodetool sethintedhandoffthrottlekb' (CASSANDRA-7635)
 * (cqlsh) Add tab-completion for CREATE/DROP USER IF [NOT] EXISTS (CASSANDRA-7611)
 * Catch errors when the JVM pulls the rug out from GCInspector (CASSANDRA-5345)
 * cqlsh fails when version number parts are not int (CASSANDRA-7524)
 * Fix NPE when table dropped during streaming (CASSANDRA-7946)
 * Fix wrong progress when streaming uncompressed (CASSANDRA-7878)
 * Fix possible infinite loop in creating repair range (CASSANDRA-7983)
 * Fix unit in nodetool for streaming throughput (CASSANDRA-7375)
Merged from 1.2:
 * Don't index tombstones (CASSANDRA-7828)
 * Improve PasswordAuthenticator default super user setup (CASSANDRA-7788)


2.1.0
 * (cqlsh) Removed "ALTER TYPE <name> RENAME TO <name>" from tab-completion
   (CASSANDRA-7895)
 * Fixed IllegalStateException in anticompaction (CASSANDRA-7892)
 * cqlsh: DESCRIBE support for frozen UDTs, tuples (CASSANDRA-7863)
 * Avoid exposing internal classes over JMX (CASSANDRA-7879)
 * Add null check for keys when freezing collection (CASSANDRA-7869)
 * Improve stress workload realism (CASSANDRA-7519)
Merged from 2.0:
 * Configure system.paxos with LeveledCompactionStrategy (CASSANDRA-7753)
 * Fix ALTER clustering column type from DateType to TimestampType when
   using DESC clustering order (CASSANRDA-7797)
 * Throw EOFException if we run out of chunks in compressed datafile
   (CASSANDRA-7664)
 * Fix PRSI handling of CQL3 row markers for row cleanup (CASSANDRA-7787)
 * Fix dropping collection when it's the last regular column (CASSANDRA-7744)
 * Make StreamReceiveTask thread safe and gc friendly (CASSANDRA-7795)
 * Validate empty cell names from counter updates (CASSANDRA-7798)
Merged from 1.2:
 * Don't allow compacted sstables to be marked as compacting (CASSANDRA-7145)
 * Track expired tombstones (CASSANDRA-7810)


2.1.0-rc7
 * Add frozen keyword and require UDT to be frozen (CASSANDRA-7857)
 * Track added sstable size correctly (CASSANDRA-7239)
 * (cqlsh) Fix case insensitivity (CASSANDRA-7834)
 * Fix failure to stream ranges when moving (CASSANDRA-7836)
 * Correctly remove tmplink files (CASSANDRA-7803)
 * (cqlsh) Fix column name formatting for functions, CAS operations,
   and UDT field selections (CASSANDRA-7806)
 * (cqlsh) Fix COPY FROM handling of null/empty primary key
   values (CASSANDRA-7792)
 * Fix ordering of static cells (CASSANDRA-7763)
Merged from 2.0:
 * Forbid re-adding dropped counter columns (CASSANDRA-7831)
 * Fix CFMetaData#isThriftCompatible() for PK-only tables (CASSANDRA-7832)
 * Always reject inequality on the partition key without token()
   (CASSANDRA-7722)
 * Always send Paxos commit to all replicas (CASSANDRA-7479)
 * Make disruptor_thrift_server invocation pool configurable (CASSANDRA-7594)
 * Make repair no-op when RF=1 (CASSANDRA-7864)


2.1.0-rc6
 * Fix OOM issue from netty caching over time (CASSANDRA-7743)
 * json2sstable couldn't import JSON for CQL table (CASSANDRA-7477)
 * Invalidate all caches on table drop (CASSANDRA-7561)
 * Skip strict endpoint selection for ranges if RF == nodes (CASSANRA-7765)
 * Fix Thrift range filtering without 2ary index lookups (CASSANDRA-7741)
 * Add tracing entries about concurrent range requests (CASSANDRA-7599)
 * (cqlsh) Fix DESCRIBE for NTS keyspaces (CASSANDRA-7729)
 * Remove netty buffer ref-counting (CASSANDRA-7735)
 * Pass mutated cf to index updater for use by PRSI (CASSANDRA-7742)
 * Include stress yaml example in release and deb (CASSANDRA-7717)
 * workaround for netty issue causing corrupted data off the wire (CASSANDRA-7695)
 * cqlsh DESC CLUSTER fails retrieving ring information (CASSANDRA-7687)
 * Fix binding null values inside UDT (CASSANDRA-7685)
 * Fix UDT field selection with empty fields (CASSANDRA-7670)
 * Bogus deserialization of static cells from sstable (CASSANDRA-7684)
 * Fix NPE on compaction leftover cleanup for dropped table (CASSANDRA-7770)
Merged from 2.0:
 * Fix race condition in StreamTransferTask that could lead to
   infinite loops and premature sstable deletion (CASSANDRA-7704)
 * (cqlsh) Wait up to 10 sec for a tracing session (CASSANDRA-7222)
 * Fix NPE in FileCacheService.sizeInBytes (CASSANDRA-7756)
 * Remove duplicates from StorageService.getJoiningNodes (CASSANDRA-7478)
 * Clone token map outside of hot gossip loops (CASSANDRA-7758)
 * Fix MS expiring map timeout for Paxos messages (CASSANDRA-7752)
 * Do not flush on truncate if durable_writes is false (CASSANDRA-7750)
 * Give CRR a default input_cql Statement (CASSANDRA-7226)
 * Better error message when adding a collection with the same name
   than a previously dropped one (CASSANDRA-6276)
 * Fix validation when adding static columns (CASSANDRA-7730)
 * (Thrift) fix range deletion of supercolumns (CASSANDRA-7733)
 * Fix potential AssertionError in RangeTombstoneList (CASSANDRA-7700)
 * Validate arguments of blobAs* functions (CASSANDRA-7707)
 * Fix potential AssertionError with 2ndary indexes (CASSANDRA-6612)
 * Avoid logging CompactionInterrupted at ERROR (CASSANDRA-7694)
 * Minor leak in sstable2jon (CASSANDRA-7709)
 * Add cassandra.auto_bootstrap system property (CASSANDRA-7650)
 * Update java driver (for hadoop) (CASSANDRA-7618)
 * Remove CqlPagingRecordReader/CqlPagingInputFormat (CASSANDRA-7570)
 * Support connecting to ipv6 jmx with nodetool (CASSANDRA-7669)


2.1.0-rc5
 * Reject counters inside user types (CASSANDRA-7672)
 * Switch to notification-based GCInspector (CASSANDRA-7638)
 * (cqlsh) Handle nulls in UDTs and tuples correctly (CASSANDRA-7656)
 * Don't use strict consistency when replacing (CASSANDRA-7568)
 * Fix min/max cell name collection on 2.0 SSTables with range
   tombstones (CASSANDRA-7593)
 * Tolerate min/max cell names of different lengths (CASSANDRA-7651)
 * Filter cached results correctly (CASSANDRA-7636)
 * Fix tracing on the new SEPExecutor (CASSANDRA-7644)
 * Remove shuffle and taketoken (CASSANDRA-7601)
 * Clean up Windows batch scripts (CASSANDRA-7619)
 * Fix native protocol drop user type notification (CASSANDRA-7571)
 * Give read access to system.schema_usertypes to all authenticated users
   (CASSANDRA-7578)
 * (cqlsh) Fix cqlsh display when zero rows are returned (CASSANDRA-7580)
 * Get java version correctly when JAVA_TOOL_OPTIONS is set (CASSANDRA-7572)
 * Fix NPE when dropping index from non-existent keyspace, AssertionError when
   dropping non-existent index with IF EXISTS (CASSANDRA-7590)
 * Fix sstablelevelresetter hang (CASSANDRA-7614)
 * (cqlsh) Fix deserialization of blobs (CASSANDRA-7603)
 * Use "keyspace updated" schema change message for UDT changes in v1 and
   v2 protocols (CASSANDRA-7617)
 * Fix tracing of range slices and secondary index lookups that are local
   to the coordinator (CASSANDRA-7599)
 * Set -Dcassandra.storagedir for all tool shell scripts (CASSANDRA-7587)
 * Don't swap max/min col names when mutating sstable metadata (CASSANDRA-7596)
 * (cqlsh) Correctly handle paged result sets (CASSANDRA-7625)
 * (cqlsh) Improve waiting for a trace to complete (CASSANDRA-7626)
 * Fix tracing of concurrent range slices and 2ary index queries (CASSANDRA-7626)
 * Fix scrub against collection type (CASSANDRA-7665)
Merged from 2.0:
 * Set gc_grace_seconds to seven days for system schema tables (CASSANDRA-7668)
 * SimpleSeedProvider no longer caches seeds forever (CASSANDRA-7663)
 * Always flush on truncate (CASSANDRA-7511)
 * Fix ReversedType(DateType) mapping to native protocol (CASSANDRA-7576)
 * Always merge ranges owned by a single node (CASSANDRA-6930)
 * Track max/min timestamps for range tombstones (CASSANDRA-7647)
 * Fix NPE when listing saved caches dir (CASSANDRA-7632)


2.1.0-rc4
 * Fix word count hadoop example (CASSANDRA-7200)
 * Updated memtable_cleanup_threshold and memtable_flush_writers defaults
   (CASSANDRA-7551)
 * (Windows) fix startup when WMI memory query fails (CASSANDRA-7505)
 * Anti-compaction proceeds if any part of the repair failed (CASSANDRA-7521)
 * Add missing table name to DROP INDEX responses and notifications (CASSANDRA-7539)
 * Bump CQL version to 3.2.0 and update CQL documentation (CASSANDRA-7527)
 * Fix configuration error message when running nodetool ring (CASSANDRA-7508)
 * Support conditional updates, tuple type, and the v3 protocol in cqlsh (CASSANDRA-7509)
 * Handle queries on multiple secondary index types (CASSANDRA-7525)
 * Fix cqlsh authentication with v3 native protocol (CASSANDRA-7564)
 * Fix NPE when unknown prepared statement ID is used (CASSANDRA-7454)
Merged from 2.0:
 * (Windows) force range-based repair to non-sequential mode (CASSANDRA-7541)
 * Fix range merging when DES scores are zero (CASSANDRA-7535)
 * Warn when SSL certificates have expired (CASSANDRA-7528)
 * Fix error when doing reversed queries with static columns (CASSANDRA-7490)
Merged from 1.2:
 * Set correct stream ID on responses when non-Exception Throwables
   are thrown while handling native protocol messages (CASSANDRA-7470)


2.1.0-rc3
 * Consider expiry when reconciling otherwise equal cells (CASSANDRA-7403)
 * Introduce CQL support for stress tool (CASSANDRA-6146)
 * Fix ClassCastException processing expired messages (CASSANDRA-7496)
 * Fix prepared marker for collections inside UDT (CASSANDRA-7472)
 * Remove left-over populate_io_cache_on_flush and replicate_on_write
   uses (CASSANDRA-7493)
 * (Windows) handle spaces in path names (CASSANDRA-7451)
 * Ensure writes have completed after dropping a table, before recycling
   commit log segments (CASSANDRA-7437)
 * Remove left-over rows_per_partition_to_cache (CASSANDRA-7493)
 * Fix error when CONTAINS is used with a bind marker (CASSANDRA-7502)
 * Properly reject unknown UDT field (CASSANDRA-7484)
Merged from 2.0:
 * Fix CC#collectTimeOrderedData() tombstone optimisations (CASSANDRA-7394)
 * Support DISTINCT for static columns and fix behaviour when DISTINC is
   not use (CASSANDRA-7305).
 * Workaround JVM NPE on JMX bind failure (CASSANDRA-7254)
 * Fix race in FileCacheService RemovalListener (CASSANDRA-7278)
 * Fix inconsistent use of consistencyForCommit that allowed LOCAL_QUORUM
   operations to incorrect become full QUORUM (CASSANDRA-7345)
 * Properly handle unrecognized opcodes and flags (CASSANDRA-7440)
 * (Hadoop) close CqlRecordWriter clients when finished (CASSANDRA-7459)
 * Commit disk failure policy (CASSANDRA-7429)
 * Make sure high level sstables get compacted (CASSANDRA-7414)
 * Fix AssertionError when using empty clustering columns and static columns
   (CASSANDRA-7455)
 * Add option to disable STCS in L0 (CASSANDRA-6621)
 * Upgrade to snappy-java 1.0.5.2 (CASSANDRA-7476)


2.1.0-rc2
 * Fix heap size calculation for CompoundSparseCellName and
   CompoundSparseCellName.WithCollection (CASSANDRA-7421)
 * Allow counter mutations in UNLOGGED batches (CASSANDRA-7351)
 * Modify reconcile logic to always pick a tombstone over a counter cell
   (CASSANDRA-7346)
 * Avoid incremental compaction on Windows (CASSANDRA-7365)
 * Fix exception when querying a composite-keyed table with a collection index
   (CASSANDRA-7372)
 * Use node's host id in place of counter ids (CASSANDRA-7366)
 * Fix error when doing reversed queries with static columns (CASSANDRA-7490)
 * Backport CASSANDRA-6747 (CASSANDRA-7560)
 * Track max/min timestamps for range tombstones (CASSANDRA-7647)
 * Fix NPE when listing saved caches dir (CASSANDRA-7632)
 * Fix sstableloader unable to connect encrypted node (CASSANDRA-7585)
Merged from 1.2:
 * Clone token map outside of hot gossip loops (CASSANDRA-7758)
 * Add stop method to EmbeddedCassandraService (CASSANDRA-7595)
 * Support connecting to ipv6 jmx with nodetool (CASSANDRA-7669)
 * Set gc_grace_seconds to seven days for system schema tables (CASSANDRA-7668)
 * SimpleSeedProvider no longer caches seeds forever (CASSANDRA-7663)
 * Set correct stream ID on responses when non-Exception Throwables
   are thrown while handling native protocol messages (CASSANDRA-7470)
 * Fix row size miscalculation in LazilyCompactedRow (CASSANDRA-7543)
 * Fix race in background compaction check (CASSANDRA-7745)
 * Don't clear out range tombstones during compaction (CASSANDRA-7808)


2.1.0-rc1
 * Revert flush directory (CASSANDRA-6357)
 * More efficient executor service for fast operations (CASSANDRA-4718)
 * Move less common tools into a new cassandra-tools package (CASSANDRA-7160)
 * Support more concurrent requests in native protocol (CASSANDRA-7231)
 * Add tab-completion to debian nodetool packaging (CASSANDRA-6421)
 * Change concurrent_compactors defaults (CASSANDRA-7139)
 * Add PowerShell Windows launch scripts (CASSANDRA-7001)
 * Make commitlog archive+restore more robust (CASSANDRA-6974)
 * Fix marking commitlogsegments clean (CASSANDRA-6959)
 * Add snapshot "manifest" describing files included (CASSANDRA-6326)
 * Parallel streaming for sstableloader (CASSANDRA-3668)
 * Fix bugs in supercolumns handling (CASSANDRA-7138)
 * Fix ClassClassException on composite dense tables (CASSANDRA-7112)
 * Cleanup and optimize collation and slice iterators (CASSANDRA-7107)
 * Upgrade NBHM lib (CASSANDRA-7128)
 * Optimize netty server (CASSANDRA-6861)
 * Fix repair hang when given CF does not exist (CASSANDRA-7189)
 * Allow c* to be shutdown in an embedded mode (CASSANDRA-5635)
 * Add server side batching to native transport (CASSANDRA-5663)
 * Make batchlog replay asynchronous (CASSANDRA-6134)
 * remove unused classes (CASSANDRA-7197)
 * Limit user types to the keyspace they are defined in (CASSANDRA-6643)
 * Add validate method to CollectionType (CASSANDRA-7208)
 * New serialization format for UDT values (CASSANDRA-7209, CASSANDRA-7261)
 * Fix nodetool netstats (CASSANDRA-7270)
 * Fix potential ClassCastException in HintedHandoffManager (CASSANDRA-7284)
 * Use prepared statements internally (CASSANDRA-6975)
 * Fix broken paging state with prepared statement (CASSANDRA-7120)
 * Fix IllegalArgumentException in CqlStorage (CASSANDRA-7287)
 * Allow nulls/non-existant fields in UDT (CASSANDRA-7206)
 * Add Thrift MultiSliceRequest (CASSANDRA-6757, CASSANDRA-7027)
 * Handle overlapping MultiSlices (CASSANDRA-7279)
 * Fix DataOutputTest on Windows (CASSANDRA-7265)
 * Embedded sets in user defined data-types are not updating (CASSANDRA-7267)
 * Add tuple type to CQL/native protocol (CASSANDRA-7248)
 * Fix CqlPagingRecordReader on tables with few rows (CASSANDRA-7322)
Merged from 2.0:
 * Copy compaction options to make sure they are reloaded (CASSANDRA-7290)
 * Add option to do more aggressive tombstone compactions (CASSANDRA-6563)
 * Don't try to compact already-compacting files in HHOM (CASSANDRA-7288)
 * Always reallocate buffers in HSHA (CASSANDRA-6285)
 * (Hadoop) support authentication in CqlRecordReader (CASSANDRA-7221)
 * (Hadoop) Close java driver Cluster in CQLRR.close (CASSANDRA-7228)
 * Warn when 'USING TIMESTAMP' is used on a CAS BATCH (CASSANDRA-7067)
 * return all cpu values from BackgroundActivityMonitor.readAndCompute (CASSANDRA-7183)
 * Correctly delete scheduled range xfers (CASSANDRA-7143)
 * return all cpu values from BackgroundActivityMonitor.readAndCompute (CASSANDRA-7183)
 * reduce garbage creation in calculatePendingRanges (CASSANDRA-7191)
 * fix c* launch issues on Russian os's due to output of linux 'free' cmd (CASSANDRA-6162)
 * Fix disabling autocompaction (CASSANDRA-7187)
 * Fix potential NumberFormatException when deserializing IntegerType (CASSANDRA-7088)
 * cqlsh can't tab-complete disabling compaction (CASSANDRA-7185)
 * cqlsh: Accept and execute CQL statement(s) from command-line parameter (CASSANDRA-7172)
 * Fix IllegalStateException in CqlPagingRecordReader (CASSANDRA-7198)
 * Fix the InvertedIndex trigger example (CASSANDRA-7211)
 * Add --resolve-ip option to 'nodetool ring' (CASSANDRA-7210)
 * reduce garbage on codec flag deserialization (CASSANDRA-7244)
 * Fix duplicated error messages on directory creation error at startup (CASSANDRA-5818)
 * Proper null handle for IF with map element access (CASSANDRA-7155)
 * Improve compaction visibility (CASSANDRA-7242)
 * Correctly delete scheduled range xfers (CASSANDRA-7143)
 * Make batchlog replica selection rack-aware (CASSANDRA-6551)
 * Fix CFMetaData#getColumnDefinitionFromColumnName() (CASSANDRA-7074)
 * Fix writetime/ttl functions for static columns (CASSANDRA-7081)
 * Suggest CTRL-C or semicolon after three blank lines in cqlsh (CASSANDRA-7142)
 * Fix 2ndary index queries with DESC clustering order (CASSANDRA-6950)
 * Invalid key cache entries on DROP (CASSANDRA-6525)
 * Fix flapping RecoveryManagerTest (CASSANDRA-7084)
 * Add missing iso8601 patterns for date strings (CASSANDRA-6973)
 * Support selecting multiple rows in a partition using IN (CASSANDRA-6875)
 * Add authentication support to shuffle (CASSANDRA-6484)
 * Swap local and global default read repair chances (CASSANDRA-7320)
 * Add conditional CREATE/DROP USER support (CASSANDRA-7264)
 * Cqlsh counts non-empty lines for "Blank lines" warning (CASSANDRA-7325)
Merged from 1.2:
 * Add Cloudstack snitch (CASSANDRA-7147)
 * Update system.peers correctly when relocating tokens (CASSANDRA-7126)
 * Add Google Compute Engine snitch (CASSANDRA-7132)
 * remove duplicate query for local tokens (CASSANDRA-7182)
 * exit CQLSH with error status code if script fails (CASSANDRA-6344)
 * Fix bug with some IN queries missig results (CASSANDRA-7105)
 * Fix availability validation for LOCAL_ONE CL (CASSANDRA-7319)
 * Hint streaming can cause decommission to fail (CASSANDRA-7219)


2.1.0-beta2
 * Increase default CL space to 8GB (CASSANDRA-7031)
 * Add range tombstones to read repair digests (CASSANDRA-6863)
 * Fix BTree.clear for large updates (CASSANDRA-6943)
 * Fail write instead of logging a warning when unable to append to CL
   (CASSANDRA-6764)
 * Eliminate possibility of CL segment appearing twice in active list
   (CASSANDRA-6557)
 * Apply DONTNEED fadvise to commitlog segments (CASSANDRA-6759)
 * Switch CRC component to Adler and include it for compressed sstables
   (CASSANDRA-4165)
 * Allow cassandra-stress to set compaction strategy options (CASSANDRA-6451)
 * Add broadcast_rpc_address option to cassandra.yaml (CASSANDRA-5899)
 * Auto reload GossipingPropertyFileSnitch config (CASSANDRA-5897)
 * Fix overflow of memtable_total_space_in_mb (CASSANDRA-6573)
 * Fix ABTC NPE and apply update function correctly (CASSANDRA-6692)
 * Allow nodetool to use a file or prompt for password (CASSANDRA-6660)
 * Fix AIOOBE when concurrently accessing ABSC (CASSANDRA-6742)
 * Fix assertion error in ALTER TYPE RENAME (CASSANDRA-6705)
 * Scrub should not always clear out repaired status (CASSANDRA-5351)
 * Improve handling of range tombstone for wide partitions (CASSANDRA-6446)
 * Fix ClassCastException for compact table with composites (CASSANDRA-6738)
 * Fix potentially repairing with wrong nodes (CASSANDRA-6808)
 * Change caching option syntax (CASSANDRA-6745)
 * Fix stress to do proper counter reads (CASSANDRA-6835)
 * Fix help message for stress counter_write (CASSANDRA-6824)
 * Fix stress smart Thrift client to pick servers correctly (CASSANDRA-6848)
 * Add logging levels (minimal, normal or verbose) to stress tool (CASSANDRA-6849)
 * Fix race condition in Batch CLE (CASSANDRA-6860)
 * Improve cleanup/scrub/upgradesstables failure handling (CASSANDRA-6774)
 * ByteBuffer write() methods for serializing sstables (CASSANDRA-6781)
 * Proper compare function for CollectionType (CASSANDRA-6783)
 * Update native server to Netty 4 (CASSANDRA-6236)
 * Fix off-by-one error in stress (CASSANDRA-6883)
 * Make OpOrder AutoCloseable (CASSANDRA-6901)
 * Remove sync repair JMX interface (CASSANDRA-6900)
 * Add multiple memory allocation options for memtables (CASSANDRA-6689, 6694)
 * Remove adjusted op rate from stress output (CASSANDRA-6921)
 * Add optimized CF.hasColumns() implementations (CASSANDRA-6941)
 * Serialize batchlog mutations with the version of the target node
   (CASSANDRA-6931)
 * Optimize CounterColumn#reconcile() (CASSANDRA-6953)
 * Properly remove 1.2 sstable support in 2.1 (CASSANDRA-6869)
 * Lock counter cells, not partitions (CASSANDRA-6880)
 * Track presence of legacy counter shards in sstables (CASSANDRA-6888)
 * Ensure safe resource cleanup when replacing sstables (CASSANDRA-6912)
 * Add failure handler to async callback (CASSANDRA-6747)
 * Fix AE when closing SSTable without releasing reference (CASSANDRA-7000)
 * Clean up IndexInfo on keyspace/table drops (CASSANDRA-6924)
 * Only snapshot relative SSTables when sequential repair (CASSANDRA-7024)
 * Require nodetool rebuild_index to specify index names (CASSANDRA-7038)
 * fix cassandra stress errors on reads with native protocol (CASSANDRA-7033)
 * Use OpOrder to guard sstable references for reads (CASSANDRA-6919)
 * Preemptive opening of compaction result (CASSANDRA-6916)
 * Multi-threaded scrub/cleanup/upgradesstables (CASSANDRA-5547)
 * Optimize cellname comparison (CASSANDRA-6934)
 * Native protocol v3 (CASSANDRA-6855)
 * Optimize Cell liveness checks and clean up Cell (CASSANDRA-7119)
 * Support consistent range movements (CASSANDRA-2434)
 * Display min timestamp in sstablemetadata viewer (CASSANDRA-6767)
Merged from 2.0:
 * Avoid race-prone second "scrub" of system keyspace (CASSANDRA-6797)
 * Pool CqlRecordWriter clients by inetaddress rather than Range
   (CASSANDRA-6665)
 * Fix compaction_history timestamps (CASSANDRA-6784)
 * Compare scores of full replica ordering in DES (CASSANDRA-6683)
 * fix CME in SessionInfo updateProgress affecting netstats (CASSANDRA-6577)
 * Allow repairing between specific replicas (CASSANDRA-6440)
 * Allow per-dc enabling of hints (CASSANDRA-6157)
 * Add compatibility for Hadoop 0.2.x (CASSANDRA-5201)
 * Fix EstimatedHistogram races (CASSANDRA-6682)
 * Failure detector correctly converts initial value to nanos (CASSANDRA-6658)
 * Add nodetool taketoken to relocate vnodes (CASSANDRA-4445)
 * Expose bulk loading progress over JMX (CASSANDRA-4757)
 * Correctly handle null with IF conditions and TTL (CASSANDRA-6623)
 * Account for range/row tombstones in tombstone drop
   time histogram (CASSANDRA-6522)
 * Stop CommitLogSegment.close() from calling sync() (CASSANDRA-6652)
 * Make commitlog failure handling configurable (CASSANDRA-6364)
 * Avoid overlaps in LCS (CASSANDRA-6688)
 * Improve support for paginating over composites (CASSANDRA-4851)
 * Fix count(*) queries in a mixed cluster (CASSANDRA-6707)
 * Improve repair tasks(snapshot, differencing) concurrency (CASSANDRA-6566)
 * Fix replaying pre-2.0 commit logs (CASSANDRA-6714)
 * Add static columns to CQL3 (CASSANDRA-6561)
 * Optimize single partition batch statements (CASSANDRA-6737)
 * Disallow post-query re-ordering when paging (CASSANDRA-6722)
 * Fix potential paging bug with deleted columns (CASSANDRA-6748)
 * Fix NPE on BulkLoader caused by losing StreamEvent (CASSANDRA-6636)
 * Fix truncating compression metadata (CASSANDRA-6791)
 * Add CMSClassUnloadingEnabled JVM option (CASSANDRA-6541)
 * Catch memtable flush exceptions during shutdown (CASSANDRA-6735)
 * Fix upgradesstables NPE for non-CF-based indexes (CASSANDRA-6645)
 * Fix UPDATE updating PRIMARY KEY columns implicitly (CASSANDRA-6782)
 * Fix IllegalArgumentException when updating from 1.2 with SuperColumns
   (CASSANDRA-6733)
 * FBUtilities.singleton() should use the CF comparator (CASSANDRA-6778)
 * Fix CQLSStableWriter.addRow(Map<String, Object>) (CASSANDRA-6526)
 * Fix HSHA server introducing corrupt data (CASSANDRA-6285)
 * Fix CAS conditions for COMPACT STORAGE tables (CASSANDRA-6813)
 * Starting threads in OutboundTcpConnectionPool constructor causes race conditions (CASSANDRA-7177)
 * Allow overriding cassandra-rackdc.properties file (CASSANDRA-7072)
 * Set JMX RMI port to 7199 (CASSANDRA-7087)
 * Use LOCAL_QUORUM for data reads at LOCAL_SERIAL (CASSANDRA-6939)
 * Log a warning for large batches (CASSANDRA-6487)
 * Put nodes in hibernate when join_ring is false (CASSANDRA-6961)
 * Avoid early loading of non-system keyspaces before compaction-leftovers
   cleanup at startup (CASSANDRA-6913)
 * Restrict Windows to parallel repairs (CASSANDRA-6907)
 * (Hadoop) Allow manually specifying start/end tokens in CFIF (CASSANDRA-6436)
 * Fix NPE in MeteredFlusher (CASSANDRA-6820)
 * Fix race processing range scan responses (CASSANDRA-6820)
 * Allow deleting snapshots from dropped keyspaces (CASSANDRA-6821)
 * Add uuid() function (CASSANDRA-6473)
 * Omit tombstones from schema digests (CASSANDRA-6862)
 * Include correct consistencyLevel in LWT timeout (CASSANDRA-6884)
 * Lower chances for losing new SSTables during nodetool refresh and
   ColumnFamilyStore.loadNewSSTables (CASSANDRA-6514)
 * Add support for DELETE ... IF EXISTS to CQL3 (CASSANDRA-5708)
 * Update hadoop_cql3_word_count example (CASSANDRA-6793)
 * Fix handling of RejectedExecution in sync Thrift server (CASSANDRA-6788)
 * Log more information when exceeding tombstone_warn_threshold (CASSANDRA-6865)
 * Fix truncate to not abort due to unreachable fat clients (CASSANDRA-6864)
 * Fix schema concurrency exceptions (CASSANDRA-6841)
 * Fix leaking validator FH in StreamWriter (CASSANDRA-6832)
 * Fix saving triggers to schema (CASSANDRA-6789)
 * Fix trigger mutations when base mutation list is immutable (CASSANDRA-6790)
 * Fix accounting in FileCacheService to allow re-using RAR (CASSANDRA-6838)
 * Fix static counter columns (CASSANDRA-6827)
 * Restore expiring->deleted (cell) compaction optimization (CASSANDRA-6844)
 * Fix CompactionManager.needsCleanup (CASSANDRA-6845)
 * Correctly compare BooleanType values other than 0 and 1 (CASSANDRA-6779)
 * Read message id as string from earlier versions (CASSANDRA-6840)
 * Properly use the Paxos consistency for (non-protocol) batch (CASSANDRA-6837)
 * Add paranoid disk failure option (CASSANDRA-6646)
 * Improve PerRowSecondaryIndex performance (CASSANDRA-6876)
 * Extend triggers to support CAS updates (CASSANDRA-6882)
 * Static columns with IF NOT EXISTS don't always work as expected (CASSANDRA-6873)
 * Fix paging with SELECT DISTINCT (CASSANDRA-6857)
 * Fix UnsupportedOperationException on CAS timeout (CASSANDRA-6923)
 * Improve MeteredFlusher handling of MF-unaffected column families
   (CASSANDRA-6867)
 * Add CqlRecordReader using native pagination (CASSANDRA-6311)
 * Add QueryHandler interface (CASSANDRA-6659)
 * Track liveRatio per-memtable, not per-CF (CASSANDRA-6945)
 * Make sure upgradesstables keeps sstable level (CASSANDRA-6958)
 * Fix LIMIT with static columns (CASSANDRA-6956)
 * Fix clash with CQL column name in thrift validation (CASSANDRA-6892)
 * Fix error with super columns in mixed 1.2-2.0 clusters (CASSANDRA-6966)
 * Fix bad skip of sstables on slice query with composite start/finish (CASSANDRA-6825)
 * Fix unintended update with conditional statement (CASSANDRA-6893)
 * Fix map element access in IF (CASSANDRA-6914)
 * Avoid costly range calculations for range queries on system keyspaces
   (CASSANDRA-6906)
 * Fix SSTable not released if stream session fails (CASSANDRA-6818)
 * Avoid build failure due to ANTLR timeout (CASSANDRA-6991)
 * Queries on compact tables can return more rows that requested (CASSANDRA-7052)
 * USING TIMESTAMP for batches does not work (CASSANDRA-7053)
 * Fix performance regression from CASSANDRA-5614 (CASSANDRA-6949)
 * Ensure that batchlog and hint timeouts do not produce hints (CASSANDRA-7058)
 * Merge groupable mutations in TriggerExecutor#execute() (CASSANDRA-7047)
 * Plug holes in resource release when wiring up StreamSession (CASSANDRA-7073)
 * Re-add parameter columns to tracing session (CASSANDRA-6942)
 * Preserves CQL metadata when updating table from thrift (CASSANDRA-6831)
Merged from 1.2:
 * Fix nodetool display with vnodes (CASSANDRA-7082)
 * Add UNLOGGED, COUNTER options to BATCH documentation (CASSANDRA-6816)
 * add extra SSL cipher suites (CASSANDRA-6613)
 * fix nodetool getsstables for blob PK (CASSANDRA-6803)
 * Fix BatchlogManager#deleteBatch() use of millisecond timestamps
   (CASSANDRA-6822)
 * Continue assassinating even if the endpoint vanishes (CASSANDRA-6787)
 * Schedule schema pulls on change (CASSANDRA-6971)
 * Non-droppable verbs shouldn't be dropped from OTC (CASSANDRA-6980)
 * Shutdown batchlog executor in SS#drain() (CASSANDRA-7025)
 * Fix batchlog to account for CF truncation records (CASSANDRA-6999)
 * Fix CQLSH parsing of functions and BLOB literals (CASSANDRA-7018)
 * Properly load trustore in the native protocol (CASSANDRA-6847)
 * Always clean up references in SerializingCache (CASSANDRA-6994)
 * Don't shut MessagingService down when replacing a node (CASSANDRA-6476)
 * fix npe when doing -Dcassandra.fd_initial_value_ms (CASSANDRA-6751)


2.1.0-beta1
 * Add flush directory distinct from compaction directories (CASSANDRA-6357)
 * Require JNA by default (CASSANDRA-6575)
 * add listsnapshots command to nodetool (CASSANDRA-5742)
 * Introduce AtomicBTreeColumns (CASSANDRA-6271, 6692)
 * Multithreaded commitlog (CASSANDRA-3578)
 * allocate fixed index summary memory pool and resample cold index summaries
   to use less memory (CASSANDRA-5519)
 * Removed multithreaded compaction (CASSANDRA-6142)
 * Parallelize fetching rows for low-cardinality indexes (CASSANDRA-1337)
 * change logging from log4j to logback (CASSANDRA-5883)
 * switch to LZ4 compression for internode communication (CASSANDRA-5887)
 * Stop using Thrift-generated Index* classes internally (CASSANDRA-5971)
 * Remove 1.2 network compatibility code (CASSANDRA-5960)
 * Remove leveled json manifest migration code (CASSANDRA-5996)
 * Remove CFDefinition (CASSANDRA-6253)
 * Use AtomicIntegerFieldUpdater in RefCountedMemory (CASSANDRA-6278)
 * User-defined types for CQL3 (CASSANDRA-5590)
 * Use of o.a.c.metrics in nodetool (CASSANDRA-5871, 6406)
 * Batch read from OTC's queue and cleanup (CASSANDRA-1632)
 * Secondary index support for collections (CASSANDRA-4511, 6383)
 * SSTable metadata(Stats.db) format change (CASSANDRA-6356)
 * Push composites support in the storage engine
   (CASSANDRA-5417, CASSANDRA-6520)
 * Add snapshot space used to cfstats (CASSANDRA-6231)
 * Add cardinality estimator for key count estimation (CASSANDRA-5906)
 * CF id is changed to be non-deterministic. Data dir/key cache are created
   uniquely for CF id (CASSANDRA-5202)
 * New counters implementation (CASSANDRA-6504)
 * Replace UnsortedColumns, EmptyColumns, TreeMapBackedSortedColumns with new
   ArrayBackedSortedColumns (CASSANDRA-6630, CASSANDRA-6662, CASSANDRA-6690)
 * Add option to use row cache with a given amount of rows (CASSANDRA-5357)
 * Avoid repairing already repaired data (CASSANDRA-5351)
 * Reject counter updates with USING TTL/TIMESTAMP (CASSANDRA-6649)
 * Replace index_interval with min/max_index_interval (CASSANDRA-6379)
 * Lift limitation that order by columns must be selected for IN queries (CASSANDRA-4911)


2.0.5
 * Reduce garbage generated by bloom filter lookups (CASSANDRA-6609)
 * Add ks.cf names to tombstone logging (CASSANDRA-6597)
 * Use LOCAL_QUORUM for LWT operations at LOCAL_SERIAL (CASSANDRA-6495)
 * Wait for gossip to settle before accepting client connections (CASSANDRA-4288)
 * Delete unfinished compaction incrementally (CASSANDRA-6086)
 * Allow specifying custom secondary index options in CQL3 (CASSANDRA-6480)
 * Improve replica pinning for cache efficiency in DES (CASSANDRA-6485)
 * Fix LOCAL_SERIAL from thrift (CASSANDRA-6584)
 * Don't special case received counts in CAS timeout exceptions (CASSANDRA-6595)
 * Add support for 2.1 global counter shards (CASSANDRA-6505)
 * Fix NPE when streaming connection is not yet established (CASSANDRA-6210)
 * Avoid rare duplicate read repair triggering (CASSANDRA-6606)
 * Fix paging discardFirst (CASSANDRA-6555)
 * Fix ArrayIndexOutOfBoundsException in 2ndary index query (CASSANDRA-6470)
 * Release sstables upon rebuilding 2i (CASSANDRA-6635)
 * Add AbstractCompactionStrategy.startup() method (CASSANDRA-6637)
 * SSTableScanner may skip rows during cleanup (CASSANDRA-6638)
 * sstables from stalled repair sessions can resurrect deleted data (CASSANDRA-6503)
 * Switch stress to use ITransportFactory (CASSANDRA-6641)
 * Fix IllegalArgumentException during prepare (CASSANDRA-6592)
 * Fix possible loss of 2ndary index entries during compaction (CASSANDRA-6517)
 * Fix direct Memory on architectures that do not support unaligned long access
   (CASSANDRA-6628)
 * Let scrub optionally skip broken counter partitions (CASSANDRA-5930)
Merged from 1.2:
 * fsync compression metadata (CASSANDRA-6531)
 * Validate CF existence on execution for prepared statement (CASSANDRA-6535)
 * Add ability to throttle batchlog replay (CASSANDRA-6550)
 * Fix executing LOCAL_QUORUM with SimpleStrategy (CASSANDRA-6545)
 * Avoid StackOverflow when using large IN queries (CASSANDRA-6567)
 * Nodetool upgradesstables includes secondary indexes (CASSANDRA-6598)
 * Paginate batchlog replay (CASSANDRA-6569)
 * skip blocking on streaming during drain (CASSANDRA-6603)
 * Improve error message when schema doesn't match loaded sstable (CASSANDRA-6262)
 * Add properties to adjust FD initial value and max interval (CASSANDRA-4375)
 * Fix preparing with batch and delete from collection (CASSANDRA-6607)
 * Fix ABSC reverse iterator's remove() method (CASSANDRA-6629)
 * Handle host ID conflicts properly (CASSANDRA-6615)
 * Move handling of migration event source to solve bootstrap race. (CASSANDRA-6648)
 * Make sure compaction throughput value doesn't overflow with int math (CASSANDRA-6647)


2.0.4
 * Allow removing snapshots of no-longer-existing CFs (CASSANDRA-6418)
 * add StorageService.stopDaemon() (CASSANDRA-4268)
 * add IRE for invalid CF supplied to get_count (CASSANDRA-5701)
 * add client encryption support to sstableloader (CASSANDRA-6378)
 * Fix accept() loop for SSL sockets post-shutdown (CASSANDRA-6468)
 * Fix size-tiered compaction in LCS L0 (CASSANDRA-6496)
 * Fix assertion failure in filterColdSSTables (CASSANDRA-6483)
 * Fix row tombstones in larger-than-memory compactions (CASSANDRA-6008)
 * Fix cleanup ClassCastException (CASSANDRA-6462)
 * Reduce gossip memory use by interning VersionedValue strings (CASSANDRA-6410)
 * Allow specifying datacenters to participate in a repair (CASSANDRA-6218)
 * Fix divide-by-zero in PCI (CASSANDRA-6403)
 * Fix setting last compacted key in the wrong level for LCS (CASSANDRA-6284)
 * Add millisecond precision formats to the timestamp parser (CASSANDRA-6395)
 * Expose a total memtable size metric for a CF (CASSANDRA-6391)
 * cqlsh: handle symlinks properly (CASSANDRA-6425)
 * Fix potential infinite loop when paging query with IN (CASSANDRA-6464)
 * Fix assertion error in AbstractQueryPager.discardFirst (CASSANDRA-6447)
 * Fix streaming older SSTable yields unnecessary tombstones (CASSANDRA-6527)
Merged from 1.2:
 * Improved error message on bad properties in DDL queries (CASSANDRA-6453)
 * Randomize batchlog candidates selection (CASSANDRA-6481)
 * Fix thundering herd on endpoint cache invalidation (CASSANDRA-6345, 6485)
 * Improve batchlog write performance with vnodes (CASSANDRA-6488)
 * cqlsh: quote single quotes in strings inside collections (CASSANDRA-6172)
 * Improve gossip performance for typical messages (CASSANDRA-6409)
 * Throw IRE if a prepared statement has more markers than supported
   (CASSANDRA-5598)
 * Expose Thread metrics for the native protocol server (CASSANDRA-6234)
 * Change snapshot response message verb to INTERNAL to avoid dropping it
   (CASSANDRA-6415)
 * Warn when collection read has > 65K elements (CASSANDRA-5428)
 * Fix cache persistence when both row and key cache are enabled
   (CASSANDRA-6413)
 * (Hadoop) add describe_local_ring (CASSANDRA-6268)
 * Fix handling of concurrent directory creation failure (CASSANDRA-6459)
 * Allow executing CREATE statements multiple times (CASSANDRA-6471)
 * Don't send confusing info with timeouts (CASSANDRA-6491)
 * Don't resubmit counter mutation runnables internally (CASSANDRA-6427)
 * Don't drop local mutations without a hint (CASSANDRA-6510)
 * Don't allow null max_hint_window_in_ms (CASSANDRA-6419)
 * Validate SliceRange start and finish lengths (CASSANDRA-6521)


2.0.3
 * Fix FD leak on slice read path (CASSANDRA-6275)
 * Cancel read meter task when closing SSTR (CASSANDRA-6358)
 * free off-heap IndexSummary during bulk (CASSANDRA-6359)
 * Recover from IOException in accept() thread (CASSANDRA-6349)
 * Improve Gossip tolerance of abnormally slow tasks (CASSANDRA-6338)
 * Fix trying to hint timed out counter writes (CASSANDRA-6322)
 * Allow restoring specific columnfamilies from archived CL (CASSANDRA-4809)
 * Avoid flushing compaction_history after each operation (CASSANDRA-6287)
 * Fix repair assertion error when tombstones expire (CASSANDRA-6277)
 * Skip loading corrupt key cache (CASSANDRA-6260)
 * Fixes for compacting larger-than-memory rows (CASSANDRA-6274)
 * Compact hottest sstables first and optionally omit coldest from
   compaction entirely (CASSANDRA-6109)
 * Fix modifying column_metadata from thrift (CASSANDRA-6182)
 * cqlsh: fix LIST USERS output (CASSANDRA-6242)
 * Add IRequestSink interface (CASSANDRA-6248)
 * Update memtable size while flushing (CASSANDRA-6249)
 * Provide hooks around CQL2/CQL3 statement execution (CASSANDRA-6252)
 * Require Permission.SELECT for CAS updates (CASSANDRA-6247)
 * New CQL-aware SSTableWriter (CASSANDRA-5894)
 * Reject CAS operation when the protocol v1 is used (CASSANDRA-6270)
 * Correctly throw error when frame too large (CASSANDRA-5981)
 * Fix serialization bug in PagedRange with 2ndary indexes (CASSANDRA-6299)
 * Fix CQL3 table validation in Thrift (CASSANDRA-6140)
 * Fix bug missing results with IN clauses (CASSANDRA-6327)
 * Fix paging with reversed slices (CASSANDRA-6343)
 * Set minTimestamp correctly to be able to drop expired sstables (CASSANDRA-6337)
 * Support NaN and Infinity as float literals (CASSANDRA-6003)
 * Remove RF from nodetool ring output (CASSANDRA-6289)
 * Fix attempting to flush empty rows (CASSANDRA-6374)
 * Fix potential out of bounds exception when paging (CASSANDRA-6333)
Merged from 1.2:
 * Optimize FD phi calculation (CASSANDRA-6386)
 * Improve initial FD phi estimate when starting up (CASSANDRA-6385)
 * Don't list CQL3 table in CLI describe even if named explicitely
   (CASSANDRA-5750)
 * Invalidate row cache when dropping CF (CASSANDRA-6351)
 * add non-jamm path for cached statements (CASSANDRA-6293)
 * add windows bat files for shell commands (CASSANDRA-6145)
 * Require logging in for Thrift CQL2/3 statement preparation (CASSANDRA-6254)
 * restrict max_num_tokens to 1536 (CASSANDRA-6267)
 * Nodetool gets default JMX port from cassandra-env.sh (CASSANDRA-6273)
 * make calculatePendingRanges asynchronous (CASSANDRA-6244)
 * Remove blocking flushes in gossip thread (CASSANDRA-6297)
 * Fix potential socket leak in connectionpool creation (CASSANDRA-6308)
 * Allow LOCAL_ONE/LOCAL_QUORUM to work with SimpleStrategy (CASSANDRA-6238)
 * cqlsh: handle 'null' as session duration (CASSANDRA-6317)
 * Fix json2sstable handling of range tombstones (CASSANDRA-6316)
 * Fix missing one row in reverse query (CASSANDRA-6330)
 * Fix reading expired row value from row cache (CASSANDRA-6325)
 * Fix AssertionError when doing set element deletion (CASSANDRA-6341)
 * Make CL code for the native protocol match the one in C* 2.0
   (CASSANDRA-6347)
 * Disallow altering CQL3 table from thrift (CASSANDRA-6370)
 * Fix size computation of prepared statement (CASSANDRA-6369)


2.0.2
 * Update FailureDetector to use nanontime (CASSANDRA-4925)
 * Fix FileCacheService regressions (CASSANDRA-6149)
 * Never return WriteTimeout for CL.ANY (CASSANDRA-6132)
 * Fix race conditions in bulk loader (CASSANDRA-6129)
 * Add configurable metrics reporting (CASSANDRA-4430)
 * drop queries exceeding a configurable number of tombstones (CASSANDRA-6117)
 * Track and persist sstable read activity (CASSANDRA-5515)
 * Fixes for speculative retry (CASSANDRA-5932, CASSANDRA-6194)
 * Improve memory usage of metadata min/max column names (CASSANDRA-6077)
 * Fix thrift validation refusing row markers on CQL3 tables (CASSANDRA-6081)
 * Fix insertion of collections with CAS (CASSANDRA-6069)
 * Correctly send metadata on SELECT COUNT (CASSANDRA-6080)
 * Track clients' remote addresses in ClientState (CASSANDRA-6070)
 * Create snapshot dir if it does not exist when migrating
   leveled manifest (CASSANDRA-6093)
 * make sequential nodetool repair the default (CASSANDRA-5950)
 * Add more hooks for compaction strategy implementations (CASSANDRA-6111)
 * Fix potential NPE on composite 2ndary indexes (CASSANDRA-6098)
 * Delete can potentially be skipped in batch (CASSANDRA-6115)
 * Allow alter keyspace on system_traces (CASSANDRA-6016)
 * Disallow empty column names in cql (CASSANDRA-6136)
 * Use Java7 file-handling APIs and fix file moving on Windows (CASSANDRA-5383)
 * Save compaction history to system keyspace (CASSANDRA-5078)
 * Fix NPE if StorageService.getOperationMode() is executed before full startup (CASSANDRA-6166)
 * CQL3: support pre-epoch longs for TimestampType (CASSANDRA-6212)
 * Add reloadtriggers command to nodetool (CASSANDRA-4949)
 * cqlsh: ignore empty 'value alias' in DESCRIBE (CASSANDRA-6139)
 * Fix sstable loader (CASSANDRA-6205)
 * Reject bootstrapping if the node already exists in gossip (CASSANDRA-5571)
 * Fix NPE while loading paxos state (CASSANDRA-6211)
 * cqlsh: add SHOW SESSION <tracing-session> command (CASSANDRA-6228)
Merged from 1.2:
 * (Hadoop) Require CFRR batchSize to be at least 2 (CASSANDRA-6114)
 * Add a warning for small LCS sstable size (CASSANDRA-6191)
 * Add ability to list specific KS/CF combinations in nodetool cfstats (CASSANDRA-4191)
 * Mark CF clean if a mutation raced the drop and got it marked dirty (CASSANDRA-5946)
 * Add a LOCAL_ONE consistency level (CASSANDRA-6202)
 * Limit CQL prepared statement cache by size instead of count (CASSANDRA-6107)
 * Tracing should log write failure rather than raw exceptions (CASSANDRA-6133)
 * lock access to TM.endpointToHostIdMap (CASSANDRA-6103)
 * Allow estimated memtable size to exceed slab allocator size (CASSANDRA-6078)
 * Start MeteredFlusher earlier to prevent OOM during CL replay (CASSANDRA-6087)
 * Avoid sending Truncate command to fat clients (CASSANDRA-6088)
 * Allow where clause conditions to be in parenthesis (CASSANDRA-6037)
 * Do not open non-ssl storage port if encryption option is all (CASSANDRA-3916)
 * Move batchlog replay to its own executor (CASSANDRA-6079)
 * Add tombstone debug threshold and histogram (CASSANDRA-6042, 6057)
 * Enable tcp keepalive on incoming connections (CASSANDRA-4053)
 * Fix fat client schema pull NPE (CASSANDRA-6089)
 * Fix memtable flushing for indexed tables (CASSANDRA-6112)
 * Fix skipping columns with multiple slices (CASSANDRA-6119)
 * Expose connected thrift + native client counts (CASSANDRA-5084)
 * Optimize auth setup (CASSANDRA-6122)
 * Trace index selection (CASSANDRA-6001)
 * Update sstablesPerReadHistogram to use biased sampling (CASSANDRA-6164)
 * Log UnknownColumnfamilyException when closing socket (CASSANDRA-5725)
 * Properly error out on CREATE INDEX for counters table (CASSANDRA-6160)
 * Handle JMX notification failure for repair (CASSANDRA-6097)
 * (Hadoop) Fetch no more than 128 splits in parallel (CASSANDRA-6169)
 * stress: add username/password authentication support (CASSANDRA-6068)
 * Fix indexed queries with row cache enabled on parent table (CASSANDRA-5732)
 * Fix compaction race during columnfamily drop (CASSANDRA-5957)
 * Fix validation of empty column names for compact tables (CASSANDRA-6152)
 * Skip replaying mutations that pass CRC but fail to deserialize (CASSANDRA-6183)
 * Rework token replacement to use replace_address (CASSANDRA-5916)
 * Fix altering column types (CASSANDRA-6185)
 * cqlsh: fix CREATE/ALTER WITH completion (CASSANDRA-6196)
 * add windows bat files for shell commands (CASSANDRA-6145)
 * Fix potential stack overflow during range tombstones insertion (CASSANDRA-6181)
 * (Hadoop) Make LOCAL_ONE the default consistency level (CASSANDRA-6214)


2.0.1
 * Fix bug that could allow reading deleted data temporarily (CASSANDRA-6025)
 * Improve memory use defaults (CASSANDRA-6059)
 * Make ThriftServer more easlly extensible (CASSANDRA-6058)
 * Remove Hadoop dependency from ITransportFactory (CASSANDRA-6062)
 * add file_cache_size_in_mb setting (CASSANDRA-5661)
 * Improve error message when yaml contains invalid properties (CASSANDRA-5958)
 * Improve leveled compaction's ability to find non-overlapping L0 compactions
   to work on concurrently (CASSANDRA-5921)
 * Notify indexer of columns shadowed by range tombstones (CASSANDRA-5614)
 * Log Merkle tree stats (CASSANDRA-2698)
 * Switch from crc32 to adler32 for compressed sstable checksums (CASSANDRA-5862)
 * Improve offheap memcpy performance (CASSANDRA-5884)
 * Use a range aware scanner for cleanup (CASSANDRA-2524)
 * Cleanup doesn't need to inspect sstables that contain only local data
   (CASSANDRA-5722)
 * Add ability for CQL3 to list partition keys (CASSANDRA-4536)
 * Improve native protocol serialization (CASSANDRA-5664)
 * Upgrade Thrift to 0.9.1 (CASSANDRA-5923)
 * Require superuser status for adding triggers (CASSANDRA-5963)
 * Make standalone scrubber handle old and new style leveled manifest
   (CASSANDRA-6005)
 * Fix paxos bugs (CASSANDRA-6012, 6013, 6023)
 * Fix paged ranges with multiple replicas (CASSANDRA-6004)
 * Fix potential AssertionError during tracing (CASSANDRA-6041)
 * Fix NPE in sstablesplit (CASSANDRA-6027)
 * Migrate pre-2.0 key/value/column aliases to system.schema_columns
   (CASSANDRA-6009)
 * Paging filter empty rows too agressively (CASSANDRA-6040)
 * Support variadic parameters for IN clauses (CASSANDRA-4210)
 * cqlsh: return the result of CAS writes (CASSANDRA-5796)
 * Fix validation of IN clauses with 2ndary indexes (CASSANDRA-6050)
 * Support named bind variables in CQL (CASSANDRA-6033)
Merged from 1.2:
 * Allow cache-keys-to-save to be set at runtime (CASSANDRA-5980)
 * Avoid second-guessing out-of-space state (CASSANDRA-5605)
 * Tuning knobs for dealing with large blobs and many CFs (CASSANDRA-5982)
 * (Hadoop) Fix CQLRW for thrift tables (CASSANDRA-6002)
 * Fix possible divide-by-zero in HHOM (CASSANDRA-5990)
 * Allow local batchlog writes for CL.ANY (CASSANDRA-5967)
 * Upgrade metrics-core to version 2.2.0 (CASSANDRA-5947)
 * Fix CqlRecordWriter with composite keys (CASSANDRA-5949)
 * Add snitch, schema version, cluster, partitioner to JMX (CASSANDRA-5881)
 * Allow disabling SlabAllocator (CASSANDRA-5935)
 * Make user-defined compaction JMX blocking (CASSANDRA-4952)
 * Fix streaming does not transfer wrapped range (CASSANDRA-5948)
 * Fix loading index summary containing empty key (CASSANDRA-5965)
 * Correctly handle limits in CompositesSearcher (CASSANDRA-5975)
 * Pig: handle CQL collections (CASSANDRA-5867)
 * Pass the updated cf to the PRSI index() method (CASSANDRA-5999)
 * Allow empty CQL3 batches (as no-op) (CASSANDRA-5994)
 * Support null in CQL3 functions (CASSANDRA-5910)
 * Replace the deprecated MapMaker with CacheLoader (CASSANDRA-6007)
 * Add SSTableDeletingNotification to DataTracker (CASSANDRA-6010)
 * Fix snapshots in use get deleted during snapshot repair (CASSANDRA-6011)
 * Move hints and exception count to o.a.c.metrics (CASSANDRA-6017)
 * Fix memory leak in snapshot repair (CASSANDRA-6047)
 * Fix sstable2sjon for CQL3 tables (CASSANDRA-5852)


2.0.0
 * Fix thrift validation when inserting into CQL3 tables (CASSANDRA-5138)
 * Fix periodic memtable flushing behavior with clean memtables (CASSANDRA-5931)
 * Fix dateOf() function for pre-2.0 timestamp columns (CASSANDRA-5928)
 * Fix SSTable unintentionally loads BF when opened for batch (CASSANDRA-5938)
 * Add stream session progress to JMX (CASSANDRA-4757)
 * Fix NPE during CAS operation (CASSANDRA-5925)
Merged from 1.2:
 * Fix getBloomFilterDiskSpaceUsed for AlwaysPresentFilter (CASSANDRA-5900)
 * Don't announce schema version until we've loaded the changes locally
   (CASSANDRA-5904)
 * Fix to support off heap bloom filters size greater than 2 GB (CASSANDRA-5903)
 * Properly handle parsing huge map and set literals (CASSANDRA-5893)


2.0.0-rc2
 * enable vnodes by default (CASSANDRA-5869)
 * fix CAS contention timeout (CASSANDRA-5830)
 * fix HsHa to respect max frame size (CASSANDRA-4573)
 * Fix (some) 2i on composite components omissions (CASSANDRA-5851)
 * cqlsh: add DESCRIBE FULL SCHEMA variant (CASSANDRA-5880)
Merged from 1.2:
 * Correctly validate sparse composite cells in scrub (CASSANDRA-5855)
 * Add KeyCacheHitRate metric to CF metrics (CASSANDRA-5868)
 * cqlsh: add support for multiline comments (CASSANDRA-5798)
 * Handle CQL3 SELECT duplicate IN restrictions on clustering columns
   (CASSANDRA-5856)


2.0.0-rc1
 * improve DecimalSerializer performance (CASSANDRA-5837)
 * fix potential spurious wakeup in AsyncOneResponse (CASSANDRA-5690)
 * fix schema-related trigger issues (CASSANDRA-5774)
 * Better validation when accessing CQL3 table from thrift (CASSANDRA-5138)
 * Fix assertion error during repair (CASSANDRA-5801)
 * Fix range tombstone bug (CASSANDRA-5805)
 * DC-local CAS (CASSANDRA-5797)
 * Add a native_protocol_version column to the system.local table (CASSANRDA-5819)
 * Use index_interval from cassandra.yaml when upgraded (CASSANDRA-5822)
 * Fix buffer underflow on socket close (CASSANDRA-5792)
Merged from 1.2:
 * Fix reading DeletionTime from 1.1-format sstables (CASSANDRA-5814)
 * cqlsh: add collections support to COPY (CASSANDRA-5698)
 * retry important messages for any IOException (CASSANDRA-5804)
 * Allow empty IN relations in SELECT/UPDATE/DELETE statements (CASSANDRA-5626)
 * cqlsh: fix crashing on Windows due to libedit detection (CASSANDRA-5812)
 * fix bulk-loading compressed sstables (CASSANDRA-5820)
 * (Hadoop) fix quoting in CqlPagingRecordReader and CqlRecordWriter
   (CASSANDRA-5824)
 * update default LCS sstable size to 160MB (CASSANDRA-5727)
 * Allow compacting 2Is via nodetool (CASSANDRA-5670)
 * Hex-encode non-String keys in OPP (CASSANDRA-5793)
 * nodetool history logging (CASSANDRA-5823)
 * (Hadoop) fix support for Thrift tables in CqlPagingRecordReader
   (CASSANDRA-5752)
 * add "all time blocked" to StatusLogger output (CASSANDRA-5825)
 * Future-proof inter-major-version schema migrations (CASSANDRA-5845)
 * (Hadoop) add CqlPagingRecordReader support for ReversedType in Thrift table
   (CASSANDRA-5718)
 * Add -no-snapshot option to scrub (CASSANDRA-5891)
 * Fix to support off heap bloom filters size greater than 2 GB (CASSANDRA-5903)
 * Properly handle parsing huge map and set literals (CASSANDRA-5893)
 * Fix LCS L0 compaction may overlap in L1 (CASSANDRA-5907)
 * New sstablesplit tool to split large sstables offline (CASSANDRA-4766)
 * Fix potential deadlock in native protocol server (CASSANDRA-5926)
 * Disallow incompatible type change in CQL3 (CASSANDRA-5882)
Merged from 1.1:
 * Correctly validate sparse composite cells in scrub (CASSANDRA-5855)


2.0.0-beta2
 * Replace countPendingHints with Hints Created metric (CASSANDRA-5746)
 * Allow nodetool with no args, and with help to run without a server (CASSANDRA-5734)
 * Cleanup AbstractType/TypeSerializer classes (CASSANDRA-5744)
 * Remove unimplemented cli option schema-mwt (CASSANDRA-5754)
 * Support range tombstones in thrift (CASSANDRA-5435)
 * Normalize table-manipulating CQL3 statements' class names (CASSANDRA-5759)
 * cqlsh: add missing table options to DESCRIBE output (CASSANDRA-5749)
 * Fix assertion error during repair (CASSANDRA-5757)
 * Fix bulkloader (CASSANDRA-5542)
 * Add LZ4 compression to the native protocol (CASSANDRA-5765)
 * Fix bugs in the native protocol v2 (CASSANDRA-5770)
 * CAS on 'primary key only' table (CASSANDRA-5715)
 * Support streaming SSTables of old versions (CASSANDRA-5772)
 * Always respect protocol version in native protocol (CASSANDRA-5778)
 * Fix ConcurrentModificationException during streaming (CASSANDRA-5782)
 * Update deletion timestamp in Commit#updatesWithPaxosTime (CASSANDRA-5787)
 * Thrift cas() method crashes if input columns are not sorted (CASSANDRA-5786)
 * Order columns names correctly when querying for CAS (CASSANDRA-5788)
 * Fix streaming retry (CASSANDRA-5775)
Merged from 1.2:
 * if no seeds can be a reached a node won't start in a ring by itself (CASSANDRA-5768)
 * add cassandra.unsafesystem property (CASSANDRA-5704)
 * (Hadoop) quote identifiers in CqlPagingRecordReader (CASSANDRA-5763)
 * Add replace_node functionality for vnodes (CASSANDRA-5337)
 * Add timeout events to query traces (CASSANDRA-5520)
 * Fix serialization of the LEFT gossip value (CASSANDRA-5696)
 * Pig: support for cql3 tables (CASSANDRA-5234)
 * Fix skipping range tombstones with reverse queries (CASSANDRA-5712)
 * Expire entries out of ThriftSessionManager (CASSANDRA-5719)
 * Don't keep ancestor information in memory (CASSANDRA-5342)
 * Expose native protocol server status in nodetool info (CASSANDRA-5735)
 * Fix pathetic performance of range tombstones (CASSANDRA-5677)
 * Fix querying with an empty (impossible) range (CASSANDRA-5573)
 * cqlsh: handle CUSTOM 2i in DESCRIBE output (CASSANDRA-5760)
 * Fix minor bug in Range.intersects(Bound) (CASSANDRA-5771)
 * cqlsh: handle disabled compression in DESCRIBE output (CASSANDRA-5766)
 * Ensure all UP events are notified on the native protocol (CASSANDRA-5769)
 * Fix formatting of sstable2json with multiple -k arguments (CASSANDRA-5781)
 * Don't rely on row marker for queries in general to hide lost markers
   after TTL expires (CASSANDRA-5762)
 * Sort nodetool help output (CASSANDRA-5776)
 * Fix column expiring during 2 phases compaction (CASSANDRA-5799)
 * now() is being rejected in INSERTs when inside collections (CASSANDRA-5795)


2.0.0-beta1
 * Add support for indexing clustered columns (CASSANDRA-5125)
 * Removed on-heap row cache (CASSANDRA-5348)
 * use nanotime consistently for node-local timeouts (CASSANDRA-5581)
 * Avoid unnecessary second pass on name-based queries (CASSANDRA-5577)
 * Experimental triggers (CASSANDRA-1311)
 * JEMalloc support for off-heap allocation (CASSANDRA-3997)
 * Single-pass compaction (CASSANDRA-4180)
 * Removed token range bisection (CASSANDRA-5518)
 * Removed compatibility with pre-1.2.5 sstables and network messages
   (CASSANDRA-5511)
 * removed PBSPredictor (CASSANDRA-5455)
 * CAS support (CASSANDRA-5062, 5441, 5442, 5443, 5619, 5667)
 * Leveled compaction performs size-tiered compactions in L0
   (CASSANDRA-5371, 5439)
 * Add yaml network topology snitch for mixed ec2/other envs (CASSANDRA-5339)
 * Log when a node is down longer than the hint window (CASSANDRA-4554)
 * Optimize tombstone creation for ExpiringColumns (CASSANDRA-4917)
 * Improve LeveledScanner work estimation (CASSANDRA-5250, 5407)
 * Replace compaction lock with runWithCompactionsDisabled (CASSANDRA-3430)
 * Change Message IDs to ints (CASSANDRA-5307)
 * Move sstable level information into the Stats component, removing the
   need for a separate Manifest file (CASSANDRA-4872)
 * avoid serializing to byte[] on commitlog append (CASSANDRA-5199)
 * make index_interval configurable per columnfamily (CASSANDRA-3961, CASSANDRA-5650)
 * add default_time_to_live (CASSANDRA-3974)
 * add memtable_flush_period_in_ms (CASSANDRA-4237)
 * replace supercolumns internally by composites (CASSANDRA-3237, 5123)
 * upgrade thrift to 0.9.0 (CASSANDRA-3719)
 * drop unnecessary keyspace parameter from user-defined compaction API
   (CASSANDRA-5139)
 * more robust solution to incomplete compactions + counters (CASSANDRA-5151)
 * Change order of directory searching for c*.in.sh (CASSANDRA-3983)
 * Add tool to reset SSTable compaction level for LCS (CASSANDRA-5271)
 * Allow custom configuration loader (CASSANDRA-5045)
 * Remove memory emergency pressure valve logic (CASSANDRA-3534)
 * Reduce request latency with eager retry (CASSANDRA-4705)
 * cqlsh: Remove ASSUME command (CASSANDRA-5331)
 * Rebuild BF when loading sstables if bloom_filter_fp_chance
   has changed since compaction (CASSANDRA-5015)
 * remove row-level bloom filters (CASSANDRA-4885)
 * Change Kernel Page Cache skipping into row preheating (disabled by default)
   (CASSANDRA-4937)
 * Improve repair by deciding on a gcBefore before sending
   out TreeRequests (CASSANDRA-4932)
 * Add an official way to disable compactions (CASSANDRA-5074)
 * Reenable ALTER TABLE DROP with new semantics (CASSANDRA-3919)
 * Add binary protocol versioning (CASSANDRA-5436)
 * Swap THshaServer for TThreadedSelectorServer (CASSANDRA-5530)
 * Add alias support to SELECT statement (CASSANDRA-5075)
 * Don't create empty RowMutations in CommitLogReplayer (CASSANDRA-5541)
 * Use range tombstones when dropping cfs/columns from schema (CASSANDRA-5579)
 * cqlsh: drop CQL2/CQL3-beta support (CASSANDRA-5585)
 * Track max/min column names in sstables to be able to optimize slice
   queries (CASSANDRA-5514, CASSANDRA-5595, CASSANDRA-5600)
 * Binary protocol: allow batching already prepared statements (CASSANDRA-4693)
 * Allow preparing timestamp, ttl and limit in CQL3 queries (CASSANDRA-4450)
 * Support native link w/o JNA in Java7 (CASSANDRA-3734)
 * Use SASL authentication in binary protocol v2 (CASSANDRA-5545)
 * Replace Thrift HsHa with LMAX Disruptor based implementation (CASSANDRA-5582)
 * cqlsh: Add row count to SELECT output (CASSANDRA-5636)
 * Include a timestamp with all read commands to determine column expiration
   (CASSANDRA-5149)
 * Streaming 2.0 (CASSANDRA-5286, 5699)
 * Conditional create/drop ks/table/index statements in CQL3 (CASSANDRA-2737)
 * more pre-table creation property validation (CASSANDRA-5693)
 * Redesign repair messages (CASSANDRA-5426)
 * Fix ALTER RENAME post-5125 (CASSANDRA-5702)
 * Disallow renaming a 2ndary indexed column (CASSANDRA-5705)
 * Rename Table to Keyspace (CASSANDRA-5613)
 * Ensure changing column_index_size_in_kb on different nodes don't corrupt the
   sstable (CASSANDRA-5454)
 * Move resultset type information into prepare, not execute (CASSANDRA-5649)
 * Auto paging in binary protocol (CASSANDRA-4415, 5714)
 * Don't tie client side use of AbstractType to JDBC (CASSANDRA-4495)
 * Adds new TimestampType to replace DateType (CASSANDRA-5723, CASSANDRA-5729)
Merged from 1.2:
 * make starting native protocol server idempotent (CASSANDRA-5728)
 * Fix loading key cache when a saved entry is no longer valid (CASSANDRA-5706)
 * Fix serialization of the LEFT gossip value (CASSANDRA-5696)
 * cqlsh: Don't show 'null' in place of empty values (CASSANDRA-5675)
 * Race condition in detecting version on a mixed 1.1/1.2 cluster
   (CASSANDRA-5692)
 * Fix skipping range tombstones with reverse queries (CASSANDRA-5712)
 * Expire entries out of ThriftSessionManager (CASSANRDA-5719)
 * Don't keep ancestor information in memory (CASSANDRA-5342)
 * cqlsh: fix handling of semicolons inside BATCH queries (CASSANDRA-5697)


1.2.6
 * Fix tracing when operation completes before all responses arrive
   (CASSANDRA-5668)
 * Fix cross-DC mutation forwarding (CASSANDRA-5632)
 * Reduce SSTableLoader memory usage (CASSANDRA-5555)
 * Scale hinted_handoff_throttle_in_kb to cluster size (CASSANDRA-5272)
 * (Hadoop) Add CQL3 input/output formats (CASSANDRA-4421, 5622)
 * (Hadoop) Fix InputKeyRange in CFIF (CASSANDRA-5536)
 * Fix dealing with ridiculously large max sstable sizes in LCS (CASSANDRA-5589)
 * Ignore pre-truncate hints (CASSANDRA-4655)
 * Move System.exit on OOM into a separate thread (CASSANDRA-5273)
 * Write row markers when serializing schema (CASSANDRA-5572)
 * Check only SSTables for the requested range when streaming (CASSANDRA-5569)
 * Improve batchlog replay behavior and hint ttl handling (CASSANDRA-5314)
 * Exclude localTimestamp from validation for tombstones (CASSANDRA-5398)
 * cqlsh: add custom prompt support (CASSANDRA-5539)
 * Reuse prepared statements in hot auth queries (CASSANDRA-5594)
 * cqlsh: add vertical output option (see EXPAND) (CASSANDRA-5597)
 * Add a rate limit option to stress (CASSANDRA-5004)
 * have BulkLoader ignore snapshots directories (CASSANDRA-5587)
 * fix SnitchProperties logging context (CASSANDRA-5602)
 * Expose whether jna is enabled and memory is locked via JMX (CASSANDRA-5508)
 * cqlsh: fix COPY FROM with ReversedType (CASSANDRA-5610)
 * Allow creating CUSTOM indexes on collections (CASSANDRA-5615)
 * Evaluate now() function at execution time (CASSANDRA-5616)
 * Expose detailed read repair metrics (CASSANDRA-5618)
 * Correct blob literal + ReversedType parsing (CASSANDRA-5629)
 * Allow GPFS to prefer the internal IP like EC2MRS (CASSANDRA-5630)
 * fix help text for -tspw cassandra-cli (CASSANDRA-5643)
 * don't throw away initial causes exceptions for internode encryption issues
   (CASSANDRA-5644)
 * Fix message spelling errors for cql select statements (CASSANDRA-5647)
 * Suppress custom exceptions thru jmx (CASSANDRA-5652)
 * Update CREATE CUSTOM INDEX syntax (CASSANDRA-5639)
 * Fix PermissionDetails.equals() method (CASSANDRA-5655)
 * Never allow partition key ranges in CQL3 without token() (CASSANDRA-5666)
 * Gossiper incorrectly drops AppState for an upgrading node (CASSANDRA-5660)
 * Connection thrashing during multi-region ec2 during upgrade, due to
   messaging version (CASSANDRA-5669)
 * Avoid over reconnecting in EC2MRS (CASSANDRA-5678)
 * Fix ReadResponseSerializer.serializedSize() for digest reads (CASSANDRA-5476)
 * allow sstable2json on 2i CFs (CASSANDRA-5694)
Merged from 1.1:
 * Remove buggy thrift max message length option (CASSANDRA-5529)
 * Fix NPE in Pig's widerow mode (CASSANDRA-5488)
 * Add split size parameter to Pig and disable split combination (CASSANDRA-5544)


1.2.5
 * make BytesToken.toString only return hex bytes (CASSANDRA-5566)
 * Ensure that submitBackground enqueues at least one task (CASSANDRA-5554)
 * fix 2i updates with identical values and timestamps (CASSANDRA-5540)
 * fix compaction throttling bursty-ness (CASSANDRA-4316)
 * reduce memory consumption of IndexSummary (CASSANDRA-5506)
 * remove per-row column name bloom filters (CASSANDRA-5492)
 * Include fatal errors in trace events (CASSANDRA-5447)
 * Ensure that PerRowSecondaryIndex is notified of row-level deletes
   (CASSANDRA-5445)
 * Allow empty blob literals in CQL3 (CASSANDRA-5452)
 * Fix streaming RangeTombstones at column index boundary (CASSANDRA-5418)
 * Fix preparing statements when current keyspace is not set (CASSANDRA-5468)
 * Fix SemanticVersion.isSupportedBy minor/patch handling (CASSANDRA-5496)
 * Don't provide oldCfId for post-1.1 system cfs (CASSANDRA-5490)
 * Fix primary range ignores replication strategy (CASSANDRA-5424)
 * Fix shutdown of binary protocol server (CASSANDRA-5507)
 * Fix repair -snapshot not working (CASSANDRA-5512)
 * Set isRunning flag later in binary protocol server (CASSANDRA-5467)
 * Fix use of CQL3 functions with descending clustering order (CASSANDRA-5472)
 * Disallow renaming columns one at a time for thrift table in CQL3
   (CASSANDRA-5531)
 * cqlsh: add CLUSTERING ORDER BY support to DESCRIBE (CASSANDRA-5528)
 * Add custom secondary index support to CQL3 (CASSANDRA-5484)
 * Fix repair hanging silently on unexpected error (CASSANDRA-5229)
 * Fix Ec2Snitch regression introduced by CASSANDRA-5171 (CASSANDRA-5432)
 * Add nodetool enablebackup/disablebackup (CASSANDRA-5556)
 * cqlsh: fix DESCRIBE after case insensitive USE (CASSANDRA-5567)
Merged from 1.1
 * Add retry mechanism to OTC for non-droppable_verbs (CASSANDRA-5393)
 * Use allocator information to improve memtable memory usage estimate
   (CASSANDRA-5497)
 * Fix trying to load deleted row into row cache on startup (CASSANDRA-4463)
 * fsync leveled manifest to avoid corruption (CASSANDRA-5535)
 * Fix Bound intersection computation (CASSANDRA-5551)
 * sstablescrub now respects max memory size in cassandra.in.sh (CASSANDRA-5562)


1.2.4
 * Ensure that PerRowSecondaryIndex updates see the most recent values
   (CASSANDRA-5397)
 * avoid duplicate index entries ind PrecompactedRow and
   ParallelCompactionIterable (CASSANDRA-5395)
 * remove the index entry on oldColumn when new column is a tombstone
   (CASSANDRA-5395)
 * Change default stream throughput from 400 to 200 mbps (CASSANDRA-5036)
 * Gossiper logs DOWN for symmetry with UP (CASSANDRA-5187)
 * Fix mixing prepared statements between keyspaces (CASSANDRA-5352)
 * Fix consistency level during bootstrap - strike 3 (CASSANDRA-5354)
 * Fix transposed arguments in AlreadyExistsException (CASSANDRA-5362)
 * Improve asynchronous hint delivery (CASSANDRA-5179)
 * Fix Guava dependency version (12.0 -> 13.0.1) for Maven (CASSANDRA-5364)
 * Validate that provided CQL3 collection value are < 64K (CASSANDRA-5355)
 * Make upgradeSSTable skip current version sstables by default (CASSANDRA-5366)
 * Optimize min/max timestamp collection (CASSANDRA-5373)
 * Invalid streamId in cql binary protocol when using invalid CL
   (CASSANDRA-5164)
 * Fix validation for IN where clauses with collections (CASSANDRA-5376)
 * Copy resultSet on count query to avoid ConcurrentModificationException
   (CASSANDRA-5382)
 * Correctly typecheck in CQL3 even with ReversedType (CASSANDRA-5386)
 * Fix streaming compressed files when using encryption (CASSANDRA-5391)
 * cassandra-all 1.2.0 pom missing netty dependency (CASSANDRA-5392)
 * Fix writetime/ttl functions on null values (CASSANDRA-5341)
 * Fix NPE during cql3 select with token() (CASSANDRA-5404)
 * IndexHelper.skipBloomFilters won't skip non-SHA filters (CASSANDRA-5385)
 * cqlsh: Print maps ordered by key, sort sets (CASSANDRA-5413)
 * Add null syntax support in CQL3 for inserts (CASSANDRA-3783)
 * Allow unauthenticated set_keyspace() calls (CASSANDRA-5423)
 * Fix potential incremental backups race (CASSANDRA-5410)
 * Fix prepared BATCH statements with batch-level timestamps (CASSANDRA-5415)
 * Allow overriding superuser setup delay (CASSANDRA-5430)
 * cassandra-shuffle with JMX usernames and passwords (CASSANDRA-5431)
Merged from 1.1:
 * cli: Quote ks and cf names in schema output when needed (CASSANDRA-5052)
 * Fix bad default for min/max timestamp in SSTableMetadata (CASSANDRA-5372)
 * Fix cf name extraction from manifest in Directories.migrateFile()
   (CASSANDRA-5242)
 * Support pluggable internode authentication (CASSANDRA-5401)


1.2.3
 * add check for sstable overlap within a level on startup (CASSANDRA-5327)
 * replace ipv6 colons in jmx object names (CASSANDRA-5298, 5328)
 * Avoid allocating SSTableBoundedScanner during repair when the range does
   not intersect the sstable (CASSANDRA-5249)
 * Don't lowercase property map keys (this breaks NTS) (CASSANDRA-5292)
 * Fix composite comparator with super columns (CASSANDRA-5287)
 * Fix insufficient validation of UPDATE queries against counter cfs
   (CASSANDRA-5300)
 * Fix PropertyFileSnitch default DC/Rack behavior (CASSANDRA-5285)
 * Handle null values when executing prepared statement (CASSANDRA-5081)
 * Add netty to pom dependencies (CASSANDRA-5181)
 * Include type arguments in Thrift CQLPreparedResult (CASSANDRA-5311)
 * Fix compaction not removing columns when bf_fp_ratio is 1 (CASSANDRA-5182)
 * cli: Warn about missing CQL3 tables in schema descriptions (CASSANDRA-5309)
 * Re-enable unknown option in replication/compaction strategies option for
   backward compatibility (CASSANDRA-4795)
 * Add binary protocol support to stress (CASSANDRA-4993)
 * cqlsh: Fix COPY FROM value quoting and null handling (CASSANDRA-5305)
 * Fix repair -pr for vnodes (CASSANDRA-5329)
 * Relax CL for auth queries for non-default users (CASSANDRA-5310)
 * Fix AssertionError during repair (CASSANDRA-5245)
 * Don't announce migrations to pre-1.2 nodes (CASSANDRA-5334)
Merged from 1.1:
 * Update offline scrub for 1.0 -> 1.1 directory structure (CASSANDRA-5195)
 * add tmp flag to Descriptor hashcode (CASSANDRA-4021)
 * fix logging of "Found table data in data directories" when only system tables
   are present (CASSANDRA-5289)
 * cli: Add JMX authentication support (CASSANDRA-5080)
 * nodetool: ability to repair specific range (CASSANDRA-5280)
 * Fix possible assertion triggered in SliceFromReadCommand (CASSANDRA-5284)
 * cqlsh: Add inet type support on Windows (ipv4-only) (CASSANDRA-4801)
 * Fix race when initializing ColumnFamilyStore (CASSANDRA-5350)
 * Add UseTLAB JVM flag (CASSANDRA-5361)


1.2.2
 * fix potential for multiple concurrent compactions of the same sstables
   (CASSANDRA-5256)
 * avoid no-op caching of byte[] on commitlog append (CASSANDRA-5199)
 * fix symlinks under data dir not working (CASSANDRA-5185)
 * fix bug in compact storage metadata handling (CASSANDRA-5189)
 * Validate login for USE queries (CASSANDRA-5207)
 * cli: remove default username and password (CASSANDRA-5208)
 * configure populate_io_cache_on_flush per-CF (CASSANDRA-4694)
 * allow configuration of internode socket buffer (CASSANDRA-3378)
 * Make sstable directory picking blacklist-aware again (CASSANDRA-5193)
 * Correctly expire gossip states for edge cases (CASSANDRA-5216)
 * Improve handling of directory creation failures (CASSANDRA-5196)
 * Expose secondary indicies to the rest of nodetool (CASSANDRA-4464)
 * Binary protocol: avoid sending notification for 0.0.0.0 (CASSANDRA-5227)
 * add UseCondCardMark XX jvm settings on jdk 1.7 (CASSANDRA-4366)
 * CQL3 refactor to allow conversion function (CASSANDRA-5226)
 * Fix drop of sstables in some circumstance (CASSANDRA-5232)
 * Implement caching of authorization results (CASSANDRA-4295)
 * Add support for LZ4 compression (CASSANDRA-5038)
 * Fix missing columns in wide rows queries (CASSANDRA-5225)
 * Simplify auth setup and make system_auth ks alterable (CASSANDRA-5112)
 * Stop compactions from hanging during bootstrap (CASSANDRA-5244)
 * fix compressed streaming sending extra chunk (CASSANDRA-5105)
 * Add CQL3-based implementations of IAuthenticator and IAuthorizer
   (CASSANDRA-4898)
 * Fix timestamp-based tomstone removal logic (CASSANDRA-5248)
 * cli: Add JMX authentication support (CASSANDRA-5080)
 * Fix forceFlush behavior (CASSANDRA-5241)
 * cqlsh: Add username autocompletion (CASSANDRA-5231)
 * Fix CQL3 composite partition key error (CASSANDRA-5240)
 * Allow IN clause on last clustering key (CASSANDRA-5230)
Merged from 1.1:
 * fix start key/end token validation for wide row iteration (CASSANDRA-5168)
 * add ConfigHelper support for Thrift frame and max message sizes (CASSANDRA-5188)
 * fix nodetool repair not fail on node down (CASSANDRA-5203)
 * always collect tombstone hints (CASSANDRA-5068)
 * Fix error when sourcing file in cqlsh (CASSANDRA-5235)


1.2.1
 * stream undelivered hints on decommission (CASSANDRA-5128)
 * GossipingPropertyFileSnitch loads saved dc/rack info if needed (CASSANDRA-5133)
 * drain should flush system CFs too (CASSANDRA-4446)
 * add inter_dc_tcp_nodelay setting (CASSANDRA-5148)
 * re-allow wrapping ranges for start_token/end_token range pairitspwng (CASSANDRA-5106)
 * fix validation compaction of empty rows (CASSANDRA-5136)
 * nodetool methods to enable/disable hint storage/delivery (CASSANDRA-4750)
 * disallow bloom filter false positive chance of 0 (CASSANDRA-5013)
 * add threadpool size adjustment methods to JMXEnabledThreadPoolExecutor and
   CompactionManagerMBean (CASSANDRA-5044)
 * fix hinting for dropped local writes (CASSANDRA-4753)
 * off-heap cache doesn't need mutable column container (CASSANDRA-5057)
 * apply disk_failure_policy to bad disks on initial directory creation
   (CASSANDRA-4847)
 * Optimize name-based queries to use ArrayBackedSortedColumns (CASSANDRA-5043)
 * Fall back to old manifest if most recent is unparseable (CASSANDRA-5041)
 * pool [Compressed]RandomAccessReader objects on the partitioned read path
   (CASSANDRA-4942)
 * Add debug logging to list filenames processed by Directories.migrateFile
   method (CASSANDRA-4939)
 * Expose black-listed directories via JMX (CASSANDRA-4848)
 * Log compaction merge counts (CASSANDRA-4894)
 * Minimize byte array allocation by AbstractData{Input,Output} (CASSANDRA-5090)
 * Add SSL support for the binary protocol (CASSANDRA-5031)
 * Allow non-schema system ks modification for shuffle to work (CASSANDRA-5097)
 * cqlsh: Add default limit to SELECT statements (CASSANDRA-4972)
 * cqlsh: fix DESCRIBE for 1.1 cfs in CQL3 (CASSANDRA-5101)
 * Correctly gossip with nodes >= 1.1.7 (CASSANDRA-5102)
 * Ensure CL guarantees on digest mismatch (CASSANDRA-5113)
 * Validate correctly selects on composite partition key (CASSANDRA-5122)
 * Fix exception when adding collection (CASSANDRA-5117)
 * Handle states for non-vnode clusters correctly (CASSANDRA-5127)
 * Refuse unrecognized replication and compaction strategy options (CASSANDRA-4795)
 * Pick the correct value validator in sstable2json for cql3 tables (CASSANDRA-5134)
 * Validate login for describe_keyspace, describe_keyspaces and set_keyspace
   (CASSANDRA-5144)
 * Fix inserting empty maps (CASSANDRA-5141)
 * Don't remove tokens from System table for node we know (CASSANDRA-5121)
 * fix streaming progress report for compresed files (CASSANDRA-5130)
 * Coverage analysis for low-CL queries (CASSANDRA-4858)
 * Stop interpreting dates as valid timeUUID value (CASSANDRA-4936)
 * Adds E notation for floating point numbers (CASSANDRA-4927)
 * Detect (and warn) unintentional use of the cql2 thrift methods when cql3 was
   intended (CASSANDRA-5172)
 * cli: Quote ks and cf names in schema output when needed (CASSANDRA-5052)
 * Fix cf name extraction from manifest in Directories.migrateFile() (CASSANDRA-5242)
 * Replace mistaken usage of commons-logging with slf4j (CASSANDRA-5464)
 * Ensure Jackson dependency matches lib (CASSANDRA-5126)
 * Expose droppable tombstone ratio stats over JMX (CASSANDRA-5159)
Merged from 1.1:
 * Simplify CompressedRandomAccessReader to work around JDK FD bug (CASSANDRA-5088)
 * Improve handling a changing target throttle rate mid-compaction (CASSANDRA-5087)
 * Pig: correctly decode row keys in widerow mode (CASSANDRA-5098)
 * nodetool repair command now prints progress (CASSANDRA-4767)
 * fix user defined compaction to run against 1.1 data directory (CASSANDRA-5118)
 * Fix CQL3 BATCH authorization caching (CASSANDRA-5145)
 * fix get_count returns incorrect value with TTL (CASSANDRA-5099)
 * better handling for mid-compaction failure (CASSANDRA-5137)
 * convert default marshallers list to map for better readability (CASSANDRA-5109)
 * fix ConcurrentModificationException in getBootstrapSource (CASSANDRA-5170)
 * fix sstable maxtimestamp for row deletes and pre-1.1.1 sstables (CASSANDRA-5153)
 * Fix thread growth on node removal (CASSANDRA-5175)
 * Make Ec2Region's datacenter name configurable (CASSANDRA-5155)


1.2.0
 * Disallow counters in collections (CASSANDRA-5082)
 * cqlsh: add unit tests (CASSANDRA-3920)
 * fix default bloom_filter_fp_chance for LeveledCompactionStrategy (CASSANDRA-5093)
Merged from 1.1:
 * add validation for get_range_slices with start_key and end_token (CASSANDRA-5089)


1.2.0-rc2
 * fix nodetool ownership display with vnodes (CASSANDRA-5065)
 * cqlsh: add DESCRIBE KEYSPACES command (CASSANDRA-5060)
 * Fix potential infinite loop when reloading CFS (CASSANDRA-5064)
 * Fix SimpleAuthorizer example (CASSANDRA-5072)
 * cqlsh: force CL.ONE for tracing and system.schema* queries (CASSANDRA-5070)
 * Includes cassandra-shuffle in the debian package (CASSANDRA-5058)
Merged from 1.1:
 * fix multithreaded compaction deadlock (CASSANDRA-4492)
 * fix temporarily missing schema after upgrade from pre-1.1.5 (CASSANDRA-5061)
 * Fix ALTER TABLE overriding compression options with defaults
   (CASSANDRA-4996, 5066)
 * fix specifying and altering crc_check_chance (CASSANDRA-5053)
 * fix Murmur3Partitioner ownership% calculation (CASSANDRA-5076)
 * Don't expire columns sooner than they should in 2ndary indexes (CASSANDRA-5079)


1.2-rc1
 * rename rpc_timeout settings to request_timeout (CASSANDRA-5027)
 * add BF with 0.1 FP to LCS by default (CASSANDRA-5029)
 * Fix preparing insert queries (CASSANDRA-5016)
 * Fix preparing queries with counter increment (CASSANDRA-5022)
 * Fix preparing updates with collections (CASSANDRA-5017)
 * Don't generate UUID based on other node address (CASSANDRA-5002)
 * Fix message when trying to alter a clustering key type (CASSANDRA-5012)
 * Update IAuthenticator to match the new IAuthorizer (CASSANDRA-5003)
 * Fix inserting only a key in CQL3 (CASSANDRA-5040)
 * Fix CQL3 token() function when used with strings (CASSANDRA-5050)
Merged from 1.1:
 * reduce log spam from invalid counter shards (CASSANDRA-5026)
 * Improve schema propagation performance (CASSANDRA-5025)
 * Fix for IndexHelper.IndexFor throws OOB Exception (CASSANDRA-5030)
 * cqlsh: make it possible to describe thrift CFs (CASSANDRA-4827)
 * cqlsh: fix timestamp formatting on some platforms (CASSANDRA-5046)


1.2-beta3
 * make consistency level configurable in cqlsh (CASSANDRA-4829)
 * fix cqlsh rendering of blob fields (CASSANDRA-4970)
 * fix cqlsh DESCRIBE command (CASSANDRA-4913)
 * save truncation position in system table (CASSANDRA-4906)
 * Move CompressionMetadata off-heap (CASSANDRA-4937)
 * allow CLI to GET cql3 columnfamily data (CASSANDRA-4924)
 * Fix rare race condition in getExpireTimeForEndpoint (CASSANDRA-4402)
 * acquire references to overlapping sstables during compaction so bloom filter
   doesn't get free'd prematurely (CASSANDRA-4934)
 * Don't share slice query filter in CQL3 SelectStatement (CASSANDRA-4928)
 * Separate tracing from Log4J (CASSANDRA-4861)
 * Exclude gcable tombstones from merkle-tree computation (CASSANDRA-4905)
 * Better printing of AbstractBounds for tracing (CASSANDRA-4931)
 * Optimize mostRecentTombstone check in CC.collectAllData (CASSANDRA-4883)
 * Change stream session ID to UUID to avoid collision from same node (CASSANDRA-4813)
 * Use Stats.db when bulk loading if present (CASSANDRA-4957)
 * Skip repair on system_trace and keyspaces with RF=1 (CASSANDRA-4956)
 * (cql3) Remove arbitrary SELECT limit (CASSANDRA-4918)
 * Correctly handle prepared operation on collections (CASSANDRA-4945)
 * Fix CQL3 LIMIT (CASSANDRA-4877)
 * Fix Stress for CQL3 (CASSANDRA-4979)
 * Remove cassandra specific exceptions from JMX interface (CASSANDRA-4893)
 * (CQL3) Force using ALLOW FILTERING on potentially inefficient queries (CASSANDRA-4915)
 * (cql3) Fix adding column when the table has collections (CASSANDRA-4982)
 * (cql3) Fix allowing collections with compact storage (CASSANDRA-4990)
 * (cql3) Refuse ttl/writetime function on collections (CASSANDRA-4992)
 * Replace IAuthority with new IAuthorizer (CASSANDRA-4874)
 * clqsh: fix KEY pseudocolumn escaping when describing Thrift tables
   in CQL3 mode (CASSANDRA-4955)
 * add basic authentication support for Pig CassandraStorage (CASSANDRA-3042)
 * fix CQL2 ALTER TABLE compaction_strategy_class altering (CASSANDRA-4965)
Merged from 1.1:
 * Fall back to old describe_splits if d_s_ex is not available (CASSANDRA-4803)
 * Improve error reporting when streaming ranges fail (CASSANDRA-5009)
 * Fix cqlsh timestamp formatting of timezone info (CASSANDRA-4746)
 * Fix assertion failure with leveled compaction (CASSANDRA-4799)
 * Check for null end_token in get_range_slice (CASSANDRA-4804)
 * Remove all remnants of removed nodes (CASSANDRA-4840)
 * Add aut-reloading of the log4j file in debian package (CASSANDRA-4855)
 * Fix estimated row cache entry size (CASSANDRA-4860)
 * reset getRangeSlice filter after finishing a row for get_paged_slice
   (CASSANDRA-4919)
 * expunge row cache post-truncate (CASSANDRA-4940)
 * Allow static CF definition with compact storage (CASSANDRA-4910)
 * Fix endless loop/compaction of schema_* CFs due to broken timestamps (CASSANDRA-4880)
 * Fix 'wrong class type' assertion in CounterColumn (CASSANDRA-4976)


1.2-beta2
 * fp rate of 1.0 disables BF entirely; LCS defaults to 1.0 (CASSANDRA-4876)
 * off-heap bloom filters for row keys (CASSANDRA_4865)
 * add extension point for sstable components (CASSANDRA-4049)
 * improve tracing output (CASSANDRA-4852, 4862)
 * make TRACE verb droppable (CASSANDRA-4672)
 * fix BulkLoader recognition of CQL3 columnfamilies (CASSANDRA-4755)
 * Sort commitlog segments for replay by id instead of mtime (CASSANDRA-4793)
 * Make hint delivery asynchronous (CASSANDRA-4761)
 * Pluggable Thrift transport factories for CLI and cqlsh (CASSANDRA-4609, 4610)
 * cassandra-cli: allow Double value type to be inserted to a column (CASSANDRA-4661)
 * Add ability to use custom TServerFactory implementations (CASSANDRA-4608)
 * optimize batchlog flushing to skip successful batches (CASSANDRA-4667)
 * include metadata for system keyspace itself in schema tables (CASSANDRA-4416)
 * add check to PropertyFileSnitch to verify presence of location for
   local node (CASSANDRA-4728)
 * add PBSPredictor consistency modeler (CASSANDRA-4261)
 * remove vestiges of Thrift unframed mode (CASSANDRA-4729)
 * optimize single-row PK lookups (CASSANDRA-4710)
 * adjust blockFor calculation to account for pending ranges due to node
   movement (CASSANDRA-833)
 * Change CQL version to 3.0.0 and stop accepting 3.0.0-beta1 (CASSANDRA-4649)
 * (CQL3) Make prepared statement global instead of per connection
   (CASSANDRA-4449)
 * Fix scrubbing of CQL3 created tables (CASSANDRA-4685)
 * (CQL3) Fix validation when using counter and regular columns in the same
   table (CASSANDRA-4706)
 * Fix bug starting Cassandra with simple authentication (CASSANDRA-4648)
 * Add support for batchlog in CQL3 (CASSANDRA-4545, 4738)
 * Add support for multiple column family outputs in CFOF (CASSANDRA-4208)
 * Support repairing only the local DC nodes (CASSANDRA-4747)
 * Use rpc_address for binary protocol and change default port (CASSANDRA-4751)
 * Fix use of collections in prepared statements (CASSANDRA-4739)
 * Store more information into peers table (CASSANDRA-4351, 4814)
 * Configurable bucket size for size tiered compaction (CASSANDRA-4704)
 * Run leveled compaction in parallel (CASSANDRA-4310)
 * Fix potential NPE during CFS reload (CASSANDRA-4786)
 * Composite indexes may miss results (CASSANDRA-4796)
 * Move consistency level to the protocol level (CASSANDRA-4734, 4824)
 * Fix Subcolumn slice ends not respected (CASSANDRA-4826)
 * Fix Assertion error in cql3 select (CASSANDRA-4783)
 * Fix list prepend logic (CQL3) (CASSANDRA-4835)
 * Add booleans as literals in CQL3 (CASSANDRA-4776)
 * Allow renaming PK columns in CQL3 (CASSANDRA-4822)
 * Fix binary protocol NEW_NODE event (CASSANDRA-4679)
 * Fix potential infinite loop in tombstone compaction (CASSANDRA-4781)
 * Remove system tables accounting from schema (CASSANDRA-4850)
 * (cql3) Force provided columns in clustering key order in
   'CLUSTERING ORDER BY' (CASSANDRA-4881)
 * Fix composite index bug (CASSANDRA-4884)
 * Fix short read protection for CQL3 (CASSANDRA-4882)
 * Add tracing support to the binary protocol (CASSANDRA-4699)
 * (cql3) Don't allow prepared marker inside collections (CASSANDRA-4890)
 * Re-allow order by on non-selected columns (CASSANDRA-4645)
 * Bug when composite index is created in a table having collections (CASSANDRA-4909)
 * log index scan subject in CompositesSearcher (CASSANDRA-4904)
Merged from 1.1:
 * add get[Row|Key]CacheEntries to CacheServiceMBean (CASSANDRA-4859)
 * fix get_paged_slice to wrap to next row correctly (CASSANDRA-4816)
 * fix indexing empty column values (CASSANDRA-4832)
 * allow JdbcDate to compose null Date objects (CASSANDRA-4830)
 * fix possible stackoverflow when compacting 1000s of sstables
   (CASSANDRA-4765)
 * fix wrong leveled compaction progress calculation (CASSANDRA-4807)
 * add a close() method to CRAR to prevent leaking file descriptors (CASSANDRA-4820)
 * fix potential infinite loop in get_count (CASSANDRA-4833)
 * fix compositeType.{get/from}String methods (CASSANDRA-4842)
 * (CQL) fix CREATE COLUMNFAMILY permissions check (CASSANDRA-4864)
 * Fix DynamicCompositeType same type comparison (CASSANDRA-4711)
 * Fix duplicate SSTable reference when stream session failed (CASSANDRA-3306)
 * Allow static CF definition with compact storage (CASSANDRA-4910)
 * Fix endless loop/compaction of schema_* CFs due to broken timestamps (CASSANDRA-4880)
 * Fix 'wrong class type' assertion in CounterColumn (CASSANDRA-4976)


1.2-beta1
 * add atomic_batch_mutate (CASSANDRA-4542, -4635)
 * increase default max_hint_window_in_ms to 3h (CASSANDRA-4632)
 * include message initiation time to replicas so they can more
   accurately drop timed-out requests (CASSANDRA-2858)
 * fix clientutil.jar dependencies (CASSANDRA-4566)
 * optimize WriteResponse (CASSANDRA-4548)
 * new metrics (CASSANDRA-4009)
 * redesign KEYS indexes to avoid read-before-write (CASSANDRA-2897)
 * debug tracing (CASSANDRA-1123)
 * parallelize row cache loading (CASSANDRA-4282)
 * Make compaction, flush JBOD-aware (CASSANDRA-4292)
 * run local range scans on the read stage (CASSANDRA-3687)
 * clean up ioexceptions (CASSANDRA-2116)
 * add disk_failure_policy (CASSANDRA-2118)
 * Introduce new json format with row level deletion (CASSANDRA-4054)
 * remove redundant "name" column from schema_keyspaces (CASSANDRA-4433)
 * improve "nodetool ring" handling of multi-dc clusters (CASSANDRA-3047)
 * update NTS calculateNaturalEndpoints to be O(N log N) (CASSANDRA-3881)
 * split up rpc timeout by operation type (CASSANDRA-2819)
 * rewrite key cache save/load to use only sequential i/o (CASSANDRA-3762)
 * update MS protocol with a version handshake + broadcast address id
   (CASSANDRA-4311)
 * multithreaded hint replay (CASSANDRA-4189)
 * add inter-node message compression (CASSANDRA-3127)
 * remove COPP (CASSANDRA-2479)
 * Track tombstone expiration and compact when tombstone content is
   higher than a configurable threshold, default 20% (CASSANDRA-3442, 4234)
 * update MurmurHash to version 3 (CASSANDRA-2975)
 * (CLI) track elapsed time for `delete' operation (CASSANDRA-4060)
 * (CLI) jline version is bumped to 1.0 to properly  support
   'delete' key function (CASSANDRA-4132)
 * Save IndexSummary into new SSTable 'Summary' component (CASSANDRA-2392, 4289)
 * Add support for range tombstones (CASSANDRA-3708)
 * Improve MessagingService efficiency (CASSANDRA-3617)
 * Avoid ID conflicts from concurrent schema changes (CASSANDRA-3794)
 * Set thrift HSHA server thread limit to unlimited by default (CASSANDRA-4277)
 * Avoids double serialization of CF id in RowMutation messages
   (CASSANDRA-4293)
 * stream compressed sstables directly with java nio (CASSANDRA-4297)
 * Support multiple ranges in SliceQueryFilter (CASSANDRA-3885)
 * Add column metadata to system column families (CASSANDRA-4018)
 * (cql3) Always use composite types by default (CASSANDRA-4329)
 * (cql3) Add support for set, map and list (CASSANDRA-3647)
 * Validate date type correctly (CASSANDRA-4441)
 * (cql3) Allow definitions with only a PK (CASSANDRA-4361)
 * (cql3) Add support for row key composites (CASSANDRA-4179)
 * improve DynamicEndpointSnitch by using reservoir sampling (CASSANDRA-4038)
 * (cql3) Add support for 2ndary indexes (CASSANDRA-3680)
 * (cql3) fix defining more than one PK to be invalid (CASSANDRA-4477)
 * remove schema agreement checking from all external APIs (Thrift, CQL and CQL3) (CASSANDRA-4487)
 * add Murmur3Partitioner and make it default for new installations (CASSANDRA-3772, 4621)
 * (cql3) update pseudo-map syntax to use map syntax (CASSANDRA-4497)
 * Finer grained exceptions hierarchy and provides error code with exceptions (CASSANDRA-3979)
 * Adds events push to binary protocol (CASSANDRA-4480)
 * Rewrite nodetool help (CASSANDRA-2293)
 * Make CQL3 the default for CQL (CASSANDRA-4640)
 * update stress tool to be able to use CQL3 (CASSANDRA-4406)
 * Accept all thrift update on CQL3 cf but don't expose their metadata (CASSANDRA-4377)
 * Replace Throttle with Guava's RateLimiter for HintedHandOff (CASSANDRA-4541)
 * fix counter add/get using CQL2 and CQL3 in stress tool (CASSANDRA-4633)
 * Add sstable count per level to cfstats (CASSANDRA-4537)
 * (cql3) Add ALTER KEYSPACE statement (CASSANDRA-4611)
 * (cql3) Allow defining default consistency levels (CASSANDRA-4448)
 * (cql3) Fix queries using LIMIT missing results (CASSANDRA-4579)
 * fix cross-version gossip messaging (CASSANDRA-4576)
 * added inet data type (CASSANDRA-4627)


1.1.6
 * Wait for writes on synchronous read digest mismatch (CASSANDRA-4792)
 * fix commitlog replay for nanotime-infected sstables (CASSANDRA-4782)
 * preflight check ttl for maximum of 20 years (CASSANDRA-4771)
 * (Pig) fix widerow input with single column rows (CASSANDRA-4789)
 * Fix HH to compact with correct gcBefore, which avoids wiping out
   undelivered hints (CASSANDRA-4772)
 * LCS will merge up to 32 L0 sstables as intended (CASSANDRA-4778)
 * NTS will default unconfigured DC replicas to zero (CASSANDRA-4675)
 * use default consistency level in counter validation if none is
   explicitly provide (CASSANDRA-4700)
 * Improve IAuthority interface by introducing fine-grained
   access permissions and grant/revoke commands (CASSANDRA-4490, 4644)
 * fix assumption error in CLI when updating/describing keyspace
   (CASSANDRA-4322)
 * Adds offline sstablescrub to debian packaging (CASSANDRA-4642)
 * Automatic fixing of overlapping leveled sstables (CASSANDRA-4644)
 * fix error when using ORDER BY with extended selections (CASSANDRA-4689)
 * (CQL3) Fix validation for IN queries for non-PK cols (CASSANDRA-4709)
 * fix re-created keyspace disappering after 1.1.5 upgrade
   (CASSANDRA-4698, 4752)
 * (CLI) display elapsed time in 2 fraction digits (CASSANDRA-3460)
 * add authentication support to sstableloader (CASSANDRA-4712)
 * Fix CQL3 'is reversed' logic (CASSANDRA-4716, 4759)
 * (CQL3) Don't return ReversedType in result set metadata (CASSANDRA-4717)
 * Backport adding AlterKeyspace statement (CASSANDRA-4611)
 * (CQL3) Correcty accept upper-case data types (CASSANDRA-4770)
 * Add binary protocol events for schema changes (CASSANDRA-4684)
Merged from 1.0:
 * Switch from NBHM to CHM in MessagingService's callback map, which
   prevents OOM in long-running instances (CASSANDRA-4708)


1.1.5
 * add SecondaryIndex.reload API (CASSANDRA-4581)
 * use millis + atomicint for commitlog segment creation instead of
   nanotime, which has issues under some hypervisors (CASSANDRA-4601)
 * fix FD leak in slice queries (CASSANDRA-4571)
 * avoid recursion in leveled compaction (CASSANDRA-4587)
 * increase stack size under Java7 to 180K
 * Log(info) schema changes (CASSANDRA-4547)
 * Change nodetool setcachecapcity to manipulate global caches (CASSANDRA-4563)
 * (cql3) fix setting compaction strategy (CASSANDRA-4597)
 * fix broken system.schema_* timestamps on system startup (CASSANDRA-4561)
 * fix wrong skip of cache saving (CASSANDRA-4533)
 * Avoid NPE when lost+found is in data dir (CASSANDRA-4572)
 * Respect five-minute flush moratorium after initial CL replay (CASSANDRA-4474)
 * Adds ntp as recommended in debian packaging (CASSANDRA-4606)
 * Configurable transport in CF Record{Reader|Writer} (CASSANDRA-4558)
 * (cql3) fix potential NPE with both equal and unequal restriction (CASSANDRA-4532)
 * (cql3) improves ORDER BY validation (CASSANDRA-4624)
 * Fix potential deadlock during counter writes (CASSANDRA-4578)
 * Fix cql error with ORDER BY when using IN (CASSANDRA-4612)
Merged from 1.0:
 * increase Xss to 160k to accomodate latest 1.6 JVMs (CASSANDRA-4602)
 * fix toString of hint destination tokens (CASSANDRA-4568)
 * Fix multiple values for CurrentLocal NodeID (CASSANDRA-4626)


1.1.4
 * fix offline scrub to catch >= out of order rows (CASSANDRA-4411)
 * fix cassandra-env.sh on RHEL and other non-dash-based systems
   (CASSANDRA-4494)
Merged from 1.0:
 * (Hadoop) fix setting key length for old-style mapred api (CASSANDRA-4534)
 * (Hadoop) fix iterating through a resultset consisting entirely
   of tombstoned rows (CASSANDRA-4466)


1.1.3
 * (cqlsh) add COPY TO (CASSANDRA-4434)
 * munmap commitlog segments before rename (CASSANDRA-4337)
 * (JMX) rename getRangeKeySample to sampleKeyRange to avoid returning
   multi-MB results as an attribute (CASSANDRA-4452)
 * flush based on data size, not throughput; overwritten columns no
   longer artificially inflate liveRatio (CASSANDRA-4399)
 * update default commitlog segment size to 32MB and total commitlog
   size to 32/1024 MB for 32/64 bit JVMs, respectively (CASSANDRA-4422)
 * avoid using global partitioner to estimate ranges in index sstables
   (CASSANDRA-4403)
 * restore pre-CASSANDRA-3862 approach to removing expired tombstones
   from row cache during compaction (CASSANDRA-4364)
 * (stress) support for CQL prepared statements (CASSANDRA-3633)
 * Correctly catch exception when Snappy cannot be loaded (CASSANDRA-4400)
 * (cql3) Support ORDER BY when IN condition is given in WHERE clause (CASSANDRA-4327)
 * (cql3) delete "component_index" column on DROP TABLE call (CASSANDRA-4420)
 * change nanoTime() to currentTimeInMillis() in schema related code (CASSANDRA-4432)
 * add a token generation tool (CASSANDRA-3709)
 * Fix LCS bug with sstable containing only 1 row (CASSANDRA-4411)
 * fix "Can't Modify Index Name" problem on CF update (CASSANDRA-4439)
 * Fix assertion error in getOverlappingSSTables during repair (CASSANDRA-4456)
 * fix nodetool's setcompactionthreshold command (CASSANDRA-4455)
 * Ensure compacted files are never used, to avoid counter overcount (CASSANDRA-4436)
Merged from 1.0:
 * Push the validation of secondary index values to the SecondaryIndexManager (CASSANDRA-4240)
 * allow dropping columns shadowed by not-yet-expired supercolumn or row
   tombstones in PrecompactedRow (CASSANDRA-4396)


1.1.2
 * Fix cleanup not deleting index entries (CASSANDRA-4379)
 * Use correct partitioner when saving + loading caches (CASSANDRA-4331)
 * Check schema before trying to export sstable (CASSANDRA-2760)
 * Raise a meaningful exception instead of NPE when PFS encounters
   an unconfigured node + no default (CASSANDRA-4349)
 * fix bug in sstable blacklisting with LCS (CASSANDRA-4343)
 * LCS no longer promotes tiny sstables out of L0 (CASSANDRA-4341)
 * skip tombstones during hint replay (CASSANDRA-4320)
 * fix NPE in compactionstats (CASSANDRA-4318)
 * enforce 1m min keycache for auto (CASSANDRA-4306)
 * Have DeletedColumn.isMFD always return true (CASSANDRA-4307)
 * (cql3) exeption message for ORDER BY constraints said primary filter can be
    an IN clause, which is misleading (CASSANDRA-4319)
 * (cql3) Reject (not yet supported) creation of 2ndardy indexes on tables with
   composite primary keys (CASSANDRA-4328)
 * Set JVM stack size to 160k for java 7 (CASSANDRA-4275)
 * cqlsh: add COPY command to load data from CSV flat files (CASSANDRA-4012)
 * CFMetaData.fromThrift to throw ConfigurationException upon error (CASSANDRA-4353)
 * Use CF comparator to sort indexed columns in SecondaryIndexManager
   (CASSANDRA-4365)
 * add strategy_options to the KSMetaData.toString() output (CASSANDRA-4248)
 * (cql3) fix range queries containing unqueried results (CASSANDRA-4372)
 * (cql3) allow updating column_alias types (CASSANDRA-4041)
 * (cql3) Fix deletion bug (CASSANDRA-4193)
 * Fix computation of overlapping sstable for leveled compaction (CASSANDRA-4321)
 * Improve scrub and allow to run it offline (CASSANDRA-4321)
 * Fix assertionError in StorageService.bulkLoad (CASSANDRA-4368)
 * (cqlsh) add option to authenticate to a keyspace at startup (CASSANDRA-4108)
 * (cqlsh) fix ASSUME functionality (CASSANDRA-4352)
 * Fix ColumnFamilyRecordReader to not return progress > 100% (CASSANDRA-3942)
Merged from 1.0:
 * Set gc_grace on index CF to 0 (CASSANDRA-4314)


1.1.1
 * add populate_io_cache_on_flush option (CASSANDRA-2635)
 * allow larger cache capacities than 2GB (CASSANDRA-4150)
 * add getsstables command to nodetool (CASSANDRA-4199)
 * apply parent CF compaction settings to secondary index CFs (CASSANDRA-4280)
 * preserve commitlog size cap when recycling segments at startup
   (CASSANDRA-4201)
 * (Hadoop) fix split generation regression (CASSANDRA-4259)
 * ignore min/max compactions settings in LCS, while preserving
   behavior that min=max=0 disables autocompaction (CASSANDRA-4233)
 * log number of rows read from saved cache (CASSANDRA-4249)
 * calculate exact size required for cleanup operations (CASSANDRA-1404)
 * avoid blocking additional writes during flush when the commitlog
   gets behind temporarily (CASSANDRA-1991)
 * enable caching on index CFs based on data CF cache setting (CASSANDRA-4197)
 * warn on invalid replication strategy creation options (CASSANDRA-4046)
 * remove [Freeable]Memory finalizers (CASSANDRA-4222)
 * include tombstone size in ColumnFamily.size, which can prevent OOM
   during sudden mass delete operations by yielding a nonzero liveRatio
   (CASSANDRA-3741)
 * Open 1 sstableScanner per level for leveled compaction (CASSANDRA-4142)
 * Optimize reads when row deletion timestamps allow us to restrict
   the set of sstables we check (CASSANDRA-4116)
 * add support for commitlog archiving and point-in-time recovery
   (CASSANDRA-3690)
 * avoid generating redundant compaction tasks during streaming
   (CASSANDRA-4174)
 * add -cf option to nodetool snapshot, and takeColumnFamilySnapshot to
   StorageService mbean (CASSANDRA-556)
 * optimize cleanup to drop entire sstables where possible (CASSANDRA-4079)
 * optimize truncate when autosnapshot is disabled (CASSANDRA-4153)
 * update caches to use byte[] keys to reduce memory overhead (CASSANDRA-3966)
 * add column limit to cli (CASSANDRA-3012, 4098)
 * clean up and optimize DataOutputBuffer, used by CQL compression and
   CompositeType (CASSANDRA-4072)
 * optimize commitlog checksumming (CASSANDRA-3610)
 * identify and blacklist corrupted SSTables from future compactions
   (CASSANDRA-2261)
 * Move CfDef and KsDef validation out of thrift (CASSANDRA-4037)
 * Expose API to repair a user provided range (CASSANDRA-3912)
 * Add way to force the cassandra-cli to refresh its schema (CASSANDRA-4052)
 * Avoid having replicate on write tasks stacking up at CL.ONE (CASSANDRA-2889)
 * (cql3) Backwards compatibility for composite comparators in non-cql3-aware
   clients (CASSANDRA-4093)
 * (cql3) Fix order by for reversed queries (CASSANDRA-4160)
 * (cql3) Add ReversedType support (CASSANDRA-4004)
 * (cql3) Add timeuuid type (CASSANDRA-4194)
 * (cql3) Minor fixes (CASSANDRA-4185)
 * (cql3) Fix prepared statement in BATCH (CASSANDRA-4202)
 * (cql3) Reduce the list of reserved keywords (CASSANDRA-4186)
 * (cql3) Move max/min compaction thresholds to compaction strategy options
   (CASSANDRA-4187)
 * Fix exception during move when localhost is the only source (CASSANDRA-4200)
 * (cql3) Allow paging through non-ordered partitioner results (CASSANDRA-3771)
 * (cql3) Fix drop index (CASSANDRA-4192)
 * (cql3) Don't return range ghosts anymore (CASSANDRA-3982)
 * fix re-creating Keyspaces/ColumnFamilies with the same name as dropped
   ones (CASSANDRA-4219)
 * fix SecondaryIndex LeveledManifest save upon snapshot (CASSANDRA-4230)
 * fix missing arrayOffset in FBUtilities.hash (CASSANDRA-4250)
 * (cql3) Add name of parameters in CqlResultSet (CASSANDRA-4242)
 * (cql3) Correctly validate order by queries (CASSANDRA-4246)
 * rename stress to cassandra-stress for saner packaging (CASSANDRA-4256)
 * Fix exception on colum metadata with non-string comparator (CASSANDRA-4269)
 * Check for unknown/invalid compression options (CASSANDRA-4266)
 * (cql3) Adds simple access to column timestamp and ttl (CASSANDRA-4217)
 * (cql3) Fix range queries with secondary indexes (CASSANDRA-4257)
 * Better error messages from improper input in cli (CASSANDRA-3865)
 * Try to stop all compaction upon Keyspace or ColumnFamily drop (CASSANDRA-4221)
 * (cql3) Allow keyspace properties to contain hyphens (CASSANDRA-4278)
 * (cql3) Correctly validate keyspace access in create table (CASSANDRA-4296)
 * Avoid deadlock in migration stage (CASSANDRA-3882)
 * Take supercolumn names and deletion info into account in memtable throughput
   (CASSANDRA-4264)
 * Add back backward compatibility for old style replication factor (CASSANDRA-4294)
 * Preserve compatibility with pre-1.1 index queries (CASSANDRA-4262)
Merged from 1.0:
 * Fix super columns bug where cache is not updated (CASSANDRA-4190)
 * fix maxTimestamp to include row tombstones (CASSANDRA-4116)
 * (CLI) properly handle quotes in create/update keyspace commands (CASSANDRA-4129)
 * Avoids possible deadlock during bootstrap (CASSANDRA-4159)
 * fix stress tool that hangs forever on timeout or error (CASSANDRA-4128)
 * stress tool to return appropriate exit code on failure (CASSANDRA-4188)
 * fix compaction NPE when out of disk space and assertions disabled
   (CASSANDRA-3985)
 * synchronize LCS getEstimatedTasks to avoid CME (CASSANDRA-4255)
 * ensure unique streaming session id's (CASSANDRA-4223)
 * kick off background compaction when min/max thresholds change
   (CASSANDRA-4279)
 * improve ability of STCS.getBuckets to deal with 100s of 1000s of
   sstables, such as when convertinb back from LCS (CASSANDRA-4287)
 * Oversize integer in CQL throws NumberFormatException (CASSANDRA-4291)
 * fix 1.0.x node join to mixed version cluster, other nodes >= 1.1 (CASSANDRA-4195)
 * Fix LCS splitting sstable base on uncompressed size (CASSANDRA-4419)
 * Push the validation of secondary index values to the SecondaryIndexManager (CASSANDRA-4240)
 * Don't purge columns during upgradesstables (CASSANDRA-4462)
 * Make cqlsh work with piping (CASSANDRA-4113)
 * Validate arguments for nodetool decommission (CASSANDRA-4061)
 * Report thrift status in nodetool info (CASSANDRA-4010)


1.1.0-final
 * average a reduced liveRatio estimate with the previous one (CASSANDRA-4065)
 * Allow KS and CF names up to 48 characters (CASSANDRA-4157)
 * fix stress build (CASSANDRA-4140)
 * add time remaining estimate to nodetool compactionstats (CASSANDRA-4167)
 * (cql) fix NPE in cql3 ALTER TABLE (CASSANDRA-4163)
 * (cql) Add support for CL.TWO and CL.THREE in CQL (CASSANDRA-4156)
 * (cql) Fix type in CQL3 ALTER TABLE preventing update (CASSANDRA-4170)
 * (cql) Throw invalid exception from CQL3 on obsolete options (CASSANDRA-4171)
 * (cqlsh) fix recognizing uppercase SELECT keyword (CASSANDRA-4161)
 * Pig: wide row support (CASSANDRA-3909)
Merged from 1.0:
 * avoid streaming empty files with bulk loader if sstablewriter errors out
   (CASSANDRA-3946)


1.1-rc1
 * Include stress tool in binary builds (CASSANDRA-4103)
 * (Hadoop) fix wide row iteration when last row read was deleted
   (CASSANDRA-4154)
 * fix read_repair_chance to really default to 0.1 in the cli (CASSANDRA-4114)
 * Adds caching and bloomFilterFpChange to CQL options (CASSANDRA-4042)
 * Adds posibility to autoconfigure size of the KeyCache (CASSANDRA-4087)
 * fix KEYS index from skipping results (CASSANDRA-3996)
 * Remove sliced_buffer_size_in_kb dead option (CASSANDRA-4076)
 * make loadNewSStable preserve sstable version (CASSANDRA-4077)
 * Respect 1.0 cache settings as much as possible when upgrading
   (CASSANDRA-4088)
 * relax path length requirement for sstable files when upgrading on
   non-Windows platforms (CASSANDRA-4110)
 * fix terminination of the stress.java when errors were encountered
   (CASSANDRA-4128)
 * Move CfDef and KsDef validation out of thrift (CASSANDRA-4037)
 * Fix get_paged_slice (CASSANDRA-4136)
 * CQL3: Support slice with exclusive start and stop (CASSANDRA-3785)
Merged from 1.0:
 * support PropertyFileSnitch in bulk loader (CASSANDRA-4145)
 * add auto_snapshot option allowing disabling snapshot before drop/truncate
   (CASSANDRA-3710)
 * allow short snitch names (CASSANDRA-4130)


1.1-beta2
 * rename loaded sstables to avoid conflicts with local snapshots
   (CASSANDRA-3967)
 * start hint replay as soon as FD notifies that the target is back up
   (CASSANDRA-3958)
 * avoid unproductive deserializing of cached rows during compaction
   (CASSANDRA-3921)
 * fix concurrency issues with CQL keyspace creation (CASSANDRA-3903)
 * Show Effective Owership via Nodetool ring <keyspace> (CASSANDRA-3412)
 * Update ORDER BY syntax for CQL3 (CASSANDRA-3925)
 * Fix BulkRecordWriter to not throw NPE if reducer gets no map data from Hadoop (CASSANDRA-3944)
 * Fix bug with counters in super columns (CASSANDRA-3821)
 * Remove deprecated merge_shard_chance (CASSANDRA-3940)
 * add a convenient way to reset a node's schema (CASSANDRA-2963)
 * fix for intermittent SchemaDisagreementException (CASSANDRA-3884)
 * CLI `list <CF>` to limit number of columns and their order (CASSANDRA-3012)
 * ignore deprecated KsDef/CfDef/ColumnDef fields in native schema (CASSANDRA-3963)
 * CLI to report when unsupported column_metadata pair was given (CASSANDRA-3959)
 * reincarnate removed and deprecated KsDef/CfDef attributes (CASSANDRA-3953)
 * Fix race between writes and read for cache (CASSANDRA-3862)
 * perform static initialization of StorageProxy on start-up (CASSANDRA-3797)
 * support trickling fsync() on writes (CASSANDRA-3950)
 * expose counters for unavailable/timeout exceptions given to thrift clients (CASSANDRA-3671)
 * avoid quadratic startup time in LeveledManifest (CASSANDRA-3952)
 * Add type information to new schema_ columnfamilies and remove thrift
   serialization for schema (CASSANDRA-3792)
 * add missing column validator options to the CLI help (CASSANDRA-3926)
 * skip reading saved key cache if CF's caching strategy is NONE or ROWS_ONLY (CASSANDRA-3954)
 * Unify migration code (CASSANDRA-4017)
Merged from 1.0:
 * cqlsh: guess correct version of Python for Arch Linux (CASSANDRA-4090)
 * (CLI) properly handle quotes in create/update keyspace commands (CASSANDRA-4129)
 * Avoids possible deadlock during bootstrap (CASSANDRA-4159)
 * fix stress tool that hangs forever on timeout or error (CASSANDRA-4128)
 * Fix super columns bug where cache is not updated (CASSANDRA-4190)
 * stress tool to return appropriate exit code on failure (CASSANDRA-4188)


1.0.9
 * improve index sampling performance (CASSANDRA-4023)
 * always compact away deleted hints immediately after handoff (CASSANDRA-3955)
 * delete hints from dropped ColumnFamilies on handoff instead of
   erroring out (CASSANDRA-3975)
 * add CompositeType ref to the CLI doc for create/update column family (CASSANDRA-3980)
 * Pig: support Counter ColumnFamilies (CASSANDRA-3973)
 * Pig: Composite column support (CASSANDRA-3684)
 * Avoid NPE during repair when a keyspace has no CFs (CASSANDRA-3988)
 * Fix division-by-zero error on get_slice (CASSANDRA-4000)
 * don't change manifest level for cleanup, scrub, and upgradesstables
   operations under LeveledCompactionStrategy (CASSANDRA-3989, 4112)
 * fix race leading to super columns assertion failure (CASSANDRA-3957)
 * fix NPE on invalid CQL delete command (CASSANDRA-3755)
 * allow custom types in CLI's assume command (CASSANDRA-4081)
 * fix totalBytes count for parallel compactions (CASSANDRA-3758)
 * fix intermittent NPE in get_slice (CASSANDRA-4095)
 * remove unnecessary asserts in native code interfaces (CASSANDRA-4096)
 * Validate blank keys in CQL to avoid assertion errors (CASSANDRA-3612)
 * cqlsh: fix bad decoding of some column names (CASSANDRA-4003)
 * cqlsh: fix incorrect padding with unicode chars (CASSANDRA-4033)
 * Fix EC2 snitch incorrectly reporting region (CASSANDRA-4026)
 * Shut down thrift during decommission (CASSANDRA-4086)
 * Expose nodetool cfhistograms for 2ndary indexes (CASSANDRA-4063)
Merged from 0.8:
 * Fix ConcurrentModificationException in gossiper (CASSANDRA-4019)


1.1-beta1
 * (cqlsh)
   + add SOURCE and CAPTURE commands, and --file option (CASSANDRA-3479)
   + add ALTER COLUMNFAMILY WITH (CASSANDRA-3523)
   + bundle Python dependencies with Cassandra (CASSANDRA-3507)
   + added to Debian package (CASSANDRA-3458)
   + display byte data instead of erroring out on decode failure
     (CASSANDRA-3874)
 * add nodetool rebuild_index (CASSANDRA-3583)
 * add nodetool rangekeysample (CASSANDRA-2917)
 * Fix streaming too much data during move operations (CASSANDRA-3639)
 * Nodetool and CLI connect to localhost by default (CASSANDRA-3568)
 * Reduce memory used by primary index sample (CASSANDRA-3743)
 * (Hadoop) separate input/output configurations (CASSANDRA-3197, 3765)
 * avoid returning internal Cassandra classes over JMX (CASSANDRA-2805)
 * add row-level isolation via SnapTree (CASSANDRA-2893)
 * Optimize key count estimation when opening sstable on startup
   (CASSANDRA-2988)
 * multi-dc replication optimization supporting CL > ONE (CASSANDRA-3577)
 * add command to stop compactions (CASSANDRA-1740, 3566, 3582)
 * multithreaded streaming (CASSANDRA-3494)
 * removed in-tree redhat spec (CASSANDRA-3567)
 * "defragment" rows for name-based queries under STCS, again (CASSANDRA-2503)
 * Recycle commitlog segments for improved performance
   (CASSANDRA-3411, 3543, 3557, 3615)
 * update size-tiered compaction to prioritize small tiers (CASSANDRA-2407)
 * add message expiration logic to OutboundTcpConnection (CASSANDRA-3005)
 * off-heap cache to use sun.misc.Unsafe instead of JNA (CASSANDRA-3271)
 * EACH_QUORUM is only supported for writes (CASSANDRA-3272)
 * replace compactionlock use in schema migration by checking CFS.isValid
   (CASSANDRA-3116)
 * recognize that "SELECT first ... *" isn't really "SELECT *" (CASSANDRA-3445)
 * Use faster bytes comparison (CASSANDRA-3434)
 * Bulk loader is no longer a fat client, (HADOOP) bulk load output format
   (CASSANDRA-3045)
 * (Hadoop) add support for KeyRange.filter
 * remove assumption that keys and token are in bijection
   (CASSANDRA-1034, 3574, 3604)
 * always remove endpoints from delevery queue in HH (CASSANDRA-3546)
 * fix race between cf flush and its 2ndary indexes flush (CASSANDRA-3547)
 * fix potential race in AES when a repair fails (CASSANDRA-3548)
 * Remove columns shadowed by a deleted container even when we cannot purge
   (CASSANDRA-3538)
 * Improve memtable slice iteration performance (CASSANDRA-3545)
 * more efficient allocation of small bloom filters (CASSANDRA-3618)
 * Use separate writer thread in SSTableSimpleUnsortedWriter (CASSANDRA-3619)
 * fsync the directory after new sstable or commitlog segment are created (CASSANDRA-3250)
 * fix minor issues reported by FindBugs (CASSANDRA-3658)
 * global key/row caches (CASSANDRA-3143, 3849)
 * optimize memtable iteration during range scan (CASSANDRA-3638)
 * introduce 'crc_check_chance' in CompressionParameters to support
   a checksum percentage checking chance similarly to read-repair (CASSANDRA-3611)
 * a way to deactivate global key/row cache on per-CF basis (CASSANDRA-3667)
 * fix LeveledCompactionStrategy broken because of generation pre-allocation
   in LeveledManifest (CASSANDRA-3691)
 * finer-grained control over data directories (CASSANDRA-2749)
 * Fix ClassCastException during hinted handoff (CASSANDRA-3694)
 * Upgrade Thrift to 0.7 (CASSANDRA-3213)
 * Make stress.java insert operation to use microseconds (CASSANDRA-3725)
 * Allows (internally) doing a range query with a limit of columns instead of
   rows (CASSANDRA-3742)
 * Allow rangeSlice queries to be start/end inclusive/exclusive (CASSANDRA-3749)
 * Fix BulkLoader to support new SSTable layout and add stream
   throttling to prevent an NPE when there is no yaml config (CASSANDRA-3752)
 * Allow concurrent schema migrations (CASSANDRA-1391, 3832)
 * Add SnapshotCommand to trigger snapshot on remote node (CASSANDRA-3721)
 * Make CFMetaData conversions to/from thrift/native schema inverses
   (CASSANDRA_3559)
 * Add initial code for CQL 3.0-beta (CASSANDRA-2474, 3781, 3753)
 * Add wide row support for ColumnFamilyInputFormat (CASSANDRA-3264)
 * Allow extending CompositeType comparator (CASSANDRA-3657)
 * Avoids over-paging during get_count (CASSANDRA-3798)
 * Add new command to rebuild a node without (repair) merkle tree calculations
   (CASSANDRA-3483, 3922)
 * respect not only row cache capacity but caching mode when
   trying to read data (CASSANDRA-3812)
 * fix system tests (CASSANDRA-3827)
 * CQL support for altering row key type in ALTER TABLE (CASSANDRA-3781)
 * turn compression on by default (CASSANDRA-3871)
 * make hexToBytes refuse invalid input (CASSANDRA-2851)
 * Make secondary indexes CF inherit compression and compaction from their
   parent CF (CASSANDRA-3877)
 * Finish cleanup up tombstone purge code (CASSANDRA-3872)
 * Avoid NPE on aboarted stream-out sessions (CASSANDRA-3904)
 * BulkRecordWriter throws NPE for counter columns (CASSANDRA-3906)
 * Support compression using BulkWriter (CASSANDRA-3907)


1.0.8
 * fix race between cleanup and flush on secondary index CFSes (CASSANDRA-3712)
 * avoid including non-queried nodes in rangeslice read repair
   (CASSANDRA-3843)
 * Only snapshot CF being compacted for snapshot_before_compaction
   (CASSANDRA-3803)
 * Log active compactions in StatusLogger (CASSANDRA-3703)
 * Compute more accurate compaction score per level (CASSANDRA-3790)
 * Return InvalidRequest when using a keyspace that doesn't exist
   (CASSANDRA-3764)
 * disallow user modification of System keyspace (CASSANDRA-3738)
 * allow using sstable2json on secondary index data (CASSANDRA-3738)
 * (cqlsh) add DESCRIBE COLUMNFAMILIES (CASSANDRA-3586)
 * (cqlsh) format blobs correctly and use colors to improve output
   readability (CASSANDRA-3726)
 * synchronize BiMap of bootstrapping tokens (CASSANDRA-3417)
 * show index options in CLI (CASSANDRA-3809)
 * add optional socket timeout for streaming (CASSANDRA-3838)
 * fix truncate not to leave behind non-CFS backed secondary indexes
   (CASSANDRA-3844)
 * make CLI `show schema` to use output stream directly instead
   of StringBuilder (CASSANDRA-3842)
 * remove the wait on hint future during write (CASSANDRA-3870)
 * (cqlsh) ignore missing CfDef opts (CASSANDRA-3933)
 * (cqlsh) look for cqlshlib relative to realpath (CASSANDRA-3767)
 * Fix short read protection (CASSANDRA-3934)
 * Make sure infered and actual schema match (CASSANDRA-3371)
 * Fix NPE during HH delivery (CASSANDRA-3677)
 * Don't put boostrapping node in 'hibernate' status (CASSANDRA-3737)
 * Fix double quotes in windows bat files (CASSANDRA-3744)
 * Fix bad validator lookup (CASSANDRA-3789)
 * Fix soft reset in EC2MultiRegionSnitch (CASSANDRA-3835)
 * Don't leave zombie connections with THSHA thrift server (CASSANDRA-3867)
 * (cqlsh) fix deserialization of data (CASSANDRA-3874)
 * Fix removetoken force causing an inconsistent state (CASSANDRA-3876)
 * Fix ahndling of some types with Pig (CASSANDRA-3886)
 * Don't allow to drop the system keyspace (CASSANDRA-3759)
 * Make Pig deletes disabled by default and configurable (CASSANDRA-3628)
Merged from 0.8:
 * (Pig) fix CassandraStorage to use correct comparator in Super ColumnFamily
   case (CASSANDRA-3251)
 * fix thread safety issues in commitlog replay, primarily affecting
   systems with many (100s) of CF definitions (CASSANDRA-3751)
 * Fix relevant tombstone ignored with super columns (CASSANDRA-3875)


1.0.7
 * fix regression in HH page size calculation (CASSANDRA-3624)
 * retry failed stream on IOException (CASSANDRA-3686)
 * allow configuring bloom_filter_fp_chance (CASSANDRA-3497)
 * attempt hint delivery every ten minutes, or when failure detector
   notifies us that a node is back up, whichever comes first.  hint
   handoff throttle delay default changed to 1ms, from 50 (CASSANDRA-3554)
 * add nodetool setstreamthroughput (CASSANDRA-3571)
 * fix assertion when dropping a columnfamily with no sstables (CASSANDRA-3614)
 * more efficient allocation of small bloom filters (CASSANDRA-3618)
 * CLibrary.createHardLinkWithExec() to check for errors (CASSANDRA-3101)
 * Avoid creating empty and non cleaned writer during compaction (CASSANDRA-3616)
 * stop thrift service in shutdown hook so we can quiesce MessagingService
   (CASSANDRA-3335)
 * (CQL) compaction_strategy_options and compression_parameters for
   CREATE COLUMNFAMILY statement (CASSANDRA-3374)
 * Reset min/max compaction threshold when creating size tiered compaction
   strategy (CASSANDRA-3666)
 * Don't ignore IOException during compaction (CASSANDRA-3655)
 * Fix assertion error for CF with gc_grace=0 (CASSANDRA-3579)
 * Shutdown ParallelCompaction reducer executor after use (CASSANDRA-3711)
 * Avoid < 0 value for pending tasks in leveled compaction (CASSANDRA-3693)
 * (Hadoop) Support TimeUUID in Pig CassandraStorage (CASSANDRA-3327)
 * Check schema is ready before continuing boostrapping (CASSANDRA-3629)
 * Catch overflows during parsing of chunk_length_kb (CASSANDRA-3644)
 * Improve stream protocol mismatch errors (CASSANDRA-3652)
 * Avoid multiple thread doing HH to the same target (CASSANDRA-3681)
 * Add JMX property for rp_timeout_in_ms (CASSANDRA-2940)
 * Allow DynamicCompositeType to compare component of different types
   (CASSANDRA-3625)
 * Flush non-cfs backed secondary indexes (CASSANDRA-3659)
 * Secondary Indexes should report memory consumption (CASSANDRA-3155)
 * fix for SelectStatement start/end key are not set correctly
   when a key alias is involved (CASSANDRA-3700)
 * fix CLI `show schema` command insert of an extra comma in
   column_metadata (CASSANDRA-3714)
Merged from 0.8:
 * avoid logging (harmless) exception when GC takes < 1ms (CASSANDRA-3656)
 * prevent new nodes from thinking down nodes are up forever (CASSANDRA-3626)
 * use correct list of replicas for LOCAL_QUORUM reads when read repair
   is disabled (CASSANDRA-3696)
 * block on flush before compacting hints (may prevent OOM) (CASSANDRA-3733)


1.0.6
 * (CQL) fix cqlsh support for replicate_on_write (CASSANDRA-3596)
 * fix adding to leveled manifest after streaming (CASSANDRA-3536)
 * filter out unavailable cipher suites when using encryption (CASSANDRA-3178)
 * (HADOOP) add old-style api support for CFIF and CFRR (CASSANDRA-2799)
 * Support TimeUUIDType column names in Stress.java tool (CASSANDRA-3541)
 * (CQL) INSERT/UPDATE/DELETE/TRUNCATE commands should allow CF names to
   be qualified by keyspace (CASSANDRA-3419)
 * always remove endpoints from delevery queue in HH (CASSANDRA-3546)
 * fix race between cf flush and its 2ndary indexes flush (CASSANDRA-3547)
 * fix potential race in AES when a repair fails (CASSANDRA-3548)
 * fix default value validation usage in CLI SET command (CASSANDRA-3553)
 * Optimize componentsFor method for compaction and startup time
   (CASSANDRA-3532)
 * (CQL) Proper ColumnFamily metadata validation on CREATE COLUMNFAMILY
   (CASSANDRA-3565)
 * fix compression "chunk_length_kb" option to set correct kb value for
   thrift/avro (CASSANDRA-3558)
 * fix missing response during range slice repair (CASSANDRA-3551)
 * 'describe ring' moved from CLI to nodetool and available through JMX (CASSANDRA-3220)
 * add back partitioner to sstable metadata (CASSANDRA-3540)
 * fix NPE in get_count for counters (CASSANDRA-3601)
Merged from 0.8:
 * remove invalid assertion that table was opened before dropping it
   (CASSANDRA-3580)
 * range and index scans now only send requests to enough replicas to
   satisfy requested CL + RR (CASSANDRA-3598)
 * use cannonical host for local node in nodetool info (CASSANDRA-3556)
 * remove nonlocal DC write optimization since it only worked with
   CL.ONE or CL.LOCAL_QUORUM (CASSANDRA-3577, 3585)
 * detect misuses of CounterColumnType (CASSANDRA-3422)
 * turn off string interning in json2sstable, take 2 (CASSANDRA-2189)
 * validate compression parameters on add/update of the ColumnFamily
   (CASSANDRA-3573)
 * Check for 0.0.0.0 is incorrect in CFIF (CASSANDRA-3584)
 * Increase vm.max_map_count in debian packaging (CASSANDRA-3563)
 * gossiper will never add itself to saved endpoints (CASSANDRA-3485)


1.0.5
 * revert CASSANDRA-3407 (see CASSANDRA-3540)
 * fix assertion error while forwarding writes to local nodes (CASSANDRA-3539)


1.0.4
 * fix self-hinting of timed out read repair updates and make hinted handoff
   less prone to OOMing a coordinator (CASSANDRA-3440)
 * expose bloom filter sizes via JMX (CASSANDRA-3495)
 * enforce RP tokens 0..2**127 (CASSANDRA-3501)
 * canonicalize paths exposed through JMX (CASSANDRA-3504)
 * fix "liveSize" stat when sstables are removed (CASSANDRA-3496)
 * add bloom filter FP rates to nodetool cfstats (CASSANDRA-3347)
 * record partitioner in sstable metadata component (CASSANDRA-3407)
 * add new upgradesstables nodetool command (CASSANDRA-3406)
 * skip --debug requirement to see common exceptions in CLI (CASSANDRA-3508)
 * fix incorrect query results due to invalid max timestamp (CASSANDRA-3510)
 * make sstableloader recognize compressed sstables (CASSANDRA-3521)
 * avoids race in OutboundTcpConnection in multi-DC setups (CASSANDRA-3530)
 * use SETLOCAL in cassandra.bat (CASSANDRA-3506)
 * fix ConcurrentModificationException in Table.all() (CASSANDRA-3529)
Merged from 0.8:
 * fix concurrence issue in the FailureDetector (CASSANDRA-3519)
 * fix array out of bounds error in counter shard removal (CASSANDRA-3514)
 * avoid dropping tombstones when they might still be needed to shadow
   data in a different sstable (CASSANDRA-2786)


1.0.3
 * revert name-based query defragmentation aka CASSANDRA-2503 (CASSANDRA-3491)
 * fix invalidate-related test failures (CASSANDRA-3437)
 * add next-gen cqlsh to bin/ (CASSANDRA-3188, 3131, 3493)
 * (CQL) fix handling of rows with no columns (CASSANDRA-3424, 3473)
 * fix querying supercolumns by name returning only a subset of
   subcolumns or old subcolumn versions (CASSANDRA-3446)
 * automatically compute sha1 sum for uncompressed data files (CASSANDRA-3456)
 * fix reading metadata/statistics component for version < h (CASSANDRA-3474)
 * add sstable forward-compatibility (CASSANDRA-3478)
 * report compression ratio in CFSMBean (CASSANDRA-3393)
 * fix incorrect size exception during streaming of counters (CASSANDRA-3481)
 * (CQL) fix for counter decrement syntax (CASSANDRA-3418)
 * Fix race introduced by CASSANDRA-2503 (CASSANDRA-3482)
 * Fix incomplete deletion of delivered hints (CASSANDRA-3466)
 * Avoid rescheduling compactions when no compaction was executed
   (CASSANDRA-3484)
 * fix handling of the chunk_length_kb compression options (CASSANDRA-3492)
Merged from 0.8:
 * fix updating CF row_cache_provider (CASSANDRA-3414)
 * CFMetaData.convertToThrift method to set RowCacheProvider (CASSANDRA-3405)
 * acquire compactionlock during truncate (CASSANDRA-3399)
 * fix displaying cfdef entries for super columnfamilies (CASSANDRA-3415)
 * Make counter shard merging thread safe (CASSANDRA-3178)
 * Revert CASSANDRA-2855
 * Fix bug preventing the use of efficient cross-DC writes (CASSANDRA-3472)
 * `describe ring` command for CLI (CASSANDRA-3220)
 * (Hadoop) skip empty rows when entire row is requested, redux (CASSANDRA-2855)


1.0.2
 * "defragment" rows for name-based queries under STCS (CASSANDRA-2503)
 * Add timing information to cassandra-cli GET/SET/LIST queries (CASSANDRA-3326)
 * Only create one CompressionMetadata object per sstable (CASSANDRA-3427)
 * cleanup usage of StorageService.setMode() (CASSANDRA-3388)
 * Avoid large array allocation for compressed chunk offsets (CASSANDRA-3432)
 * fix DecimalType bytebuffer marshalling (CASSANDRA-3421)
 * fix bug that caused first column in per row indexes to be ignored
   (CASSANDRA-3441)
 * add JMX call to clean (failed) repair sessions (CASSANDRA-3316)
 * fix sstableloader reference acquisition bug (CASSANDRA-3438)
 * fix estimated row size regression (CASSANDRA-3451)
 * make sure we don't return more columns than asked (CASSANDRA-3303, 3395)
Merged from 0.8:
 * acquire compactionlock during truncate (CASSANDRA-3399)
 * fix displaying cfdef entries for super columnfamilies (CASSANDRA-3415)


1.0.1
 * acquire references during index build to prevent delete problems
   on Windows (CASSANDRA-3314)
 * describe_ring should include datacenter/topology information (CASSANDRA-2882)
 * Thrift sockets are not properly buffered (CASSANDRA-3261)
 * performance improvement for bytebufferutil compare function (CASSANDRA-3286)
 * add system.versions ColumnFamily (CASSANDRA-3140)
 * reduce network copies (CASSANDRA-3333, 3373)
 * limit nodetool to 32MB of heap (CASSANDRA-3124)
 * (CQL) update parser to accept "timestamp" instead of "date" (CASSANDRA-3149)
 * Fix CLI `show schema` to include "compression_options" (CASSANDRA-3368)
 * Snapshot to include manifest under LeveledCompactionStrategy (CASSANDRA-3359)
 * (CQL) SELECT query should allow CF name to be qualified by keyspace (CASSANDRA-3130)
 * (CQL) Fix internal application error specifying 'using consistency ...'
   in lower case (CASSANDRA-3366)
 * fix Deflate compression when compression actually makes the data bigger
   (CASSANDRA-3370)
 * optimize UUIDGen to avoid lock contention on InetAddress.getLocalHost
   (CASSANDRA-3387)
 * tolerate index being dropped mid-mutation (CASSANDRA-3334, 3313)
 * CompactionManager is now responsible for checking for new candidates
   post-task execution, enabling more consistent leveled compaction
   (CASSANDRA-3391)
 * Cache HSHA threads (CASSANDRA-3372)
 * use CF/KS names as snapshot prefix for drop + truncate operations
   (CASSANDRA-2997)
 * Break bloom filters up to avoid heap fragmentation (CASSANDRA-2466)
 * fix cassandra hanging on jsvc stop (CASSANDRA-3302)
 * Avoid leveled compaction getting blocked on errors (CASSANDRA-3408)
 * Make reloading the compaction strategy safe (CASSANDRA-3409)
 * ignore 0.8 hints even if compaction begins before we try to purge
   them (CASSANDRA-3385)
 * remove procrun (bin\daemon) from Cassandra source tree and
   artifacts (CASSANDRA-3331)
 * make cassandra compile under JDK7 (CASSANDRA-3275)
 * remove dependency of clientutil.jar to FBUtilities (CASSANDRA-3299)
 * avoid truncation errors by using long math on long values (CASSANDRA-3364)
 * avoid clock drift on some Windows machine (CASSANDRA-3375)
 * display cache provider in cli 'describe keyspace' command (CASSANDRA-3384)
 * fix incomplete topology information in describe_ring (CASSANDRA-3403)
 * expire dead gossip states based on time (CASSANDRA-2961)
 * improve CompactionTask extensibility (CASSANDRA-3330)
 * Allow one leveled compaction task to kick off another (CASSANDRA-3363)
 * allow encryption only between datacenters (CASSANDRA-2802)
Merged from 0.8:
 * fix truncate allowing data to be replayed post-restart (CASSANDRA-3297)
 * make iwriter final in IndexWriter to avoid NPE (CASSANDRA-2863)
 * (CQL) update grammar to require key clause in DELETE statement
   (CASSANDRA-3349)
 * (CQL) allow numeric keyspace names in USE statement (CASSANDRA-3350)
 * (Hadoop) skip empty rows when slicing the entire row (CASSANDRA-2855)
 * Fix handling of tombstone by SSTableExport/Import (CASSANDRA-3357)
 * fix ColumnIndexer to use long offsets (CASSANDRA-3358)
 * Improved CLI exceptions (CASSANDRA-3312)
 * Fix handling of tombstone by SSTableExport/Import (CASSANDRA-3357)
 * Only count compaction as active (for throttling) when they have
   successfully acquired the compaction lock (CASSANDRA-3344)
 * Display CLI version string on startup (CASSANDRA-3196)
 * (Hadoop) make CFIF try rpc_address or fallback to listen_address
   (CASSANDRA-3214)
 * (Hadoop) accept comma delimited lists of initial thrift connections
   (CASSANDRA-3185)
 * ColumnFamily min_compaction_threshold should be >= 2 (CASSANDRA-3342)
 * (Pig) add 0.8+ types and key validation type in schema (CASSANDRA-3280)
 * Fix completely removing column metadata using CLI (CASSANDRA-3126)
 * CLI `describe cluster;` output should be on separate lines for separate versions
   (CASSANDRA-3170)
 * fix changing durable_writes keyspace option during CF creation
   (CASSANDRA-3292)
 * avoid locking on update when no indexes are involved (CASSANDRA-3386)
 * fix assertionError during repair with ordered partitioners (CASSANDRA-3369)
 * correctly serialize key_validation_class for avro (CASSANDRA-3391)
 * don't expire counter tombstone after streaming (CASSANDRA-3394)
 * prevent nodes that failed to join from hanging around forever
   (CASSANDRA-3351)
 * remove incorrect optimization from slice read path (CASSANDRA-3390)
 * Fix race in AntiEntropyService (CASSANDRA-3400)


1.0.0-final
 * close scrubbed sstable fd before deleting it (CASSANDRA-3318)
 * fix bug preventing obsolete commitlog segments from being removed
   (CASSANDRA-3269)
 * tolerate whitespace in seed CDL (CASSANDRA-3263)
 * Change default heap thresholds to max(min(1/2 ram, 1G), min(1/4 ram, 8GB))
   (CASSANDRA-3295)
 * Fix broken CompressedRandomAccessReaderTest (CASSANDRA-3298)
 * (CQL) fix type information returned for wildcard queries (CASSANDRA-3311)
 * add estimated tasks to LeveledCompactionStrategy (CASSANDRA-3322)
 * avoid including compaction cache-warming in keycache stats (CASSANDRA-3325)
 * run compaction and hinted handoff threads at MIN_PRIORITY (CASSANDRA-3308)
 * default hsha thrift server to cpu core count in rpc pool (CASSANDRA-3329)
 * add bin\daemon to binary tarball for Windows service (CASSANDRA-3331)
 * Fix places where uncompressed size of sstables was use in place of the
   compressed one (CASSANDRA-3338)
 * Fix hsha thrift server (CASSANDRA-3346)
 * Make sure repair only stream needed sstables (CASSANDRA-3345)


1.0.0-rc2
 * Log a meaningful warning when a node receives a message for a repair session
   that doesn't exist anymore (CASSANDRA-3256)
 * test for NUMA policy support as well as numactl presence (CASSANDRA-3245)
 * Fix FD leak when internode encryption is enabled (CASSANDRA-3257)
 * Remove incorrect assertion in mergeIterator (CASSANDRA-3260)
 * FBUtilities.hexToBytes(String) to throw NumberFormatException when string
   contains non-hex characters (CASSANDRA-3231)
 * Keep SimpleSnitch proximity ordering unchanged from what the Strategy
   generates, as intended (CASSANDRA-3262)
 * remove Scrub from compactionstats when finished (CASSANDRA-3255)
 * fix counter entry in jdbc TypesMap (CASSANDRA-3268)
 * fix full queue scenario for ParallelCompactionIterator (CASSANDRA-3270)
 * fix bootstrap process (CASSANDRA-3285)
 * don't try delivering hints if when there isn't any (CASSANDRA-3176)
 * CLI documentation change for ColumnFamily `compression_options` (CASSANDRA-3282)
 * ignore any CF ids sent by client for adding CF/KS (CASSANDRA-3288)
 * remove obsolete hints on first startup (CASSANDRA-3291)
 * use correct ISortedColumns for time-optimized reads (CASSANDRA-3289)
 * Evict gossip state immediately when a token is taken over by a new IP
   (CASSANDRA-3259)


1.0.0-rc1
 * Update CQL to generate microsecond timestamps by default (CASSANDRA-3227)
 * Fix counting CFMetadata towards Memtable liveRatio (CASSANDRA-3023)
 * Kill server on wrapped OOME such as from FileChannel.map (CASSANDRA-3201)
 * remove unnecessary copy when adding to row cache (CASSANDRA-3223)
 * Log message when a full repair operation completes (CASSANDRA-3207)
 * Fix streamOutSession keeping sstables references forever if the remote end
   dies (CASSANDRA-3216)
 * Remove dynamic_snitch boolean from example configuration (defaulting to
   true) and set default badness threshold to 0.1 (CASSANDRA-3229)
 * Base choice of random or "balanced" token on bootstrap on whether
   schema definitions were found (CASSANDRA-3219)
 * Fixes for LeveledCompactionStrategy score computation, prioritization,
   scheduling, and performance (CASSANDRA-3224, 3234)
 * parallelize sstable open at server startup (CASSANDRA-2988)
 * fix handling of exceptions writing to OutboundTcpConnection (CASSANDRA-3235)
 * Allow using quotes in "USE <keyspace>;" CLI command (CASSANDRA-3208)
 * Don't allow any cache loading exceptions to halt startup (CASSANDRA-3218)
 * Fix sstableloader --ignores option (CASSANDRA-3247)
 * File descriptor limit increased in packaging (CASSANDRA-3206)
 * Fix deadlock in commit log during flush (CASSANDRA-3253)


1.0.0-beta1
 * removed binarymemtable (CASSANDRA-2692)
 * add commitlog_total_space_in_mb to prevent fragmented logs (CASSANDRA-2427)
 * removed commitlog_rotation_threshold_in_mb configuration (CASSANDRA-2771)
 * make AbstractBounds.normalize de-overlapp overlapping ranges (CASSANDRA-2641)
 * replace CollatingIterator, ReducingIterator with MergeIterator
   (CASSANDRA-2062)
 * Fixed the ability to set compaction strategy in cli using create column
   family command (CASSANDRA-2778)
 * clean up tmp files after failed compaction (CASSANDRA-2468)
 * restrict repair streaming to specific columnfamilies (CASSANDRA-2280)
 * don't bother persisting columns shadowed by a row tombstone (CASSANDRA-2589)
 * reset CF and SC deletion times after gc_grace (CASSANDRA-2317)
 * optimize away seek when compacting wide rows (CASSANDRA-2879)
 * single-pass streaming (CASSANDRA-2677, 2906, 2916, 3003)
 * use reference counting for deleting sstables instead of relying on GC
   (CASSANDRA-2521, 3179)
 * store hints as serialized mutations instead of pointers to data row
   (CASSANDRA-2045)
 * store hints in the coordinator node instead of in the closest replica
   (CASSANDRA-2914)
 * add row_cache_keys_to_save CF option (CASSANDRA-1966)
 * check column family validity in nodetool repair (CASSANDRA-2933)
 * use lazy initialization instead of class initialization in NodeId
   (CASSANDRA-2953)
 * add paging to get_count (CASSANDRA-2894)
 * fix "short reads" in [multi]get (CASSANDRA-2643, 3157, 3192)
 * add optional compression for sstables (CASSANDRA-47, 2994, 3001, 3128)
 * add scheduler JMX metrics (CASSANDRA-2962)
 * add block level checksum for compressed data (CASSANDRA-1717)
 * make column family backed column map pluggable and introduce unsynchronized
   ArrayList backed one to speedup reads (CASSANDRA-2843, 3165, 3205)
 * refactoring of the secondary index api (CASSANDRA-2982)
 * make CL > ONE reads wait for digest reconciliation before returning
   (CASSANDRA-2494)
 * fix missing logging for some exceptions (CASSANDRA-2061)
 * refactor and optimize ColumnFamilyStore.files(...) and Descriptor.fromFilename(String)
   and few other places responsible for work with SSTable files (CASSANDRA-3040)
 * Stop reading from sstables once we know we have the most recent columns,
   for query-by-name requests (CASSANDRA-2498)
 * Add query-by-column mode to stress.java (CASSANDRA-3064)
 * Add "install" command to cassandra.bat (CASSANDRA-292)
 * clean up KSMetadata, CFMetadata from unnecessary
   Thrift<->Avro conversion methods (CASSANDRA-3032)
 * Add timeouts to client request schedulers (CASSANDRA-3079, 3096)
 * Cli to use hashes rather than array of hashes for strategy options (CASSANDRA-3081)
 * LeveledCompactionStrategy (CASSANDRA-1608, 3085, 3110, 3087, 3145, 3154, 3182)
 * Improvements of the CLI `describe` command (CASSANDRA-2630)
 * reduce window where dropped CF sstables may not be deleted (CASSANDRA-2942)
 * Expose gossip/FD info to JMX (CASSANDRA-2806)
 * Fix streaming over SSL when compressed SSTable involved (CASSANDRA-3051)
 * Add support for pluggable secondary index implementations (CASSANDRA-3078)
 * remove compaction_thread_priority setting (CASSANDRA-3104)
 * generate hints for replicas that timeout, not just replicas that are known
   to be down before starting (CASSANDRA-2034)
 * Add throttling for internode streaming (CASSANDRA-3080)
 * make the repair of a range repair all replica (CASSANDRA-2610, 3194)
 * expose the ability to repair the first range (as returned by the
   partitioner) of a node (CASSANDRA-2606)
 * Streams Compression (CASSANDRA-3015)
 * add ability to use multiple threads during a single compaction
   (CASSANDRA-2901)
 * make AbstractBounds.normalize support overlapping ranges (CASSANDRA-2641)
 * fix of the CQL count() behavior (CASSANDRA-3068)
 * use TreeMap backed column families for the SSTable simple writers
   (CASSANDRA-3148)
 * fix inconsistency of the CLI syntax when {} should be used instead of [{}]
   (CASSANDRA-3119)
 * rename CQL type names to match expected SQL behavior (CASSANDRA-3149, 3031)
 * Arena-based allocation for memtables (CASSANDRA-2252, 3162, 3163, 3168)
 * Default RR chance to 0.1 (CASSANDRA-3169)
 * Add RowLevel support to secondary index API (CASSANDRA-3147)
 * Make SerializingCacheProvider the default if JNA is available (CASSANDRA-3183)
 * Fix backwards compatibilty for CQL memtable properties (CASSANDRA-3190)
 * Add five-minute delay before starting compactions on a restarted server
   (CASSANDRA-3181)
 * Reduce copies done for intra-host messages (CASSANDRA-1788, 3144)
 * support of compaction strategy option for stress.java (CASSANDRA-3204)
 * make memtable throughput and column count thresholds no-ops (CASSANDRA-2449)
 * Return schema information along with the resultSet in CQL (CASSANDRA-2734)
 * Add new DecimalType (CASSANDRA-2883)
 * Fix assertion error in RowRepairResolver (CASSANDRA-3156)
 * Reduce unnecessary high buffer sizes (CASSANDRA-3171)
 * Pluggable compaction strategy (CASSANDRA-1610)
 * Add new broadcast_address config option (CASSANDRA-2491)


0.8.7
 * Kill server on wrapped OOME such as from FileChannel.map (CASSANDRA-3201)
 * Allow using quotes in "USE <keyspace>;" CLI command (CASSANDRA-3208)
 * Log message when a full repair operation completes (CASSANDRA-3207)
 * Don't allow any cache loading exceptions to halt startup (CASSANDRA-3218)
 * Fix sstableloader --ignores option (CASSANDRA-3247)
 * File descriptor limit increased in packaging (CASSANDRA-3206)
 * Log a meaningfull warning when a node receive a message for a repair session
   that doesn't exist anymore (CASSANDRA-3256)
 * Fix FD leak when internode encryption is enabled (CASSANDRA-3257)
 * FBUtilities.hexToBytes(String) to throw NumberFormatException when string
   contains non-hex characters (CASSANDRA-3231)
 * Keep SimpleSnitch proximity ordering unchanged from what the Strategy
   generates, as intended (CASSANDRA-3262)
 * remove Scrub from compactionstats when finished (CASSANDRA-3255)
 * Fix tool .bat files when CASSANDRA_HOME contains spaces (CASSANDRA-3258)
 * Force flush of status table when removing/updating token (CASSANDRA-3243)
 * Evict gossip state immediately when a token is taken over by a new IP (CASSANDRA-3259)
 * Fix bug where the failure detector can take too long to mark a host
   down (CASSANDRA-3273)
 * (Hadoop) allow wrapping ranges in queries (CASSANDRA-3137)
 * (Hadoop) check all interfaces for a match with split location
   before falling back to random replica (CASSANDRA-3211)
 * (Hadoop) Make Pig storage handle implements LoadMetadata (CASSANDRA-2777)
 * (Hadoop) Fix exception during PIG 'dump' (CASSANDRA-2810)
 * Fix stress COUNTER_GET option (CASSANDRA-3301)
 * Fix missing fields in CLI `show schema` output (CASSANDRA-3304)
 * Nodetool no longer leaks threads and closes JMX connections (CASSANDRA-3309)
 * fix truncate allowing data to be replayed post-restart (CASSANDRA-3297)
 * Move SimpleAuthority and SimpleAuthenticator to examples (CASSANDRA-2922)
 * Fix handling of tombstone by SSTableExport/Import (CASSANDRA-3357)
 * Fix transposition in cfHistograms (CASSANDRA-3222)
 * Allow using number as DC name when creating keyspace in CQL (CASSANDRA-3239)
 * Force flush of system table after updating/removing a token (CASSANDRA-3243)


0.8.6
 * revert CASSANDRA-2388
 * change TokenRange.endpoints back to listen/broadcast address to match
   pre-1777 behavior, and add TokenRange.rpc_endpoints instead (CASSANDRA-3187)
 * avoid trying to watch cassandra-topology.properties when loaded from jar
   (CASSANDRA-3138)
 * prevent users from creating keyspaces with LocalStrategy replication
   (CASSANDRA-3139)
 * fix CLI `show schema;` to output correct keyspace definition statement
   (CASSANDRA-3129)
 * CustomTThreadPoolServer to log TTransportException at DEBUG level
   (CASSANDRA-3142)
 * allow topology sort to work with non-unique rack names between
   datacenters (CASSANDRA-3152)
 * Improve caching of same-version Messages on digest and repair paths
   (CASSANDRA-3158)
 * Randomize choice of first replica for counter increment (CASSANDRA-2890)
 * Fix using read_repair_chance instead of merge_shard_change (CASSANDRA-3202)
 * Avoid streaming data to nodes that already have it, on move as well as
   decommission (CASSANDRA-3041)
 * Fix divide by zero error in GCInspector (CASSANDRA-3164)
 * allow quoting of the ColumnFamily name in CLI `create column family`
   statement (CASSANDRA-3195)
 * Fix rolling upgrade from 0.7 to 0.8 problem (CASSANDRA-3166)
 * Accomodate missing encryption_options in IncomingTcpConnection.stream
   (CASSANDRA-3212)


0.8.5
 * fix NPE when encryption_options is unspecified (CASSANDRA-3007)
 * include column name in validation failure exceptions (CASSANDRA-2849)
 * make sure truncate clears out the commitlog so replay won't re-
   populate with truncated data (CASSANDRA-2950)
 * fix NPE when debug logging is enabled and dropped CF is present
   in a commitlog segment (CASSANDRA-3021)
 * fix cassandra.bat when CASSANDRA_HOME contains spaces (CASSANDRA-2952)
 * fix to SSTableSimpleUnsortedWriter bufferSize calculation (CASSANDRA-3027)
 * make cleanup and normal compaction able to skip empty rows
   (rows containing nothing but expired tombstones) (CASSANDRA-3039)
 * work around native memory leak in com.sun.management.GarbageCollectorMXBean
   (CASSANDRA-2868)
 * validate that column names in column_metadata are not equal to key_alias
   on create/update of the ColumnFamily and CQL 'ALTER' statement (CASSANDRA-3036)
 * return an InvalidRequestException if an indexed column is assigned
   a value larger than 64KB (CASSANDRA-3057)
 * fix of numeric-only and string column names handling in CLI "drop index"
   (CASSANDRA-3054)
 * prune index scan resultset back to original request for lazy
   resultset expansion case (CASSANDRA-2964)
 * (Hadoop) fail jobs when Cassandra node has failed but TaskTracker
   has not (CASSANDRA-2388)
 * fix dynamic snitch ignoring nodes when read_repair_chance is zero
   (CASSANDRA-2662)
 * avoid retaining references to dropped CFS objects in
   CompactionManager.estimatedCompactions (CASSANDRA-2708)
 * expose rpc timeouts per host in MessagingServiceMBean (CASSANDRA-2941)
 * avoid including cwd in classpath for deb and rpm packages (CASSANDRA-2881)
 * remove gossip state when a new IP takes over a token (CASSANDRA-3071)
 * allow sstable2json to work on index sstable files (CASSANDRA-3059)
 * always hint counters (CASSANDRA-3099)
 * fix log4j initialization in EmbeddedCassandraService (CASSANDRA-2857)
 * remove gossip state when a new IP takes over a token (CASSANDRA-3071)
 * work around native memory leak in com.sun.management.GarbageCollectorMXBean
    (CASSANDRA-2868)
 * fix UnavailableException with writes at CL.EACH_QUORM (CASSANDRA-3084)
 * fix parsing of the Keyspace and ColumnFamily names in numeric
   and string representations in CLI (CASSANDRA-3075)
 * fix corner cases in Range.differenceToFetch (CASSANDRA-3084)
 * fix ip address String representation in the ring cache (CASSANDRA-3044)
 * fix ring cache compatibility when mixing pre-0.8.4 nodes with post-
   in the same cluster (CASSANDRA-3023)
 * make repair report failure when a node participating dies (instead of
   hanging forever) (CASSANDRA-2433)
 * fix handling of the empty byte buffer by ReversedType (CASSANDRA-3111)
 * Add validation that Keyspace names are case-insensitively unique (CASSANDRA-3066)
 * catch invalid key_validation_class before instantiating UpdateColumnFamily (CASSANDRA-3102)
 * make Range and Bounds objects client-safe (CASSANDRA-3108)
 * optionally skip log4j configuration (CASSANDRA-3061)
 * bundle sstableloader with the debian package (CASSANDRA-3113)
 * don't try to build secondary indexes when there is none (CASSANDRA-3123)
 * improve SSTableSimpleUnsortedWriter speed for large rows (CASSANDRA-3122)
 * handle keyspace arguments correctly in nodetool snapshot (CASSANDRA-3038)
 * Fix SSTableImportTest on windows (CASSANDRA-3043)
 * expose compactionThroughputMbPerSec through JMX (CASSANDRA-3117)
 * log keyspace and CF of large rows being compacted


0.8.4
 * change TokenRing.endpoints to be a list of rpc addresses instead of
   listen/broadcast addresses (CASSANDRA-1777)
 * include files-to-be-streamed in StreamInSession.getSources (CASSANDRA-2972)
 * use JAVA env var in cassandra-env.sh (CASSANDRA-2785, 2992)
 * avoid doing read for no-op replicate-on-write at CL=1 (CASSANDRA-2892)
 * refuse counter write for CL.ANY (CASSANDRA-2990)
 * switch back to only logging recent dropped messages (CASSANDRA-3004)
 * always deserialize RowMutation for counters (CASSANDRA-3006)
 * ignore saved replication_factor strategy_option for NTS (CASSANDRA-3011)
 * make sure pre-truncate CL segments are discarded (CASSANDRA-2950)


0.8.3
 * add ability to drop local reads/writes that are going to timeout
   (CASSANDRA-2943)
 * revamp token removal process, keep gossip states for 3 days (CASSANDRA-2496)
 * don't accept extra args for 0-arg nodetool commands (CASSANDRA-2740)
 * log unavailableexception details at debug level (CASSANDRA-2856)
 * expose data_dir though jmx (CASSANDRA-2770)
 * don't include tmp files as sstable when create cfs (CASSANDRA-2929)
 * log Java classpath on startup (CASSANDRA-2895)
 * keep gossipped version in sync with actual on migration coordinator
   (CASSANDRA-2946)
 * use lazy initialization instead of class initialization in NodeId
   (CASSANDRA-2953)
 * check column family validity in nodetool repair (CASSANDRA-2933)
 * speedup bytes to hex conversions dramatically (CASSANDRA-2850)
 * Flush memtables on shutdown when durable writes are disabled
   (CASSANDRA-2958)
 * improved POSIX compatibility of start scripts (CASsANDRA-2965)
 * add counter support to Hadoop InputFormat (CASSANDRA-2981)
 * fix bug where dirty commitlog segments were removed (and avoid keeping
   segments with no post-flush activity permanently dirty) (CASSANDRA-2829)
 * fix throwing exception with batch mutation of counter super columns
   (CASSANDRA-2949)
 * ignore system tables during repair (CASSANDRA-2979)
 * throw exception when NTS is given replication_factor as an option
   (CASSANDRA-2960)
 * fix assertion error during compaction of counter CFs (CASSANDRA-2968)
 * avoid trying to create index names, when no index exists (CASSANDRA-2867)
 * don't sample the system table when choosing a bootstrap token
   (CASSANDRA-2825)
 * gossiper notifies of local state changes (CASSANDRA-2948)
 * add asynchronous and half-sync/half-async (hsha) thrift servers
   (CASSANDRA-1405)
 * fix potential use of free'd native memory in SerializingCache
   (CASSANDRA-2951)
 * prune index scan resultset back to original request for lazy
   resultset expansion case (CASSANDRA-2964)
 * (Hadoop) fail jobs when Cassandra node has failed but TaskTracker
    has not (CASSANDRA-2388)


0.8.2
 * CQL:
   - include only one row per unique key for IN queries (CASSANDRA-2717)
   - respect client timestamp on full row deletions (CASSANDRA-2912)
 * improve thread-safety in StreamOutSession (CASSANDRA-2792)
 * allow deleting a row and updating indexed columns in it in the
   same mutation (CASSANDRA-2773)
 * Expose number of threads blocked on submitting memtable to flush
   in JMX (CASSANDRA-2817)
 * add ability to return "endpoints" to nodetool (CASSANDRA-2776)
 * Add support for multiple (comma-delimited) coordinator addresses
   to ColumnFamilyInputFormat (CASSANDRA-2807)
 * fix potential NPE while scheduling read repair for range slice
   (CASSANDRA-2823)
 * Fix race in SystemTable.getCurrentLocalNodeId (CASSANDRA-2824)
 * Correctly set default for replicate_on_write (CASSANDRA-2835)
 * improve nodetool compactionstats formatting (CASSANDRA-2844)
 * fix index-building status display (CASSANDRA-2853)
 * fix CLI perpetuating obsolete KsDef.replication_factor (CASSANDRA-2846)
 * improve cli treatment of multiline comments (CASSANDRA-2852)
 * handle row tombstones correctly in EchoedRow (CASSANDRA-2786)
 * add MessagingService.get[Recently]DroppedMessages and
   StorageService.getExceptionCount (CASSANDRA-2804)
 * fix possibility of spurious UnavailableException for LOCAL_QUORUM
   reads with dynamic snitch + read repair disabled (CASSANDRA-2870)
 * add ant-optional as dependence for the debian package (CASSANDRA-2164)
 * add option to specify limit for get_slice in the CLI (CASSANDRA-2646)
 * decrease HH page size (CASSANDRA-2832)
 * reset cli keyspace after dropping the current one (CASSANDRA-2763)
 * add KeyRange option to Hadoop inputformat (CASSANDRA-1125)
 * fix protocol versioning (CASSANDRA-2818, 2860)
 * support spaces in path to log4j configuration (CASSANDRA-2383)
 * avoid including inferred types in CF update (CASSANDRA-2809)
 * fix JMX bulkload call (CASSANDRA-2908)
 * fix updating KS with durable_writes=false (CASSANDRA-2907)
 * add simplified facade to SSTableWriter for bulk loading use
   (CASSANDRA-2911)
 * fix re-using index CF sstable names after drop/recreate (CASSANDRA-2872)
 * prepend CF to default index names (CASSANDRA-2903)
 * fix hint replay (CASSANDRA-2928)
 * Properly synchronize repair's merkle tree computation (CASSANDRA-2816)


0.8.1
 * CQL:
   - support for insert, delete in BATCH (CASSANDRA-2537)
   - support for IN to SELECT, UPDATE (CASSANDRA-2553)
   - timestamp support for INSERT, UPDATE, and BATCH (CASSANDRA-2555)
   - TTL support (CASSANDRA-2476)
   - counter support (CASSANDRA-2473)
   - ALTER COLUMNFAMILY (CASSANDRA-1709)
   - DROP INDEX (CASSANDRA-2617)
   - add SCHEMA/TABLE as aliases for KS/CF (CASSANDRA-2743)
   - server handles wait-for-schema-agreement (CASSANDRA-2756)
   - key alias support (CASSANDRA-2480)
 * add support for comparator parameters and a generic ReverseType
   (CASSANDRA-2355)
 * add CompositeType and DynamicCompositeType (CASSANDRA-2231)
 * optimize batches containing multiple updates to the same row
   (CASSANDRA-2583)
 * adjust hinted handoff page size to avoid OOM with large columns
   (CASSANDRA-2652)
 * mark BRAF buffer invalid post-flush so we don't re-flush partial
   buffers again, especially on CL writes (CASSANDRA-2660)
 * add DROP INDEX support to CLI (CASSANDRA-2616)
 * don't perform HH to client-mode [storageproxy] nodes (CASSANDRA-2668)
 * Improve forceDeserialize/getCompactedRow encapsulation (CASSANDRA-2659)
 * Don't write CounterUpdateColumn to disk in tests (CASSANDRA-2650)
 * Add sstable bulk loading utility (CASSANDRA-1278)
 * avoid replaying hints to dropped columnfamilies (CASSANDRA-2685)
 * add placeholders for missing rows in range query pseudo-RR (CASSANDRA-2680)
 * remove no-op HHOM.renameHints (CASSANDRA-2693)
 * clone super columns to avoid modifying them during flush (CASSANDRA-2675)
 * allow writes to bypass the commitlog for certain keyspaces (CASSANDRA-2683)
 * avoid NPE when bypassing commitlog during memtable flush (CASSANDRA-2781)
 * Added support for making bootstrap retry if nodes flap (CASSANDRA-2644)
 * Added statusthrift to nodetool to report if thrift server is running (CASSANDRA-2722)
 * Fixed rows being cached if they do not exist (CASSANDRA-2723)
 * Support passing tableName and cfName to RowCacheProviders (CASSANDRA-2702)
 * close scrub file handles (CASSANDRA-2669)
 * throttle migration replay (CASSANDRA-2714)
 * optimize column serializer creation (CASSANDRA-2716)
 * Added support for making bootstrap retry if nodes flap (CASSANDRA-2644)
 * Added statusthrift to nodetool to report if thrift server is running
   (CASSANDRA-2722)
 * Fixed rows being cached if they do not exist (CASSANDRA-2723)
 * fix truncate/compaction race (CASSANDRA-2673)
 * workaround large resultsets causing large allocation retention
   by nio sockets (CASSANDRA-2654)
 * fix nodetool ring use with Ec2Snitch (CASSANDRA-2733)
 * fix removing columns and subcolumns that are supressed by a row or
   supercolumn tombstone during replica resolution (CASSANDRA-2590)
 * support sstable2json against snapshot sstables (CASSANDRA-2386)
 * remove active-pull schema requests (CASSANDRA-2715)
 * avoid marking entire list of sstables as actively being compacted
   in multithreaded compaction (CASSANDRA-2765)
 * seek back after deserializing a row to update cache with (CASSANDRA-2752)
 * avoid skipping rows in scrub for counter column family (CASSANDRA-2759)
 * fix ConcurrentModificationException in repair when dealing with 0.7 node
   (CASSANDRA-2767)
 * use threadsafe collections for StreamInSession (CASSANDRA-2766)
 * avoid infinite loop when creating merkle tree (CASSANDRA-2758)
 * avoids unmarking compacting sstable prematurely in cleanup (CASSANDRA-2769)
 * fix NPE when the commit log is bypassed (CASSANDRA-2718)
 * don't throw an exception in SS.isRPCServerRunning (CASSANDRA-2721)
 * make stress.jar executable (CASSANDRA-2744)
 * add daemon mode to java stress (CASSANDRA-2267)
 * expose the DC and rack of a node through JMX and nodetool ring (CASSANDRA-2531)
 * fix cache mbean getSize (CASSANDRA-2781)
 * Add Date, Float, Double, and Boolean types (CASSANDRA-2530)
 * Add startup flag to renew counter node id (CASSANDRA-2788)
 * add jamm agent to cassandra.bat (CASSANDRA-2787)
 * fix repair hanging if a neighbor has nothing to send (CASSANDRA-2797)
 * purge tombstone even if row is in only one sstable (CASSANDRA-2801)
 * Fix wrong purge of deleted cf during compaction (CASSANDRA-2786)
 * fix race that could result in Hadoop writer failing to throw an
   exception encountered after close() (CASSANDRA-2755)
 * fix scan wrongly throwing assertion error (CASSANDRA-2653)
 * Always use even distribution for merkle tree with RandomPartitionner
   (CASSANDRA-2841)
 * fix describeOwnership for OPP (CASSANDRA-2800)
 * ensure that string tokens do not contain commas (CASSANDRA-2762)


0.8.0-final
 * fix CQL grammar warning and cqlsh regression from CASSANDRA-2622
 * add ant generate-cql-html target (CASSANDRA-2526)
 * update CQL consistency levels (CASSANDRA-2566)
 * debian packaging fixes (CASSANDRA-2481, 2647)
 * fix UUIDType, IntegerType for direct buffers (CASSANDRA-2682, 2684)
 * switch to native Thrift for Hadoop map/reduce (CASSANDRA-2667)
 * fix StackOverflowError when building from eclipse (CASSANDRA-2687)
 * only provide replication_factor to strategy_options "help" for
   SimpleStrategy, OldNetworkTopologyStrategy (CASSANDRA-2678, 2713)
 * fix exception adding validators to non-string columns (CASSANDRA-2696)
 * avoid instantiating DatabaseDescriptor in JDBC (CASSANDRA-2694)
 * fix potential stack overflow during compaction (CASSANDRA-2626)
 * clone super columns to avoid modifying them during flush (CASSANDRA-2675)
 * reset underlying iterator in EchoedRow constructor (CASSANDRA-2653)


0.8.0-rc1
 * faster flushes and compaction from fixing excessively pessimistic
   rebuffering in BRAF (CASSANDRA-2581)
 * fix returning null column values in the python cql driver (CASSANDRA-2593)
 * fix merkle tree splitting exiting early (CASSANDRA-2605)
 * snapshot_before_compaction directory name fix (CASSANDRA-2598)
 * Disable compaction throttling during bootstrap (CASSANDRA-2612)
 * fix CQL treatment of > and < operators in range slices (CASSANDRA-2592)
 * fix potential double-application of counter updates on commitlog replay
   by moving replay position from header to sstable metadata (CASSANDRA-2419)
 * JDBC CQL driver exposes getColumn for access to timestamp
 * JDBC ResultSetMetadata properties added to AbstractType
 * r/m clustertool (CASSANDRA-2607)
 * add support for presenting row key as a column in CQL result sets
   (CASSANDRA-2622)
 * Don't allow {LOCAL|EACH}_QUORUM unless strategy is NTS (CASSANDRA-2627)
 * validate keyspace strategy_options during CQL create (CASSANDRA-2624)
 * fix empty Result with secondary index when limit=1 (CASSANDRA-2628)
 * Fix regression where bootstrapping a node with no schema fails
   (CASSANDRA-2625)
 * Allow removing LocationInfo sstables (CASSANDRA-2632)
 * avoid attempting to replay mutations from dropped keyspaces (CASSANDRA-2631)
 * avoid using cached position of a key when GT is requested (CASSANDRA-2633)
 * fix counting bloom filter true positives (CASSANDRA-2637)
 * initialize local ep state prior to gossip startup if needed (CASSANDRA-2638)
 * fix counter increment lost after restart (CASSANDRA-2642)
 * add quote-escaping via backslash to CLI (CASSANDRA-2623)
 * fix pig example script (CASSANDRA-2487)
 * fix dynamic snitch race in adding latencies (CASSANDRA-2618)
 * Start/stop cassandra after more important services such as mdadm in
   debian packaging (CASSANDRA-2481)


0.8.0-beta2
 * fix NPE compacting index CFs (CASSANDRA-2528)
 * Remove checking all column families on startup for compaction candidates
   (CASSANDRA-2444)
 * validate CQL create keyspace options (CASSANDRA-2525)
 * fix nodetool setcompactionthroughput (CASSANDRA-2550)
 * move	gossip heartbeat back to its own thread (CASSANDRA-2554)
 * validate cql TRUNCATE columnfamily before truncating (CASSANDRA-2570)
 * fix batch_mutate for mixed standard-counter mutations (CASSANDRA-2457)
 * disallow making schema changes to system keyspace (CASSANDRA-2563)
 * fix sending mutation messages multiple times (CASSANDRA-2557)
 * fix incorrect use of NBHM.size in ReadCallback that could cause
   reads to time out even when responses were received (CASSANDRA-2552)
 * trigger read repair correctly for LOCAL_QUORUM reads (CASSANDRA-2556)
 * Allow configuring the number of compaction thread (CASSANDRA-2558)
 * forceUserDefinedCompaction will attempt to compact what it is given
   even if the pessimistic estimate is that there is not enough disk space;
   automatic compactions will only compact 2 or more sstables (CASSANDRA-2575)
 * refuse to apply migrations with older timestamps than the current
   schema (CASSANDRA-2536)
 * remove unframed Thrift transport option
 * include indexes in snapshots (CASSANDRA-2596)
 * improve ignoring of obsolete mutations in index maintenance (CASSANDRA-2401)
 * recognize attempt to drop just the index while leaving the column
   definition alone (CASSANDRA-2619)


0.8.0-beta1
 * remove Avro RPC support (CASSANDRA-926)
 * support for columns that act as incr/decr counters
   (CASSANDRA-1072, 1937, 1944, 1936, 2101, 2093, 2288, 2105, 2384, 2236, 2342,
   2454)
 * CQL (CASSANDRA-1703, 1704, 1705, 1706, 1707, 1708, 1710, 1711, 1940,
   2124, 2302, 2277, 2493)
 * avoid double RowMutation serialization on write path (CASSANDRA-1800)
 * make NetworkTopologyStrategy the default (CASSANDRA-1960)
 * configurable internode encryption (CASSANDRA-1567, 2152)
 * human readable column names in sstable2json output (CASSANDRA-1933)
 * change default JMX port to 7199 (CASSANDRA-2027)
 * backwards compatible internal messaging (CASSANDRA-1015)
 * atomic switch of memtables and sstables (CASSANDRA-2284)
 * add pluggable SeedProvider (CASSANDRA-1669)
 * Fix clustertool to not throw exception when calling get_endpoints (CASSANDRA-2437)
 * upgrade to thrift 0.6 (CASSANDRA-2412)
 * repair works on a token range instead of full ring (CASSANDRA-2324)
 * purge tombstones from row cache (CASSANDRA-2305)
 * push replication_factor into strategy_options (CASSANDRA-1263)
 * give snapshots the same name on each node (CASSANDRA-1791)
 * remove "nodetool loadbalance" (CASSANDRA-2448)
 * multithreaded compaction (CASSANDRA-2191)
 * compaction throttling (CASSANDRA-2156)
 * add key type information and alias (CASSANDRA-2311, 2396)
 * cli no longer divides read_repair_chance by 100 (CASSANDRA-2458)
 * made CompactionInfo.getTaskType return an enum (CASSANDRA-2482)
 * add a server-wide cap on measured memtable memory usage and aggressively
   flush to keep under that threshold (CASSANDRA-2006)
 * add unified UUIDType (CASSANDRA-2233)
 * add off-heap row cache support (CASSANDRA-1969)


0.7.5
 * improvements/fixes to PIG driver (CASSANDRA-1618, CASSANDRA-2387,
   CASSANDRA-2465, CASSANDRA-2484)
 * validate index names (CASSANDRA-1761)
 * reduce contention on Table.flusherLock (CASSANDRA-1954)
 * try harder to detect failures during streaming, cleaning up temporary
   files more reliably (CASSANDRA-2088)
 * shut down server for OOM on a Thrift thread (CASSANDRA-2269)
 * fix tombstone handling in repair and sstable2json (CASSANDRA-2279)
 * preserve version when streaming data from old sstables (CASSANDRA-2283)
 * don't start repair if a neighboring node is marked as dead (CASSANDRA-2290)
 * purge tombstones from row cache (CASSANDRA-2305)
 * Avoid seeking when sstable2json exports the entire file (CASSANDRA-2318)
 * clear Built flag in system table when dropping an index (CASSANDRA-2320)
 * don't allow arbitrary argument for stress.java (CASSANDRA-2323)
 * validate values for index predicates in get_indexed_slice (CASSANDRA-2328)
 * queue secondary indexes for flush before the parent (CASSANDRA-2330)
 * allow job configuration to set the CL used in Hadoop jobs (CASSANDRA-2331)
 * add memtable_flush_queue_size defaulting to 4 (CASSANDRA-2333)
 * Allow overriding of initial_token, storage_port and rpc_port from system
   properties (CASSANDRA-2343)
 * fix comparator used for non-indexed secondary expressions in index scan
   (CASSANDRA-2347)
 * ensure size calculation and write phase of large-row compaction use
   the same threshold for TTL expiration (CASSANDRA-2349)
 * fix race when iterating CFs during add/drop (CASSANDRA-2350)
 * add ConsistencyLevel command to CLI (CASSANDRA-2354)
 * allow negative numbers in the cli (CASSANDRA-2358)
 * hard code serialVersionUID for tokens class (CASSANDRA-2361)
 * fix potential infinite loop in ByteBufferUtil.inputStream (CASSANDRA-2365)
 * fix encoding bugs in HintedHandoffManager, SystemTable when default
   charset is not UTF8 (CASSANDRA-2367)
 * avoids having removed node reappearing in Gossip (CASSANDRA-2371)
 * fix incorrect truncation of long to int when reading columns via block
   index (CASSANDRA-2376)
 * fix NPE during stream session (CASSANDRA-2377)
 * fix race condition that could leave orphaned data files when dropping CF or
   KS (CASSANDRA-2381)
 * fsync statistics component on write (CASSANDRA-2382)
 * fix duplicate results from CFS.scan (CASSANDRA-2406)
 * add IntegerType to CLI help (CASSANDRA-2414)
 * avoid caching token-only decoratedkeys (CASSANDRA-2416)
 * convert mmap assertion to if/throw so scrub can catch it (CASSANDRA-2417)
 * don't overwrite gc log (CASSANDR-2418)
 * invalidate row cache for streamed row to avoid inconsitencies
   (CASSANDRA-2420)
 * avoid copies in range/index scans (CASSANDRA-2425)
 * make sure we don't wipe data during cleanup if the node has not join
   the ring (CASSANDRA-2428)
 * Try harder to close files after compaction (CASSANDRA-2431)
 * re-set bootstrapped flag after move finishes (CASSANDRA-2435)
 * display validation_class in CLI 'describe keyspace' (CASSANDRA-2442)
 * make cleanup compactions cleanup the row cache (CASSANDRA-2451)
 * add column fields validation to scrub (CASSANDRA-2460)
 * use 64KB flush buffer instead of in_memory_compaction_limit (CASSANDRA-2463)
 * fix backslash substitutions in CLI (CASSANDRA-2492)
 * disable cache saving for system CFS (CASSANDRA-2502)
 * fixes for verifying destination availability under hinted conditions
   so UE can be thrown intead of timing out (CASSANDRA-2514)
 * fix update of validation class in column metadata (CASSANDRA-2512)
 * support LOCAL_QUORUM, EACH_QUORUM CLs outside of NTS (CASSANDRA-2516)
 * preserve version when streaming data from old sstables (CASSANDRA-2283)
 * fix backslash substitutions in CLI (CASSANDRA-2492)
 * count a row deletion as one operation towards memtable threshold
   (CASSANDRA-2519)
 * support LOCAL_QUORUM, EACH_QUORUM CLs outside of NTS (CASSANDRA-2516)


0.7.4
 * add nodetool join command (CASSANDRA-2160)
 * fix secondary indexes on pre-existing or streamed data (CASSANDRA-2244)
 * initialize endpoint in gossiper earlier (CASSANDRA-2228)
 * add ability to write to Cassandra from Pig (CASSANDRA-1828)
 * add rpc_[min|max]_threads (CASSANDRA-2176)
 * add CL.TWO, CL.THREE (CASSANDRA-2013)
 * avoid exporting an un-requested row in sstable2json, when exporting
   a key that does not exist (CASSANDRA-2168)
 * add incremental_backups option (CASSANDRA-1872)
 * add configurable row limit to Pig loadfunc (CASSANDRA-2276)
 * validate column values in batches as well as single-Column inserts
   (CASSANDRA-2259)
 * move sample schema from cassandra.yaml to schema-sample.txt,
   a cli scripts (CASSANDRA-2007)
 * avoid writing empty rows when scrubbing tombstoned rows (CASSANDRA-2296)
 * fix assertion error in range and index scans for CL < ALL
   (CASSANDRA-2282)
 * fix commitlog replay when flush position refers to data that didn't
   get synced before server died (CASSANDRA-2285)
 * fix fd leak in sstable2json with non-mmap'd i/o (CASSANDRA-2304)
 * reduce memory use during streaming of multiple sstables (CASSANDRA-2301)
 * purge tombstoned rows from cache after GCGraceSeconds (CASSANDRA-2305)
 * allow zero replicas in a NTS datacenter (CASSANDRA-1924)
 * make range queries respect snitch for local replicas (CASSANDRA-2286)
 * fix HH delivery when column index is larger than 2GB (CASSANDRA-2297)
 * make 2ary indexes use parent CF flush thresholds during initial build
   (CASSANDRA-2294)
 * update memtable_throughput to be a long (CASSANDRA-2158)


0.7.3
 * Keep endpoint state until aVeryLongTime (CASSANDRA-2115)
 * lower-latency read repair (CASSANDRA-2069)
 * add hinted_handoff_throttle_delay_in_ms option (CASSANDRA-2161)
 * fixes for cache save/load (CASSANDRA-2172, -2174)
 * Handle whole-row deletions in CFOutputFormat (CASSANDRA-2014)
 * Make memtable_flush_writers flush in parallel (CASSANDRA-2178)
 * Add compaction_preheat_key_cache option (CASSANDRA-2175)
 * refactor stress.py to have only one copy of the format string
   used for creating row keys (CASSANDRA-2108)
 * validate index names for \w+ (CASSANDRA-2196)
 * Fix Cassandra cli to respect timeout if schema does not settle
   (CASSANDRA-2187)
 * fix for compaction and cleanup writing old-format data into new-version
   sstable (CASSANDRA-2211, -2216)
 * add nodetool scrub (CASSANDRA-2217, -2240)
 * fix sstable2json large-row pagination (CASSANDRA-2188)
 * fix EOFing on requests for the last bytes in a file (CASSANDRA-2213)
 * fix BufferedRandomAccessFile bugs (CASSANDRA-2218, -2241)
 * check for memtable flush_after_mins exceeded every 10s (CASSANDRA-2183)
 * fix cache saving on Windows (CASSANDRA-2207)
 * add validateSchemaAgreement call + synchronization to schema
   modification operations (CASSANDRA-2222)
 * fix for reversed slice queries on large rows (CASSANDRA-2212)
 * fat clients were writing local data (CASSANDRA-2223)
 * set DEFAULT_MEMTABLE_LIFETIME_IN_MINS to 24h
 * improve detection and cleanup of partially-written sstables
   (CASSANDRA-2206)
 * fix supercolumn de/serialization when subcolumn comparator is different
   from supercolumn's (CASSANDRA-2104)
 * fix starting up on Windows when CASSANDRA_HOME contains whitespace
   (CASSANDRA-2237)
 * add [get|set][row|key]cacheSavePeriod to JMX (CASSANDRA-2100)
 * fix Hadoop ColumnFamilyOutputFormat dropping of mutations
   when batch fills up (CASSANDRA-2255)
 * move file deletions off of scheduledtasks executor (CASSANDRA-2253)


0.7.2
 * copy DecoratedKey.key when inserting into caches to avoid retaining
   a reference to the underlying buffer (CASSANDRA-2102)
 * format subcolumn names with subcomparator (CASSANDRA-2136)
 * fix column bloom filter deserialization (CASSANDRA-2165)


0.7.1
 * refactor MessageDigest creation code. (CASSANDRA-2107)
 * buffer network stack to avoid inefficient small TCP messages while avoiding
   the nagle/delayed ack problem (CASSANDRA-1896)
 * check log4j configuration for changes every 10s (CASSANDRA-1525, 1907)
 * more-efficient cross-DC replication (CASSANDRA-1530, -2051, -2138)
 * avoid polluting page cache with commitlog or sstable writes
   and seq scan operations (CASSANDRA-1470)
 * add RMI authentication options to nodetool (CASSANDRA-1921)
 * make snitches configurable at runtime (CASSANDRA-1374)
 * retry hadoop split requests on connection failure (CASSANDRA-1927)
 * implement describeOwnership for BOP, COPP (CASSANDRA-1928)
 * make read repair behave as expected for ConsistencyLevel > ONE
   (CASSANDRA-982, 2038)
 * distributed test harness (CASSANDRA-1859, 1964)
 * reduce flush lock contention (CASSANDRA-1930)
 * optimize supercolumn deserialization (CASSANDRA-1891)
 * fix CFMetaData.apply to only compare objects of the same class
   (CASSANDRA-1962)
 * allow specifying specific SSTables to compact from JMX (CASSANDRA-1963)
 * fix race condition in MessagingService.targets (CASSANDRA-1959, 2094, 2081)
 * refuse to open sstables from a future version (CASSANDRA-1935)
 * zero-copy reads (CASSANDRA-1714)
 * fix copy bounds for word Text in wordcount demo (CASSANDRA-1993)
 * fixes for contrib/javautils (CASSANDRA-1979)
 * check more frequently for memtable expiration (CASSANDRA-2000)
 * fix writing SSTable column count statistics (CASSANDRA-1976)
 * fix streaming of multiple CFs during bootstrap (CASSANDRA-1992)
 * explicitly set JVM GC new generation size with -Xmn (CASSANDRA-1968)
 * add short options for CLI flags (CASSANDRA-1565)
 * make keyspace argument to "describe keyspace" in CLI optional
   when authenticated to keyspace already (CASSANDRA-2029)
 * added option to specify -Dcassandra.join_ring=false on startup
   to allow "warm spare" nodes or performing JMX maintenance before
   joining the ring (CASSANDRA-526)
 * log migrations at INFO (CASSANDRA-2028)
 * add CLI verbose option in file mode (CASSANDRA-2030)
 * add single-line "--" comments to CLI (CASSANDRA-2032)
 * message serialization tests (CASSANDRA-1923)
 * switch from ivy to maven-ant-tasks (CASSANDRA-2017)
 * CLI attempts to block for new schema to propagate (CASSANDRA-2044)
 * fix potential overflow in nodetool cfstats (CASSANDRA-2057)
 * add JVM shutdownhook to sync commitlog (CASSANDRA-1919)
 * allow nodes to be up without being part of  normal traffic (CASSANDRA-1951)
 * fix CLI "show keyspaces" with null options on NTS (CASSANDRA-2049)
 * fix possible ByteBuffer race conditions (CASSANDRA-2066)
 * reduce garbage generated by MessagingService to prevent load spikes
   (CASSANDRA-2058)
 * fix math in RandomPartitioner.describeOwnership (CASSANDRA-2071)
 * fix deletion of sstable non-data components (CASSANDRA-2059)
 * avoid blocking gossip while deleting handoff hints (CASSANDRA-2073)
 * ignore messages from newer versions, keep track of nodes in gossip
   regardless of version (CASSANDRA-1970)
 * cache writing moved to CompactionManager to reduce i/o contention and
   updated to use non-cache-polluting writes (CASSANDRA-2053)
 * page through large rows when exporting to JSON (CASSANDRA-2041)
 * add flush_largest_memtables_at and reduce_cache_sizes_at options
   (CASSANDRA-2142)
 * add cli 'describe cluster' command (CASSANDRA-2127)
 * add cli support for setting username/password at 'connect' command
   (CASSANDRA-2111)
 * add -D option to Stress.java to allow reading hosts from a file
   (CASSANDRA-2149)
 * bound hints CF throughput between 32M and 256M (CASSANDRA-2148)
 * continue starting when invalid saved cache entries are encountered
   (CASSANDRA-2076)
 * add max_hint_window_in_ms option (CASSANDRA-1459)


0.7.0-final
 * fix offsets to ByteBuffer.get (CASSANDRA-1939)


0.7.0-rc4
 * fix cli crash after backgrounding (CASSANDRA-1875)
 * count timeouts in storageproxy latencies, and include latency
   histograms in StorageProxyMBean (CASSANDRA-1893)
 * fix CLI get recognition of supercolumns (CASSANDRA-1899)
 * enable keepalive on intra-cluster sockets (CASSANDRA-1766)
 * count timeouts towards dynamicsnitch latencies (CASSANDRA-1905)
 * Expose index-building status in JMX + cli schema description
   (CASSANDRA-1871)
 * allow [LOCAL|EACH]_QUORUM to be used with non-NetworkTopology
   replication Strategies
 * increased amount of index locks for faster commitlog replay
 * collect secondary index tombstones immediately (CASSANDRA-1914)
 * revert commitlog changes from #1780 (CASSANDRA-1917)
 * change RandomPartitioner min token to -1 to avoid collision w/
   tokens on actual nodes (CASSANDRA-1901)
 * examine the right nibble when validating TimeUUID (CASSANDRA-1910)
 * include secondary indexes in cleanup (CASSANDRA-1916)
 * CFS.scrubDataDirectories should also cleanup invalid secondary indexes
   (CASSANDRA-1904)
 * ability to disable/enable gossip on nodes to force them down
   (CASSANDRA-1108)


0.7.0-rc3
 * expose getNaturalEndpoints in StorageServiceMBean taking byte[]
   key; RMI cannot serialize ByteBuffer (CASSANDRA-1833)
 * infer org.apache.cassandra.locator for replication strategy classes
   when not otherwise specified
 * validation that generates less garbage (CASSANDRA-1814)
 * add TTL support to CLI (CASSANDRA-1838)
 * cli defaults to bytestype for subcomparator when creating
   column families (CASSANDRA-1835)
 * unregister index MBeans when index is dropped (CASSANDRA-1843)
 * make ByteBufferUtil.clone thread-safe (CASSANDRA-1847)
 * change exception for read requests during bootstrap from
   InvalidRequest to Unavailable (CASSANDRA-1862)
 * respect row-level tombstones post-flush in range scans
   (CASSANDRA-1837)
 * ReadResponseResolver check digests against each other (CASSANDRA-1830)
 * return InvalidRequest when remove of subcolumn without supercolumn
   is requested (CASSANDRA-1866)
 * flush before repair (CASSANDRA-1748)
 * SSTableExport validates key order (CASSANDRA-1884)
 * large row support for SSTableExport (CASSANDRA-1867)
 * Re-cache hot keys post-compaction without hitting disk (CASSANDRA-1878)
 * manage read repair in coordinator instead of data source, to
   provide latency information to dynamic snitch (CASSANDRA-1873)


0.7.0-rc2
 * fix live-column-count of slice ranges including tombstoned supercolumn
   with live subcolumn (CASSANDRA-1591)
 * rename o.a.c.internal.AntientropyStage -> AntiEntropyStage,
   o.a.c.request.Request_responseStage -> RequestResponseStage,
   o.a.c.internal.Internal_responseStage -> InternalResponseStage
 * add AbstractType.fromString (CASSANDRA-1767)
 * require index_type to be present when specifying index_name
   on ColumnDef (CASSANDRA-1759)
 * fix add/remove index bugs in CFMetadata (CASSANDRA-1768)
 * rebuild Strategy during system_update_keyspace (CASSANDRA-1762)
 * cli updates prompt to ... in continuation lines (CASSANDRA-1770)
 * support multiple Mutations per key in hadoop ColumnFamilyOutputFormat
   (CASSANDRA-1774)
 * improvements to Debian init script (CASSANDRA-1772)
 * use local classloader to check for version.properties (CASSANDRA-1778)
 * Validate that column names in column_metadata are valid for the
   defined comparator, and decode properly in cli (CASSANDRA-1773)
 * use cross-platform newlines in cli (CASSANDRA-1786)
 * add ExpiringColumn support to sstable import/export (CASSANDRA-1754)
 * add flush for each append to periodic commitlog mode; added
   periodic_without_flush option to disable this (CASSANDRA-1780)
 * close file handle used for post-flush truncate (CASSANDRA-1790)
 * various code cleanup (CASSANDRA-1793, -1794, -1795)
 * fix range queries against wrapped range (CASSANDRA-1781)
 * fix consistencylevel calculations for NetworkTopologyStrategy
   (CASSANDRA-1804)
 * cli support index type enum names (CASSANDRA-1810)
 * improved validation of column_metadata (CASSANDRA-1813)
 * reads at ConsistencyLevel > 1 throw UnavailableException
   immediately if insufficient live nodes exist (CASSANDRA-1803)
 * copy bytebuffers for local writes to avoid retaining the entire
   Thrift frame (CASSANDRA-1801)
 * fix NPE adding index to column w/o prior metadata (CASSANDRA-1764)
 * reduce fat client timeout (CASSANDRA-1730)
 * fix botched merge of CASSANDRA-1316


0.7.0-rc1
 * fix compaction and flush races with schema updates (CASSANDRA-1715)
 * add clustertool, config-converter, sstablekeys, and schematool
   Windows .bat files (CASSANDRA-1723)
 * reject range queries received during bootstrap (CASSANDRA-1739)
 * fix wrapping-range queries on non-minimum token (CASSANDRA-1700)
 * add nodetool cfhistogram (CASSANDRA-1698)
 * limit repaired ranges to what the nodes have in common (CASSANDRA-1674)
 * index scan treats missing columns as not matching secondary
   expressions (CASSANDRA-1745)
 * Fix misuse of DataOutputBuffer.getData in AntiEntropyService
   (CASSANDRA-1729)
 * detect and warn when obsolete version of JNA is present (CASSANDRA-1760)
 * reduce fat client timeout (CASSANDRA-1730)
 * cleanup smallest CFs first to increase free temp space for larger ones
   (CASSANDRA-1811)
 * Update windows .bat files to work outside of main Cassandra
   directory (CASSANDRA-1713)
 * fix read repair regression from 0.6.7 (CASSANDRA-1727)
 * more-efficient read repair (CASSANDRA-1719)
 * fix hinted handoff replay (CASSANDRA-1656)
 * log type of dropped messages (CASSANDRA-1677)
 * upgrade to SLF4J 1.6.1
 * fix ByteBuffer bug in ExpiringColumn.updateDigest (CASSANDRA-1679)
 * fix IntegerType.getString (CASSANDRA-1681)
 * make -Djava.net.preferIPv4Stack=true the default (CASSANDRA-628)
 * add INTERNAL_RESPONSE verb to differentiate from responses related
   to client requests (CASSANDRA-1685)
 * log tpstats when dropping messages (CASSANDRA-1660)
 * include unreachable nodes in describeSchemaVersions (CASSANDRA-1678)
 * Avoid dropping messages off the client request path (CASSANDRA-1676)
 * fix jna errno reporting (CASSANDRA-1694)
 * add friendlier error for UnknownHostException on startup (CASSANDRA-1697)
 * include jna dependency in RPM package (CASSANDRA-1690)
 * add --skip-keys option to stress.py (CASSANDRA-1696)
 * improve cli handling of non-string keys and column names
   (CASSANDRA-1701, -1693)
 * r/m extra subcomparator line in cli keyspaces output (CASSANDRA-1712)
 * add read repair chance to cli "show keyspaces"
 * upgrade to ConcurrentLinkedHashMap 1.1 (CASSANDRA-975)
 * fix index scan routing (CASSANDRA-1722)
 * fix tombstoning of supercolumns in range queries (CASSANDRA-1734)
 * clear endpoint cache after updating keyspace metadata (CASSANDRA-1741)
 * fix wrapping-range queries on non-minimum token (CASSANDRA-1700)
 * truncate includes secondary indexes (CASSANDRA-1747)
 * retain reference to PendingFile sstables (CASSANDRA-1749)
 * fix sstableimport regression (CASSANDRA-1753)
 * fix for bootstrap when no non-system tables are defined (CASSANDRA-1732)
 * handle replica unavailability in index scan (CASSANDRA-1755)
 * fix service initialization order deadlock (CASSANDRA-1756)
 * multi-line cli commands (CASSANDRA-1742)
 * fix race between snapshot and compaction (CASSANDRA-1736)
 * add listEndpointsPendingHints, deleteHintsForEndpoint JMX methods
   (CASSANDRA-1551)


0.7.0-beta3
 * add strategy options to describe_keyspace output (CASSANDRA-1560)
 * log warning when using randomly generated token (CASSANDRA-1552)
 * re-organize JMX into .db, .net, .internal, .request (CASSANDRA-1217)
 * allow nodes to change IPs between restarts (CASSANDRA-1518)
 * remember ring state between restarts by default (CASSANDRA-1518)
 * flush index built flag so we can read it before log replay (CASSANDRA-1541)
 * lock row cache updates to prevent race condition (CASSANDRA-1293)
 * remove assertion causing rare (and harmless) error messages in
   commitlog (CASSANDRA-1330)
 * fix moving nodes with no keyspaces defined (CASSANDRA-1574)
 * fix unbootstrap when no data is present in a transfer range (CASSANDRA-1573)
 * take advantage of AVRO-495 to simplify our avro IDL (CASSANDRA-1436)
 * extend authorization hierarchy to column family (CASSANDRA-1554)
 * deletion support in secondary indexes (CASSANDRA-1571)
 * meaningful error message for invalid replication strategy class
   (CASSANDRA-1566)
 * allow keyspace creation with RF > N (CASSANDRA-1428)
 * improve cli error handling (CASSANDRA-1580)
 * add cache save/load ability (CASSANDRA-1417, 1606, 1647)
 * add StorageService.getDrainProgress (CASSANDRA-1588)
 * Disallow bootstrap to an in-use token (CASSANDRA-1561)
 * Allow dynamic secondary index creation and destruction (CASSANDRA-1532)
 * log auto-guessed memtable thresholds (CASSANDRA-1595)
 * add ColumnDef support to cli (CASSANDRA-1583)
 * reduce index sample time by 75% (CASSANDRA-1572)
 * add cli support for column, strategy metadata (CASSANDRA-1578, 1612)
 * add cli support for schema modification (CASSANDRA-1584)
 * delete temp files on failed compactions (CASSANDRA-1596)
 * avoid blocking for dead nodes during removetoken (CASSANDRA-1605)
 * remove ConsistencyLevel.ZERO (CASSANDRA-1607)
 * expose in-progress compaction type in jmx (CASSANDRA-1586)
 * removed IClock & related classes from internals (CASSANDRA-1502)
 * fix removing tokens from SystemTable on decommission and removetoken
   (CASSANDRA-1609)
 * include CF metadata in cli 'show keyspaces' (CASSANDRA-1613)
 * switch from Properties to HashMap in PropertyFileSnitch to
   avoid synchronization bottleneck (CASSANDRA-1481)
 * PropertyFileSnitch configuration file renamed to
   cassandra-topology.properties
 * add cli support for get_range_slices (CASSANDRA-1088, CASSANDRA-1619)
 * Make memtable flush thresholds per-CF instead of global
   (CASSANDRA-1007, 1637)
 * add cli support for binary data without CfDef hints (CASSANDRA-1603)
 * fix building SSTable statistics post-stream (CASSANDRA-1620)
 * fix potential infinite loop in 2ary index queries (CASSANDRA-1623)
 * allow creating NTS keyspaces with no replicas configured (CASSANDRA-1626)
 * add jmx histogram of sstables accessed per read (CASSANDRA-1624)
 * remove system_rename_column_family and system_rename_keyspace from the
   client API until races can be fixed (CASSANDRA-1630, CASSANDRA-1585)
 * add cli sanity tests (CASSANDRA-1582)
 * update GC settings in cassandra.bat (CASSANDRA-1636)
 * cli support for index queries (CASSANDRA-1635)
 * cli support for updating schema memtable settings (CASSANDRA-1634)
 * cli --file option (CASSANDRA-1616)
 * reduce automatically chosen memtable sizes by 50% (CASSANDRA-1641)
 * move endpoint cache from snitch to strategy (CASSANDRA-1643)
 * fix commitlog recovery deleting the newly-created segment as well as
   the old ones (CASSANDRA-1644)
 * upgrade to Thrift 0.5 (CASSANDRA-1367)
 * renamed CL.DCQUORUM to LOCAL_QUORUM and DCQUORUMSYNC to EACH_QUORUM
 * cli truncate support (CASSANDRA-1653)
 * update GC settings in cassandra.bat (CASSANDRA-1636)
 * avoid logging when a node's ip/token is gossipped back to it (CASSANDRA-1666)


0.7-beta2
 * always use UTF-8 for hint keys (CASSANDRA-1439)
 * remove cassandra.yaml dependency from Hadoop and Pig (CASSADRA-1322)
 * expose CfDef metadata in describe_keyspaces (CASSANDRA-1363)
 * restore use of mmap_index_only option (CASSANDRA-1241)
 * dropping a keyspace with no column families generated an error
   (CASSANDRA-1378)
 * rename RackAwareStrategy to OldNetworkTopologyStrategy, RackUnawareStrategy
   to SimpleStrategy, DatacenterShardStrategy to NetworkTopologyStrategy,
   AbstractRackAwareSnitch to AbstractNetworkTopologySnitch (CASSANDRA-1392)
 * merge StorageProxy.mutate, mutateBlocking (CASSANDRA-1396)
 * faster UUIDType, LongType comparisons (CASSANDRA-1386, 1393)
 * fix setting read_repair_chance from CLI addColumnFamily (CASSANDRA-1399)
 * fix updates to indexed columns (CASSANDRA-1373)
 * fix race condition leaving to FileNotFoundException (CASSANDRA-1382)
 * fix sharded lock hash on index write path (CASSANDRA-1402)
 * add support for GT/E, LT/E in subordinate index clauses (CASSANDRA-1401)
 * cfId counter got out of sync when CFs were added (CASSANDRA-1403)
 * less chatty schema updates (CASSANDRA-1389)
 * rename column family mbeans. 'type' will now include either
   'IndexColumnFamilies' or 'ColumnFamilies' depending on the CFS type.
   (CASSANDRA-1385)
 * disallow invalid keyspace and column family names. This includes name that
   matches a '^\w+' regex. (CASSANDRA-1377)
 * use JNA, if present, to take snapshots (CASSANDRA-1371)
 * truncate hints if starting 0.7 for the first time (CASSANDRA-1414)
 * fix FD leak in single-row slicepredicate queries (CASSANDRA-1416)
 * allow index expressions against columns that are not part of the
   SlicePredicate (CASSANDRA-1410)
 * config-converter properly handles snitches and framed support
   (CASSANDRA-1420)
 * remove keyspace argument from multiget_count (CASSANDRA-1422)
 * allow specifying cassandra.yaml location as (local or remote) URL
   (CASSANDRA-1126)
 * fix using DynamicEndpointSnitch with NetworkTopologyStrategy
   (CASSANDRA-1429)
 * Add CfDef.default_validation_class (CASSANDRA-891)
 * fix EstimatedHistogram.max (CASSANDRA-1413)
 * quorum read optimization (CASSANDRA-1622)
 * handle zero-length (or missing) rows during HH paging (CASSANDRA-1432)
 * include secondary indexes during schema migrations (CASSANDRA-1406)
 * fix commitlog header race during schema change (CASSANDRA-1435)
 * fix ColumnFamilyStoreMBeanIterator to use new type name (CASSANDRA-1433)
 * correct filename generated by xml->yaml converter (CASSANDRA-1419)
 * add CMSInitiatingOccupancyFraction=75 and UseCMSInitiatingOccupancyOnly
   to default JVM options
 * decrease jvm heap for cassandra-cli (CASSANDRA-1446)
 * ability to modify keyspaces and column family definitions on a live cluster
   (CASSANDRA-1285)
 * support for Hadoop Streaming [non-jvm map/reduce via stdin/out]
   (CASSANDRA-1368)
 * Move persistent sstable stats from the system table to an sstable component
   (CASSANDRA-1430)
 * remove failed bootstrap attempt from pending ranges when gossip times
   it out after 1h (CASSANDRA-1463)
 * eager-create tcp connections to other cluster members (CASSANDRA-1465)
 * enumerate stages and derive stage from message type instead of
   transmitting separately (CASSANDRA-1465)
 * apply reversed flag during collation from different data sources
   (CASSANDRA-1450)
 * make failure to remove commitlog segment non-fatal (CASSANDRA-1348)
 * correct ordering of drain operations so CL.recover is no longer
   necessary (CASSANDRA-1408)
 * removed keyspace from describe_splits method (CASSANDRA-1425)
 * rename check_schema_agreement to describe_schema_versions
   (CASSANDRA-1478)
 * fix QUORUM calculation for RF > 3 (CASSANDRA-1487)
 * remove tombstones during non-major compactions when bloom filter
   verifies that row does not exist in other sstables (CASSANDRA-1074)
 * nodes that coordinated a loadbalance in the past could not be seen by
   newly added nodes (CASSANDRA-1467)
 * exposed endpoint states (gossip details) via jmx (CASSANDRA-1467)
 * ensure that compacted sstables are not included when new readers are
   instantiated (CASSANDRA-1477)
 * by default, calculate heap size and memtable thresholds at runtime (CASSANDRA-1469)
 * fix races dealing with adding/dropping keyspaces and column families in
   rapid succession (CASSANDRA-1477)
 * clean up of Streaming system (CASSANDRA-1503, 1504, 1506)
 * add options to configure Thrift socket keepalive and buffer sizes (CASSANDRA-1426)
 * make contrib CassandraServiceDataCleaner recursive (CASSANDRA-1509)
 * min, max compaction threshold are configurable and persistent
   per-ColumnFamily (CASSANDRA-1468)
 * fix replaying the last mutation in a commitlog unnecessarily
   (CASSANDRA-1512)
 * invoke getDefaultUncaughtExceptionHandler from DTPE with the original
   exception rather than the ExecutionException wrapper (CASSANDRA-1226)
 * remove Clock from the Thrift (and Avro) API (CASSANDRA-1501)
 * Close intra-node sockets when connection is broken (CASSANDRA-1528)
 * RPM packaging spec file (CASSANDRA-786)
 * weighted request scheduler (CASSANDRA-1485)
 * treat expired columns as deleted (CASSANDRA-1539)
 * make IndexInterval configurable (CASSANDRA-1488)
 * add describe_snitch to Thrift API (CASSANDRA-1490)
 * MD5 authenticator compares plain text submitted password with MD5'd
   saved property, instead of vice versa (CASSANDRA-1447)
 * JMX MessagingService pending and completed counts (CASSANDRA-1533)
 * fix race condition processing repair responses (CASSANDRA-1511)
 * make repair blocking (CASSANDRA-1511)
 * create EndpointSnitchInfo and MBean to expose rack and DC (CASSANDRA-1491)
 * added option to contrib/word_count to output results back to Cassandra
   (CASSANDRA-1342)
 * rewrite Hadoop ColumnFamilyRecordWriter to pool connections, retry to
   multiple Cassandra nodes, and smooth impact on the Cassandra cluster
   by using smaller batch sizes (CASSANDRA-1434)
 * fix setting gc_grace_seconds via CLI (CASSANDRA-1549)
 * support TTL'd index values (CASSANDRA-1536)
 * make removetoken work like decommission (CASSANDRA-1216)
 * make cli comparator-aware and improve quote rules (CASSANDRA-1523,-1524)
 * make nodetool compact and cleanup blocking (CASSANDRA-1449)
 * add memtable, cache information to GCInspector logs (CASSANDRA-1558)
 * enable/disable HintedHandoff via JMX (CASSANDRA-1550)
 * Ignore stray files in the commit log directory (CASSANDRA-1547)
 * Disallow bootstrap to an in-use token (CASSANDRA-1561)


0.7-beta1
 * sstable versioning (CASSANDRA-389)
 * switched to slf4j logging (CASSANDRA-625)
 * add (optional) expiration time for column (CASSANDRA-699)
 * access levels for authentication/authorization (CASSANDRA-900)
 * add ReadRepairChance to CF definition (CASSANDRA-930)
 * fix heisenbug in system tests, especially common on OS X (CASSANDRA-944)
 * convert to byte[] keys internally and all public APIs (CASSANDRA-767)
 * ability to alter schema definitions on a live cluster (CASSANDRA-44)
 * renamed configuration file to cassandra.xml, and log4j.properties to
   log4j-server.properties, which must now be loaded from
   the classpath (which is how our scripts in bin/ have always done it)
   (CASSANDRA-971)
 * change get_count to require a SlicePredicate. create multi_get_count
   (CASSANDRA-744)
 * re-organized endpointsnitch implementations and added SimpleSnitch
   (CASSANDRA-994)
 * Added preload_row_cache option (CASSANDRA-946)
 * add CRC to commitlog header (CASSANDRA-999)
 * removed deprecated batch_insert and get_range_slice methods (CASSANDRA-1065)
 * add truncate thrift method (CASSANDRA-531)
 * http mini-interface using mx4j (CASSANDRA-1068)
 * optimize away copy of sliced row on memtable read path (CASSANDRA-1046)
 * replace constant-size 2GB mmaped segments and special casing for index
   entries spanning segment boundaries, with SegmentedFile that computes
   segments that always contain entire entries/rows (CASSANDRA-1117)
 * avoid reading large rows into memory during compaction (CASSANDRA-16)
 * added hadoop OutputFormat (CASSANDRA-1101)
 * efficient Streaming (no more anticompaction) (CASSANDRA-579)
 * split commitlog header into separate file and add size checksum to
   mutations (CASSANDRA-1179)
 * avoid allocating a new byte[] for each mutation on replay (CASSANDRA-1219)
 * revise HH schema to be per-endpoint (CASSANDRA-1142)
 * add joining/leaving status to nodetool ring (CASSANDRA-1115)
 * allow multiple repair sessions per node (CASSANDRA-1190)
 * optimize away MessagingService for local range queries (CASSANDRA-1261)
 * make framed transport the default so malformed requests can't OOM the
   server (CASSANDRA-475)
 * significantly faster reads from row cache (CASSANDRA-1267)
 * take advantage of row cache during range queries (CASSANDRA-1302)
 * make GCGraceSeconds a per-ColumnFamily value (CASSANDRA-1276)
 * keep persistent row size and column count statistics (CASSANDRA-1155)
 * add IntegerType (CASSANDRA-1282)
 * page within a single row during hinted handoff (CASSANDRA-1327)
 * push DatacenterShardStrategy configuration into keyspace definition,
   eliminating datacenter.properties. (CASSANDRA-1066)
 * optimize forward slices starting with '' and single-index-block name
   queries by skipping the column index (CASSANDRA-1338)
 * streaming refactor (CASSANDRA-1189)
 * faster comparison for UUID types (CASSANDRA-1043)
 * secondary index support (CASSANDRA-749 and subtasks)
 * make compaction buckets deterministic (CASSANDRA-1265)


0.6.6
 * Allow using DynamicEndpointSnitch with RackAwareStrategy (CASSANDRA-1429)
 * remove the remaining vestiges of the unfinished DatacenterShardStrategy
   (replaced by NetworkTopologyStrategy in 0.7)


0.6.5
 * fix key ordering in range query results with RandomPartitioner
   and ConsistencyLevel > ONE (CASSANDRA-1145)
 * fix for range query starting with the wrong token range (CASSANDRA-1042)
 * page within a single row during hinted handoff (CASSANDRA-1327)
 * fix compilation on non-sun JDKs (CASSANDRA-1061)
 * remove String.trim() call on row keys in batch mutations (CASSANDRA-1235)
 * Log summary of dropped messages instead of spamming log (CASSANDRA-1284)
 * add dynamic endpoint snitch (CASSANDRA-981)
 * fix streaming for keyspaces with hyphens in their name (CASSANDRA-1377)
 * fix errors in hard-coded bloom filter optKPerBucket by computing it
   algorithmically (CASSANDRA-1220
 * remove message deserialization stage, and uncap read/write stages
   so slow reads/writes don't block gossip processing (CASSANDRA-1358)
 * add jmx port configuration to Debian package (CASSANDRA-1202)
 * use mlockall via JNA, if present, to prevent Linux from swapping
   out parts of the JVM (CASSANDRA-1214)


0.6.4
 * avoid queuing multiple hint deliveries for the same endpoint
   (CASSANDRA-1229)
 * better performance for and stricter checking of UTF8 column names
   (CASSANDRA-1232)
 * extend option to lower compaction priority to hinted handoff
   as well (CASSANDRA-1260)
 * log errors in gossip instead of re-throwing (CASSANDRA-1289)
 * avoid aborting commitlog replay prematurely if a flushed-but-
   not-removed commitlog segment is encountered (CASSANDRA-1297)
 * fix duplicate rows being read during mapreduce (CASSANDRA-1142)
 * failure detection wasn't closing command sockets (CASSANDRA-1221)
 * cassandra-cli.bat works on windows (CASSANDRA-1236)
 * pre-emptively drop requests that cannot be processed within RPCTimeout
   (CASSANDRA-685)
 * add ack to Binary write verb and update CassandraBulkLoader
   to wait for acks for each row (CASSANDRA-1093)
 * added describe_partitioner Thrift method (CASSANDRA-1047)
 * Hadoop jobs no longer require the Cassandra storage-conf.xml
   (CASSANDRA-1280, CASSANDRA-1047)
 * log thread pool stats when GC is excessive (CASSANDRA-1275)
 * remove gossip message size limit (CASSANDRA-1138)
 * parallelize local and remote reads during multiget, and respect snitch
   when determining whether to do local read for CL.ONE (CASSANDRA-1317)
 * fix read repair to use requested consistency level on digest mismatch,
   rather than assuming QUORUM (CASSANDRA-1316)
 * process digest mismatch re-reads in parallel (CASSANDRA-1323)
 * switch hints CF comparator to BytesType (CASSANDRA-1274)


0.6.3
 * retry to make streaming connections up to 8 times. (CASSANDRA-1019)
 * reject describe_ring() calls on invalid keyspaces (CASSANDRA-1111)
 * fix cache size calculation for size of 100% (CASSANDRA-1129)
 * fix cache capacity only being recalculated once (CASSANDRA-1129)
 * remove hourly scan of all hints on the off chance that the gossiper
   missed a status change; instead, expose deliverHintsToEndpoint to JMX
   so it can be done manually, if necessary (CASSANDRA-1141)
 * don't reject reads at CL.ALL (CASSANDRA-1152)
 * reject deletions to supercolumns in CFs containing only standard
   columns (CASSANDRA-1139)
 * avoid preserving login information after client disconnects
   (CASSANDRA-1057)
 * prefer sun jdk to openjdk in debian init script (CASSANDRA-1174)
 * detect partioner config changes between restarts and fail fast
   (CASSANDRA-1146)
 * use generation time to resolve node token reassignment disagreements
   (CASSANDRA-1118)
 * restructure the startup ordering of Gossiper and MessageService to avoid
   timing anomalies (CASSANDRA-1160)
 * detect incomplete commit log hearders (CASSANDRA-1119)
 * force anti-entropy service to stream files on the stream stage to avoid
   sending streams out of order (CASSANDRA-1169)
 * remove inactive stream managers after AES streams files (CASSANDRA-1169)
 * allow removing entire row through batch_mutate Deletion (CASSANDRA-1027)
 * add JMX metrics for row-level bloom filter false positives (CASSANDRA-1212)
 * added a redhat init script to contrib (CASSANDRA-1201)
 * use midpoint when bootstrapping a new machine into range with not
   much data yet instead of random token (CASSANDRA-1112)
 * kill server on OOM in executor stage as well as Thrift (CASSANDRA-1226)
 * remove opportunistic repairs, when two machines with overlapping replica
   responsibilities happen to finish major compactions of the same CF near
   the same time.  repairs are now fully manual (CASSANDRA-1190)
 * add ability to lower compaction priority (default is no change from 0.6.2)
   (CASSANDRA-1181)


0.6.2
 * fix contrib/word_count build. (CASSANDRA-992)
 * split CommitLogExecutorService into BatchCommitLogExecutorService and
   PeriodicCommitLogExecutorService (CASSANDRA-1014)
 * add latency histograms to CFSMBean (CASSANDRA-1024)
 * make resolving timestamp ties deterministic by using value bytes
   as a tiebreaker (CASSANDRA-1039)
 * Add option to turn off Hinted Handoff (CASSANDRA-894)
 * fix windows startup (CASSANDRA-948)
 * make concurrent_reads, concurrent_writes configurable at runtime via JMX
   (CASSANDRA-1060)
 * disable GCInspector on non-Sun JVMs (CASSANDRA-1061)
 * fix tombstone handling in sstable rows with no other data (CASSANDRA-1063)
 * fix size of row in spanned index entries (CASSANDRA-1056)
 * install json2sstable, sstable2json, and sstablekeys to Debian package
 * StreamingService.StreamDestinations wouldn't empty itself after streaming
   finished (CASSANDRA-1076)
 * added Collections.shuffle(splits) before returning the splits in
   ColumnFamilyInputFormat (CASSANDRA-1096)
 * do not recalculate cache capacity post-compaction if it's been manually
   modified (CASSANDRA-1079)
 * better defaults for flush sorter + writer executor queue sizes
   (CASSANDRA-1100)
 * windows scripts for SSTableImport/Export (CASSANDRA-1051)
 * windows script for nodetool (CASSANDRA-1113)
 * expose PhiConvictThreshold (CASSANDRA-1053)
 * make repair of RF==1 a no-op (CASSANDRA-1090)
 * improve default JVM GC options (CASSANDRA-1014)
 * fix SlicePredicate serialization inside Hadoop jobs (CASSANDRA-1049)
 * close Thrift sockets in Hadoop ColumnFamilyRecordReader (CASSANDRA-1081)


0.6.1
 * fix NPE in sstable2json when no excluded keys are given (CASSANDRA-934)
 * keep the replica set constant throughout the read repair process
   (CASSANDRA-937)
 * allow querying getAllRanges with empty token list (CASSANDRA-933)
 * fix command line arguments inversion in clustertool (CASSANDRA-942)
 * fix race condition that could trigger a false-positive assertion
   during post-flush discard of old commitlog segments (CASSANDRA-936)
 * fix neighbor calculation for anti-entropy repair (CASSANDRA-924)
 * perform repair even for small entropy differences (CASSANDRA-924)
 * Use hostnames in CFInputFormat to allow Hadoop's naive string-based
   locality comparisons to work (CASSANDRA-955)
 * cache read-only BufferedRandomAccessFile length to avoid
   3 system calls per invocation (CASSANDRA-950)
 * nodes with IPv6 (and no IPv4) addresses could not join cluster
   (CASSANDRA-969)
 * Retrieve the correct number of undeleted columns, if any, from
   a supercolumn in a row that had been deleted previously (CASSANDRA-920)
 * fix index scans that cross the 2GB mmap boundaries for both mmap
   and standard i/o modes (CASSANDRA-866)
 * expose drain via nodetool (CASSANDRA-978)


0.6.0-RC1
 * JMX drain to flush memtables and run through commit log (CASSANDRA-880)
 * Bootstrapping can skip ranges under the right conditions (CASSANDRA-902)
 * fix merging row versions in range_slice for CL > ONE (CASSANDRA-884)
 * default write ConsistencyLeven chaned from ZERO to ONE
 * fix for index entries spanning mmap buffer boundaries (CASSANDRA-857)
 * use lexical comparison if time part of TimeUUIDs are the same
   (CASSANDRA-907)
 * bound read, mutation, and response stages to fix possible OOM
   during log replay (CASSANDRA-885)
 * Use microseconds-since-epoch (UTC) in cli, instead of milliseconds
 * Treat batch_mutate Deletion with null supercolumn as "apply this predicate
   to top level supercolumns" (CASSANDRA-834)
 * Streaming destination nodes do not update their JMX status (CASSANDRA-916)
 * Fix internal RPC timeout calculation (CASSANDRA-911)
 * Added Pig loadfunc to contrib/pig (CASSANDRA-910)


0.6.0-beta3
 * fix compaction bucketing bug (CASSANDRA-814)
 * update windows batch file (CASSANDRA-824)
 * deprecate KeysCachedFraction configuration directive in favor
   of KeysCached; move to unified-per-CF key cache (CASSANDRA-801)
 * add invalidateRowCache to ColumnFamilyStoreMBean (CASSANDRA-761)
 * send Handoff hints to natural locations to reduce load on
   remaining nodes in a failure scenario (CASSANDRA-822)
 * Add RowWarningThresholdInMB configuration option to warn before very
   large rows get big enough to threaten node stability, and -x option to
   be able to remove them with sstable2json if the warning is unheeded
   until it's too late (CASSANDRA-843)
 * Add logging of GC activity (CASSANDRA-813)
 * fix ConcurrentModificationException in commitlog discard (CASSANDRA-853)
 * Fix hardcoded row count in Hadoop RecordReader (CASSANDRA-837)
 * Add a jmx status to the streaming service and change several DEBUG
   messages to INFO (CASSANDRA-845)
 * fix classpath in cassandra-cli.bat for Windows (CASSANDRA-858)
 * allow re-specifying host, port to cassandra-cli if invalid ones
   are first tried (CASSANDRA-867)
 * fix race condition handling rpc timeout in the coordinator
   (CASSANDRA-864)
 * Remove CalloutLocation and StagingFileDirectory from storage-conf files
   since those settings are no longer used (CASSANDRA-878)
 * Parse a long from RowWarningThresholdInMB instead of an int (CASSANDRA-882)
 * Remove obsolete ControlPort code from DatabaseDescriptor (CASSANDRA-886)
 * move skipBytes side effect out of assert (CASSANDRA-899)
 * add "double getLoad" to StorageServiceMBean (CASSANDRA-898)
 * track row stats per CF at compaction time (CASSANDRA-870)
 * disallow CommitLogDirectory matching a DataFileDirectory (CASSANDRA-888)
 * default key cache size is 200k entries, changed from 10% (CASSANDRA-863)
 * add -Dcassandra-foreground=yes to cassandra.bat
 * exit if cluster name is changed unexpectedly (CASSANDRA-769)


0.6.0-beta1/beta2
 * add batch_mutate thrift command, deprecating batch_insert (CASSANDRA-336)
 * remove get_key_range Thrift API, deprecated in 0.5 (CASSANDRA-710)
 * add optional login() Thrift call for authentication (CASSANDRA-547)
 * support fat clients using gossiper and StorageProxy to perform
   replication in-process [jvm-only] (CASSANDRA-535)
 * support mmapped I/O for reads, on by default on 64bit JVMs
   (CASSANDRA-408, CASSANDRA-669)
 * improve insert concurrency, particularly during Hinted Handoff
   (CASSANDRA-658)
 * faster network code (CASSANDRA-675)
 * stress.py moved to contrib (CASSANDRA-635)
 * row caching [must be explicitly enabled per-CF in config] (CASSANDRA-678)
 * present a useful measure of compaction progress in JMX (CASSANDRA-599)
 * add bin/sstablekeys (CASSNADRA-679)
 * add ConsistencyLevel.ANY (CASSANDRA-687)
 * make removetoken remove nodes from gossip entirely (CASSANDRA-644)
 * add ability to set cache sizes at runtime (CASSANDRA-708)
 * report latency and cache hit rate statistics with lifetime totals
   instead of average over the last minute (CASSANDRA-702)
 * support get_range_slice for RandomPartitioner (CASSANDRA-745)
 * per-keyspace replication factory and replication strategy (CASSANDRA-620)
 * track latency in microseconds (CASSANDRA-733)
 * add describe_ Thrift methods, deprecating get_string_property and
   get_string_list_property
 * jmx interface for tracking operation mode and streams in general.
   (CASSANDRA-709)
 * keep memtables in sorted order to improve range query performance
   (CASSANDRA-799)
 * use while loop instead of recursion when trimming sstables compaction list
   to avoid blowing stack in pathological cases (CASSANDRA-804)
 * basic Hadoop map/reduce support (CASSANDRA-342)


0.5.1
 * ensure all files for an sstable are streamed to the same directory.
   (CASSANDRA-716)
 * more accurate load estimate for bootstrapping (CASSANDRA-762)
 * tolerate dead or unavailable bootstrap target on write (CASSANDRA-731)
 * allow larger numbers of keys (> 140M) in a sstable bloom filter
   (CASSANDRA-790)
 * include jvm argument improvements from CASSANDRA-504 in debian package
 * change streaming chunk size to 32MB to accomodate Windows XP limitations
   (was 64MB) (CASSANDRA-795)
 * fix get_range_slice returning results in the wrong order (CASSANDRA-781)


0.5.0 final
 * avoid attempting to delete temporary bootstrap files twice (CASSANDRA-681)
 * fix bogus NaN in nodeprobe cfstats output (CASSANDRA-646)
 * provide a policy for dealing with single thread executors w/ a full queue
   (CASSANDRA-694)
 * optimize inner read in MessagingService, vastly improving multiple-node
   performance (CASSANDRA-675)
 * wait for table flush before streaming data back to a bootstrapping node.
   (CASSANDRA-696)
 * keep track of bootstrapping sources by table so that bootstrapping doesn't
   give the indication of finishing early (CASSANDRA-673)


0.5.0 RC3
 * commit the correct version of the patch for CASSANDRA-663


0.5.0 RC2 (unreleased)
 * fix bugs in converting get_range_slice results to Thrift
   (CASSANDRA-647, CASSANDRA-649)
 * expose java.util.concurrent.TimeoutException in StorageProxy methods
   (CASSANDRA-600)
 * TcpConnectionManager was holding on to disconnected connections,
   giving the false indication they were being used. (CASSANDRA-651)
 * Remove duplicated write. (CASSANDRA-662)
 * Abort bootstrap if IP is already in the token ring (CASSANDRA-663)
 * increase default commitlog sync period, and wait for last sync to
   finish before submitting another (CASSANDRA-668)


0.5.0 RC1
 * Fix potential NPE in get_range_slice (CASSANDRA-623)
 * add CRC32 to commitlog entries (CASSANDRA-605)
 * fix data streaming on windows (CASSANDRA-630)
 * GC compacted sstables after cleanup and compaction (CASSANDRA-621)
 * Speed up anti-entropy validation (CASSANDRA-629)
 * Fix anti-entropy assertion error (CASSANDRA-639)
 * Fix pending range conflicts when bootstapping or moving
   multiple nodes at once (CASSANDRA-603)
 * Handle obsolete gossip related to node movement in the case where
   one or more nodes is down when the movement occurs (CASSANDRA-572)
 * Include dead nodes in gossip to avoid a variety of problems
   and fix HH to removed nodes (CASSANDRA-634)
 * return an InvalidRequestException for mal-formed SlicePredicates
   (CASSANDRA-643)
 * fix bug determining closest neighbor for use in multiple datacenters
   (CASSANDRA-648)
 * Vast improvements in anticompaction speed (CASSANDRA-607)
 * Speed up log replay and writes by avoiding redundant serializations
   (CASSANDRA-652)


0.5.0 beta 2
 * Bootstrap improvements (several tickets)
 * add nodeprobe repair anti-entropy feature (CASSANDRA-193, CASSANDRA-520)
 * fix possibility of partition when many nodes restart at once
   in clusters with multiple seeds (CASSANDRA-150)
 * fix NPE in get_range_slice when no data is found (CASSANDRA-578)
 * fix potential NPE in hinted handoff (CASSANDRA-585)
 * fix cleanup of local "system" keyspace (CASSANDRA-576)
 * improve computation of cluster load balance (CASSANDRA-554)
 * added super column read/write, column count, and column/row delete to
   cassandra-cli (CASSANDRA-567, CASSANDRA-594)
 * fix returning live subcolumns of deleted supercolumns (CASSANDRA-583)
 * respect JAVA_HOME in bin/ scripts (several tickets)
 * add StorageService.initClient for fat clients on the JVM (CASSANDRA-535)
   (see contrib/client_only for an example of use)
 * make consistency_level functional in get_range_slice (CASSANDRA-568)
 * optimize key deserialization for RandomPartitioner (CASSANDRA-581)
 * avoid GCing tombstones except on major compaction (CASSANDRA-604)
 * increase failure conviction threshold, resulting in less nodes
   incorrectly (and temporarily) marked as down (CASSANDRA-610)
 * respect memtable thresholds during log replay (CASSANDRA-609)
 * support ConsistencyLevel.ALL on read (CASSANDRA-584)
 * add nodeprobe removetoken command (CASSANDRA-564)


0.5.0 beta
 * Allow multiple simultaneous flushes, improving flush throughput
   on multicore systems (CASSANDRA-401)
 * Split up locks to improve write and read throughput on multicore systems
   (CASSANDRA-444, CASSANDRA-414)
 * More efficient use of memory during compaction (CASSANDRA-436)
 * autobootstrap option: when enabled, all non-seed nodes will attempt
   to bootstrap when started, until bootstrap successfully
   completes. -b option is removed.  (CASSANDRA-438)
 * Unless a token is manually specified in the configuration xml,
   a bootstraping node will use a token that gives it half the
   keys from the most-heavily-loaded node in the cluster,
   instead of generating a random token.
   (CASSANDRA-385, CASSANDRA-517)
 * Miscellaneous bootstrap fixes (several tickets)
 * Ability to change a node's token even after it has data on it
   (CASSANDRA-541)
 * Ability to decommission a live node from the ring (CASSANDRA-435)
 * Semi-automatic loadbalancing via nodeprobe (CASSANDRA-192)
 * Add ability to set compaction thresholds at runtime via
   JMX / nodeprobe.  (CASSANDRA-465)
 * Add "comment" field to ColumnFamily definition. (CASSANDRA-481)
 * Additional JMX metrics (CASSANDRA-482)
 * JSON based export and import tools (several tickets)
 * Hinted Handoff fixes (several tickets)
 * Add key cache to improve read performance (CASSANDRA-423)
 * Simplified construction of custom ReplicationStrategy classes
   (CASSANDRA-497)
 * Graphical application (Swing) for ring integrity verification and
   visualization was added to contrib (CASSANDRA-252)
 * Add DCQUORUM, DCQUORUMSYNC consistency levels and corresponding
   ReplicationStrategy / EndpointSnitch classes.  Experimental.
   (CASSANDRA-492)
 * Web client interface added to contrib (CASSANDRA-457)
 * More-efficient flush for Random, CollatedOPP partitioners
   for normal writes (CASSANDRA-446) and bulk load (CASSANDRA-420)
 * Add MemtableFlushAfterMinutes, a global replacement for the old
   per-CF FlushPeriodInMinutes setting (CASSANDRA-463)
 * optimizations to slice reading (CASSANDRA-350) and supercolumn
   queries (CASSANDRA-510)
 * force binding to given listenaddress for nodes with multiple
   interfaces (CASSANDRA-546)
 * stress.py benchmarking tool improvements (several tickets)
 * optimized replica placement code (CASSANDRA-525)
 * faster log replay on restart (CASSANDRA-539, CASSANDRA-540)
 * optimized local-node writes (CASSANDRA-558)
 * added get_range_slice, deprecating get_key_range (CASSANDRA-344)
 * expose TimedOutException to thrift (CASSANDRA-563)


0.4.2
 * Add validation disallowing null keys (CASSANDRA-486)
 * Fix race conditions in TCPConnectionManager (CASSANDRA-487)
 * Fix using non-utf8-aware comparison as a sanity check.
   (CASSANDRA-493)
 * Improve default garbage collector options (CASSANDRA-504)
 * Add "nodeprobe flush" (CASSANDRA-505)
 * remove NotFoundException from get_slice throws list (CASSANDRA-518)
 * fix get (not get_slice) of entire supercolumn (CASSANDRA-508)
 * fix null token during bootstrap (CASSANDRA-501)


0.4.1
 * Fix FlushPeriod columnfamily configuration regression
   (CASSANDRA-455)
 * Fix long column name support (CASSANDRA-460)
 * Fix for serializing a row that only contains tombstones
   (CASSANDRA-458)
 * Fix for discarding unneeded commitlog segments (CASSANDRA-459)
 * Add SnapshotBeforeCompaction configuration option (CASSANDRA-426)
 * Fix compaction abort under insufficient disk space (CASSANDRA-473)
 * Fix reading subcolumn slice from tombstoned CF (CASSANDRA-484)
 * Fix race condition in RVH causing occasional NPE (CASSANDRA-478)


0.4.0
 * fix get_key_range problems when a node is down (CASSANDRA-440)
   and add UnavailableException to more Thrift methods
 * Add example EndPointSnitch contrib code (several tickets)


0.4.0 RC2
 * fix SSTable generation clash during compaction (CASSANDRA-418)
 * reject method calls with null parameters (CASSANDRA-308)
 * properly order ranges in nodeprobe output (CASSANDRA-421)
 * fix logging of certain errors on executor threads (CASSANDRA-425)


0.4.0 RC1
 * Bootstrap feature is live; use -b on startup (several tickets)
 * Added multiget api (CASSANDRA-70)
 * fix Deadlock with SelectorManager.doProcess and TcpConnection.write
   (CASSANDRA-392)
 * remove key cache b/c of concurrency bugs in third-party
   CLHM library (CASSANDRA-405)
 * update non-major compaction logic to use two threshold values
   (CASSANDRA-407)
 * add periodic / batch commitlog sync modes (several tickets)
 * inline BatchMutation into batch_insert params (CASSANDRA-403)
 * allow setting the logging level at runtime via mbean (CASSANDRA-402)
 * change default comparator to BytesType (CASSANDRA-400)
 * add forwards-compatible ConsistencyLevel parameter to get_key_range
   (CASSANDRA-322)
 * r/m special case of blocking for local destination when writing with
   ConsistencyLevel.ZERO (CASSANDRA-399)
 * Fixes to make BinaryMemtable [bulk load interface] useful (CASSANDRA-337);
   see contrib/bmt_example for an example of using it.
 * More JMX properties added (several tickets)
 * Thrift changes (several tickets)
    - Merged _super get methods with the normal ones; return values
      are now of ColumnOrSuperColumn.
    - Similarly, merged batch_insert_super into batch_insert.



0.4.0 beta
 * On-disk data format has changed to allow billions of keys/rows per
   node instead of only millions
 * Multi-keyspace support
 * Scan all sstables for all queries to avoid situations where
   different types of operation on the same ColumnFamily could
   disagree on what data was present
 * Snapshot support via JMX
 * Thrift API has changed a _lot_:
    - removed time-sorted CFs; instead, user-defined comparators
      may be defined on the column names, which are now byte arrays.
      Default comparators are provided for UTF8, Bytes, Ascii, Long (i64),
      and UUID types.
    - removed colon-delimited strings in thrift api in favor of explicit
      structs such as ColumnPath, ColumnParent, etc.  Also normalized
      thrift struct and argument naming.
    - Added columnFamily argument to get_key_range.
    - Change signature of get_slice to accept starting and ending
      columns as well as an offset.  (This allows use of indexes.)
      Added "ascending" flag to allow reasonably-efficient reverse
      scans as well.  Removed get_slice_by_range as redundant.
    - get_key_range operates on one CF at a time
    - changed `block` boolean on insert methods to ConsistencyLevel enum,
      with options of NONE, ONE, QUORUM, and ALL.
    - added similar consistency_level parameter to read methods
    - column-name-set slice with no names given now returns zero columns
      instead of all of them.  ("all" can run your server out of memory.
      use a range-based slice with a high max column count instead.)
 * Removed the web interface. Node information can now be obtained by
   using the newly introduced nodeprobe utility.
 * More JMX stats
 * Remove magic values from internals (e.g. special key to indicate
   when to flush memtables)
 * Rename configuration "table" to "keyspace"
 * Moved to crash-only design; no more shutdown (just kill the process)
 * Lots of bug fixes

Full list of issues resolved in 0.4 is at https://issues.apache.org/jira/secure/IssueNavigator.jspa?reset=true&&pid=12310865&fixfor=12313862&resolution=1&sorter/field=issuekey&sorter/order=DESC


0.3.0 RC3
 * Fix potential deadlock under load in TCPConnection.
   (CASSANDRA-220)


0.3.0 RC2
 * Fix possible data loss when server is stopped after replaying
   log but before new inserts force memtable flush.
   (CASSANDRA-204)
 * Added BUGS file


0.3.0 RC1
 * Range queries on keys, including user-defined key collation
 * Remove support
 * Workarounds for a weird bug in JDK select/register that seems
   particularly common on VM environments. Cassandra should deploy
   fine on EC2 now
 * Much improved infrastructure: the beginnings of a decent test suite
   ("ant test" for unit tests; "nosetests" for system tests), code
   coverage reporting, etc.
 * Expanded node status reporting via JMX
 * Improved error reporting/logging on both server and client
 * Reduced memory footprint in default configuration
 * Combined blocking and non-blocking versions of insert APIs
 * Added FlushPeriodInMinutes configuration parameter to force
   flushing of infrequently-updated ColumnFamilies<|MERGE_RESOLUTION|>--- conflicted
+++ resolved
@@ -1,11 +1,7 @@
-<<<<<<< HEAD
 3.11.4
 Merged from 3.0:
-=======
-3.0.18
  * Fix corrupted collection deletions for dropped columns in 3.0 <-> 2.{1,2} messages (CASSANDRA-14568)
  * Fix corrupted static collection deletions in 3.0 <-> 2.{1,2} messages (CASSANDRA-14568)
->>>>>>> 06c55f77
  * Handle failures in parallelAllSSTableOperation (cleanup/upgradesstables/etc) (CASSANDRA-14657)
  * Improve TokenMetaData cache populating performance avoid long locking (CASSANDRA-14660)
  * Fix static column order for SELECT * wildcard queries (CASSANDRA-14638)
