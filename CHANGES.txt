--- conflicted
+++ resolved
@@ -1,12 +1,8 @@
-<<<<<<< HEAD
 2.2.6
  * (cqlsh) Support utf-8/cp65001 encoding on Windows (CASSANDRA-11030)
  * Fix paging on DISTINCT queries repeats result when first row in partition changes (CASSANDRA-10010)
 Merged from 2.1:
-=======
-2.1.14
  * Properly release sstable ref when doing offline scrub (CASSANDRA-10697)
->>>>>>> 96549946
  * Improve nodetool status performance for large cluster (CASSANDRA-7238)
  * Gossiper#isEnabled is not thread safe (CASSANDRA-11116)
  * Avoid major compaction mixing repaired and unrepaired sstables in DTCS (CASSANDRA-11113)
