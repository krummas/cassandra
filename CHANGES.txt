--- conflicted
+++ resolved
@@ -1,4 +1,3 @@
-<<<<<<< HEAD
 3.11.0
  * Fix formatting of duration columns in CQLSH (CASSANDRA-13549)
  * Fix the problem with duplicated rows when using paging with SASI (CASSANDRA-13302)
@@ -37,10 +36,7 @@
  * Fix cqlsh automatic protocol downgrade regression (CASSANDRA-13307)
  * Tracing payload not passed from QueryMessage to tracing session (CASSANDRA-12835)
 Merged from 3.0:
-=======
-3.0.14
  * Fix the reported number of sstable data files accessed per read (CASSANDRA-13120)
->>>>>>> e22cb278
  * Fix schema digest mismatch during rolling upgrades from versions before 3.0.12 (CASSANDRA-13559)
  * Upgrade JNA version to 4.4.0 (CASSANDRA-13072)
  * Interned ColumnIdentifiers should use minimal ByteBuffers (CASSANDRA-13533)
