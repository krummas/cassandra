<?xml version="1.0" encoding="UTF-8" standalone="no"?>
<!--
 ~ Licensed to the Apache Software Foundation (ASF) under one
 ~ or more contributor license agreements.  See the NOTICE file
 ~ distributed with this work for additional information
 ~ regarding copyright ownership.  The ASF licenses this file
 ~ to you under the Apache License, Version 2.0 (the
 ~ "License"); you may not use this file except in compliance
 ~ with the License.  You may obtain a copy of the License at
 ~
 ~    https://www.apache.org/licenses/LICENSE-2.0
 ~
 ~ Unless required by applicable law or agreed to in writing,
 ~ software distributed under the License is distributed on an
 ~ "AS IS" BASIS, WITHOUT WARRANTIES OR CONDITIONS OF ANY
 ~ KIND, either express or implied.  See the License for the
 ~ specific language governing permissions and limitations
 ~ under the License.
 -->
<project basedir="." default="jar" name="apache-cassandra"
         xmlns:artifact="antlib:org.apache.maven.artifact.ant">
    <property environment="env"/>
    <property file="build.properties" />
    <property file="build.properties.default" />
    <property name="debuglevel" value="source,lines,vars"/>

    <!-- default version and SCM information -->
    <property name="base.version" value="3.11.11"/>
    <property name="scm.connection" value="scm:https://gitbox.apache.org/repos/asf/cassandra.git"/>
    <property name="scm.developerConnection" value="scm:https://gitbox.apache.org/repos/asf/cassandra.git"/>
    <property name="scm.url" value="https://gitbox.apache.org/repos/asf?p=cassandra.git;a=tree"/>

    <!-- directory details -->
    <property name="basedir" value="."/>
    <property name="build.src" value="${basedir}/src"/>
    <property name="build.src.java" value="${basedir}/src/java"/>
    <property name="build.src.antlr" value="${basedir}/src/antlr"/>
    <property name="build.src.jdkoverride" value="${basedir}/src/jdkoverride" />
    <property name="build.src.resources" value="${basedir}/src/resources"/>
    <property name="build.src.gen-java" value="${basedir}/src/gen-java"/>
    <property name="build.lib" value="${basedir}/lib"/>
    <property name="build.dir" value="${basedir}/build"/>
    <property name="build.dir.lib" value="${basedir}/build/lib"/>
    <property name="build.test.dir" value="${build.dir}/test"/>
    <property name="build.classes" value="${build.dir}/classes"/>
    <property name="build.classes.main" value="${build.classes}/main" />
    <property name="build.classes.thrift" value="${build.classes}/thrift" />
    <property name="javadoc.dir" value="${build.dir}/javadoc"/>
    <property name="javadoc.jars.dir" value="${build.dir}/javadocs"/>
    <property name="interface.dir" value="${basedir}/interface"/>
    <property name="interface.thrift.dir" value="${interface.dir}/thrift"/>
    <property name="interface.thrift.gen-java" value="${interface.thrift.dir}/gen-java"/>
    <property name="test.dir" value="${basedir}/test"/>
    <property name="test.resources" value="${test.dir}/resources"/>
    <property name="test.lib" value="${build.dir}/test/lib"/>
    <property name="test.classes" value="${build.dir}/test/classes"/>
    <property name="test.conf" value="${test.dir}/conf"/>
    <property name="test.data" value="${test.dir}/data"/>
    <property name="test.name" value="*Test"/>
    <property name="test.classlistfile" value="testlist.txt"/>
    <property name="test.classlistprefix" value="unit"/>
    <property name="benchmark.name" value=""/>
    <property name="test.methods" value=""/>
    <property name="test.unit.src" value="${test.dir}/unit"/>
    <property name="test.long.src" value="${test.dir}/long"/>
    <property name="test.burn.src" value="${test.dir}/burn"/>
    <property name="test.microbench.src" value="${test.dir}/microbench"/>
    <property name="test.distributed.src" value="${test.dir}/distributed"/>
    <property name="dist.dir" value="${build.dir}/dist"/>
    <property name="tmp.dir" value="${java.io.tmpdir}"/>

    <property name="doc.dir" value="${basedir}/doc"/>

    <property name="source.version" value="1.8"/>
    <property name="target.version" value="1.8"/>

    <condition property="version" value="${base.version}">
      <isset property="release"/>
    </condition>
    <property name="version" value="${base.version}-SNAPSHOT"/>
    <property name="version.properties.dir"
              value="${build.src.resources}/org/apache/cassandra/config/" />
    <property name="final.name" value="${ant.project.name}-${version}"/>

    <!-- details of what version of Maven ANT Tasks to fetch -->
    <property name="maven-ant-tasks.version" value="2.1.3" />
    <property name="maven-ant-tasks.local" value="${user.home}/.m2/repository/org/apache/maven/maven-ant-tasks"/>
    <property name="maven-ant-tasks.url"
              value="https://repo.maven.apache.org/maven2/org/apache/maven/maven-ant-tasks" />
    <!-- details of how and which Maven repository we publish to -->
    <property name="maven.version" value="3.0.3" />
    <condition property="maven-repository-url" value="https://repository.apache.org/service/local/staging/deploy/maven2">
      <isset property="release"/>
    </condition>
    <condition property="maven-repository-id" value="apache.releases.https">
      <isset property="release"/>
    </condition>
    <property name="maven-repository-url" value="https://repository.apache.org/content/repositories/snapshots"/>
    <property name="maven-repository-id" value="apache.snapshots.https"/>

    <property name="test.timeout" value="240000" />
    <property name="test.long.timeout" value="600000" />
    <property name="test.burn.timeout" value="60000000" />
    <property name="test.distributed.timeout" value="360000" />

    <!-- default for cql tests. Can be override by -Dcassandra.test.use_prepared=false -->
    <property name="cassandra.test.use_prepared" value="true" />

    <!-- skip flushing schema tables during tests -->
    <property name="cassandra.test.flush_local_schema_changes" value="false" />

    <!-- https://www.eclemma.org/jacoco/ -->
    <property name="jacoco.export.dir" value="${build.dir}/jacoco/" />
    <property name="jacoco.partials.dir" value="${jacoco.export.dir}/partials" />
    <property name="jacoco.partialexecfile" value="${jacoco.partials.dir}/partial.exec" />
    <property name="jacoco.finalexecfile" value="${jacoco.export.dir}/jacoco.exec" />
    <property name="jacoco.version" value="0.7.5.201505241946"/>

    <property name="byteman.version" value="3.0.3"/>
    <property name="bytebuddy.version" value="1.10.10"/>

    <property name="ecj.version" value="4.4.2"/>

    <condition property="maven-ant-tasks.jar.exists">
      <available file="${build.dir}/maven-ant-tasks-${maven-ant-tasks.version}.jar" />
    </condition>

    <condition property="maven-ant-tasks.jar.local">
      <available file="${maven-ant-tasks.local}/${maven-ant-tasks.version}/maven-ant-tasks-${maven-ant-tasks.version}.jar" />
    </condition>

    <condition property="is.source.artifact">
      <available file="${build.src.java}" type="dir" />
    </condition>

    <!-- Check if all tests are being run or just one. If it's all tests don't spam the console with test output.
         If it's an individual test print the output from the test under the assumption someone is debugging the test
         and wants to know what is going on without having to context switch to the log file that is generated.
         Debug level output still needs to be retrieved from the log file.  -->
    <script language="javascript">
        if (project.getProperty("cassandra.keepBriefBrief") == null)
        {
            if (project.getProperty("test.name").equals("*Test"))
                project.setProperty("cassandra.keepBriefBrief", "true");
            else
                project.setProperty("cassandra.keepBriefBrief", "false");
        }
    </script>

    <!--
         Add all the dependencies.
    -->
    <path id="maven-ant-tasks.classpath" path="${build.dir}/maven-ant-tasks-${maven-ant-tasks.version}.jar" />
    <path id="cassandra.classpath">
        <pathelement location="${build.classes.main}" />
        <pathelement location="${build.classes.thrift}" />
        <fileset dir="${build.lib}">
            <include name="**/*.jar" />
            <exclude name="**/*-sources.jar"/>
            <exclude name="**/ant-*.jar"/>
        </fileset>
        <fileset dir="${build.dir.lib}">
            <include name="**/*.jar" />
            <exclude name="**/*-sources.jar"/>
            <exclude name="**/ant-*.jar"/>
        </fileset>
    </path>

  <macrodef name="create-javadoc">
    <attribute name="destdir"/>
    <element name="filesets"/>
    <sequential>
      <javadoc destdir="@{destdir}" author="true" version="true" use="true"
        windowtitle="${ant.project.name} API" classpathref="cassandra.classpath"
        bottom="Copyright &amp;copy; 2009-2019 The Apache Software Foundation"
        useexternalfile="yes" encoding="UTF-8"
        maxmemory="256m">
        <filesets/>
      </javadoc>
    </sequential>
  </macrodef>

    <!--
        Setup the output directories.
    -->
    <target name="init">
        <fail unless="is.source.artifact"
            message="Not a source artifact, stopping here." />
        <mkdir dir="${build.classes.main}"/>
        <mkdir dir="${build.classes.thrift}"/>
        <mkdir dir="${test.lib}"/>
        <mkdir dir="${test.classes}"/>
        <mkdir dir="${stress.test.classes}"/>
        <mkdir dir="${build.src.gen-java}"/>
        <mkdir dir="${build.dir.lib}"/>
        <mkdir dir="${jacoco.export.dir}"/>
        <mkdir dir="${jacoco.partials.dir}"/>
    </target>

    <target name="clean" description="Remove all locally created artifacts">
        <delete dir="${build.test.dir}" />
        <delete dir="${build.classes}" />
        <delete dir="${build.src.gen-java}" />
        <delete dir="${version.properties.dir}" />
        <delete dir="${jacoco.export.dir}" />
        <delete dir="${jacoco.partials.dir}"/>
    </target>
    <target depends="clean" name="cleanall"/>

    <target name="realclean" depends="clean" description="Remove the entire build directory and all downloaded artifacts">
        <delete dir="${build.dir}" />
    </target>

    <!--
       This generates the CQL grammar files from Cql.g
    -->
    <target name="check-gen-cql3-grammar">
        <uptodate property="cql3current"
                targetfile="${build.src.gen-java}/org/apache/cassandra/cql3/Cql.tokens">
            <srcfiles dir="${build.src.antlr}">
                <include name="*.g"/>
            </srcfiles>
        </uptodate>
    </target>

    <target name="gen-cql3-grammar" depends="check-gen-cql3-grammar" unless="cql3current">
      <echo>Building Grammar ${build.src.antlr}/Cql.g  ...</echo>
      <java classname="org.antlr.Tool"
            classpath="${build.dir.lib}/jars/antlr-3.5.2.jar;${build.lib}/antlr-runtime-3.5.2.jar;${build.lib}/ST4-4.0.8.jar"
            fork="true"
            failonerror="true">
         <jvmarg value="-Xmx512M" />
         <arg value="-Xconversiontimeout" />
         <arg value="10000" />
         <arg value="${build.src.antlr}/Cql.g" />
         <arg value="-fo" />
         <arg value="${build.src.gen-java}/org/apache/cassandra/cql3/" />
         <arg value="-Xmaxinlinedfastates"/>
         <arg value="10"/> <!-- default is 60 -->
      </java>
    </target>

    <target name="generate-cql-html" depends="maven-ant-tasks-init" description="Generate HTML from textile source">
        <artifact:dependencies pathId="wikitext.classpath">
            <dependency groupId="com.datastax.wikitext" artifactId="wikitext-core-ant" version="1.3"/>
            <dependency groupId="org.fusesource.wikitext" artifactId="textile-core" version="1.3"/>
            <remoteRepository refid="central"/>
            <remoteRepository refid="apache"/>
        </artifact:dependencies>
        <taskdef classpathref="wikitext.classpath" resource="wikitexttasks.properties" />
        <wikitext-to-html markupLanguage="Textile">
            <fileset dir="${basedir}">
                <include name="doc/cql3/*.textile"/>
            </fileset>
        </wikitext-to-html>
    </target>

    <target name="gen-doc" depends="maven-ant-tasks-init" description="Generate documentation">
        <exec executable="make" osfamily="unix" dir="${doc.dir}">
            <arg value="html"/>
        </exec>
        <exec executable="cmd" osfamily="dos" dir="${doc.dir}">
            <arg value="/c"/>
            <arg value="make.bat"/>
            <arg value="html"/>
        </exec>
    </target>

    <!--
        Generates Java sources for tokenization support from jflex
        grammar files
    -->
    <target name="generate-jflex-java" description="Generate Java from jflex grammar">
        <taskdef classname="jflex.anttask.JFlexTask" classpath="${build.lib}/jflex-1.6.0.jar" name="jflex" />
        <jflex file="${build.src.java}/org/apache/cassandra/index/sasi/analyzer/StandardTokenizerImpl.jflex" destdir="${build.src.gen-java}/" />
    </target>

    <!--
       Fetch Maven Ant Tasks and Cassandra's dependencies
       These targets are intentionally free of dependencies so that they
       can be run stand-alone from a binary release artifact.
    -->
    <target name="maven-ant-tasks-localrepo" unless="maven-ant-tasks.jar.exists" if="maven-ant-tasks.jar.local"
            depends="init" description="Fetch Maven ANT Tasks from Maven Local Repository">
      <copy file="${maven-ant-tasks.local}/${maven-ant-tasks.version}/maven-ant-tasks-${maven-ant-tasks.version}.jar"
           tofile="${build.dir}/maven-ant-tasks-${maven-ant-tasks.version}.jar"/>
      <property name="maven-ant-tasks.jar.exists" value="true"/>
    </target>

    <target name="maven-ant-tasks-download" depends="init,maven-ant-tasks-localrepo" unless="maven-ant-tasks.jar.exists"
            description="Fetch Maven ANT Tasks from Maven Central Repositroy">
      <echo>Downloading Maven ANT Tasks...</echo>
      <get src="${maven-ant-tasks.url}/${maven-ant-tasks.version}/maven-ant-tasks-${maven-ant-tasks.version}.jar"
           dest="${build.dir}/maven-ant-tasks-${maven-ant-tasks.version}.jar" usetimestamp="true" />
      <copy file="${build.dir}/maven-ant-tasks-${maven-ant-tasks.version}.jar"
            tofile="${maven-ant-tasks.local}/${maven-ant-tasks.version}/maven-ant-tasks-${maven-ant-tasks.version}.jar"/>
    </target>

    <target name="maven-ant-tasks-init" depends="init,maven-ant-tasks-download" unless="maven-ant-tasks.initialized"
            description="Initialize Maven ANT Tasks">
      <typedef uri="antlib:org.apache.maven.artifact.ant" classpathref="maven-ant-tasks.classpath" />

      <!-- define the remote repositories we use -->
      <artifact:remoteRepository id="central"   url="${artifact.remoteRepository.central}"/>
      <artifact:remoteRepository id="apache"    url="${artifact.remoteRepository.apache}"/>

      <macrodef name="install">
        <attribute name="pomFile"/>
        <attribute name="file"/>
        <attribute name="classifier" default=""/>
        <attribute name="packaging" default="jar"/>
        <sequential>
          <artifact:mvn mavenVersion="${maven.version}" fork="true" failonerror="true">
            <arg value="org.apache.maven.plugins:maven-install-plugin:2.3.1:install-file" />
            <arg value="-DpomFile=@{pomFile}" />
            <arg value="-Dfile=@{file}" />
            <arg value="-Dclassifier=@{classifier}" />
            <arg value="-Dpackaging=@{packaging}" />
          </artifact:mvn>
        </sequential>
      </macrodef>

      <macrodef name="deploy">
        <attribute name="pomFile"/>
        <attribute name="file"/>
        <attribute name="classifier" default=""/>
        <attribute name="packaging" default="jar"/>
        <sequential>
          <artifact:mvn mavenVersion="${maven.version}" fork="true" failonerror="true">
            <jvmarg value="-Xmx512m"/>
            <arg value="org.apache.maven.plugins:maven-gpg-plugin:1.6:sign-and-deploy-file" />
            <arg value="-DretryFailedDeploymentCount=5" />
            <arg value="-Durl=${maven-repository-url}" />
            <arg value="-DrepositoryId=${maven-repository-id}" />
            <arg value="-DpomFile=@{pomFile}" />
            <arg value="-Dfile=@{file}" />
            <arg value="-Dclassifier=@{classifier}" />
            <arg value="-Dpackaging=@{packaging}" />
          </artifact:mvn>
        </sequential>
      </macrodef>

      <macrodef name="sign-dist">
        <attribute name="file"/>
        <sequential>
          <echo message="gpg signing @{file}" />
          <artifact:mvn mavenVersion="${maven.version}" fork="true" failonerror="true">
            <jvmarg value="-Xmx512m"/>
            <arg value="-q" />
            <arg value="org.apache.maven.plugins:maven-gpg-plugin:1.6:sign-and-deploy-file" />
            <arg value="-Dfile=@{file}" />
            <arg value="-DgroupId=org.apache.cassandra" />
            <arg value="-DartifactId=cassandra-parent" />
            <arg value="-Dversion=${version}" />
            <!-- intentionally dummy out the deploy step -->
            <arg value="-Durl=file:///tmp/" />
            <arg value="-DrepositoryId=tmp" />
          </artifact:mvn>
        </sequential>
      </macrodef>

      <property name="maven-ant-tasks.initialized" value="true"/>
    </target>

    <!-- this task defines the dependencies that will be fetched by Maven ANT Tasks
         the dependencies are re-used for publishing artifacts to Maven Central
         in order to keep everything consistent -->
    <target name="maven-declare-dependencies" depends="maven-ant-tasks-init"
            description="Define dependencies and dependency versions">
      <!-- The parent pom defines the versions of all dependencies -->
      <artifact:pom id="parent-pom"
                    groupId="org.apache.cassandra"
                    artifactId="cassandra-parent"
                    packaging="pom"
                    version="${version}"
                    url="https://cassandra.apache.org"
                    name="Apache Cassandra"
                    inceptionYear="2009"
                    description="The Apache Cassandra Project develops a highly scalable second-generation distributed database, bringing together Dynamo's fully distributed design and Bigtable's ColumnFamily-based data model.">

        <!-- Inherit from the ASF template pom file, ref http://maven.apache.org/pom/asf/ -->
        <parent groupId="org.apache" artifactId="apache" version="22"/>
        <license name="The Apache Software License, Version 2.0" url="https://www.apache.org/licenses/LICENSE-2.0.txt"/>
        <scm connection="${scm.connection}" developerConnection="${scm.developerConnection}" url="${scm.url}"/>
        <dependencyManagement>
          <dependency groupId="org.xerial.snappy" artifactId="snappy-java" version="1.1.1.7"/>
          <dependency groupId="net.jpountz.lz4" artifactId="lz4" version="1.3.0"/>
          <dependency groupId="com.ning" artifactId="compress-lzf" version="0.8.4"/>
          <dependency groupId="com.google.guava" artifactId="guava" version="18.0"/>
          <dependency groupId="org.hdrhistogram" artifactId="HdrHistogram" version="2.1.9"/>
          <dependency groupId="commons-cli" artifactId="commons-cli" version="1.1"/>
          <dependency groupId="commons-codec" artifactId="commons-codec" version="1.9"/>
          <dependency groupId="org.apache.commons" artifactId="commons-lang3" version="3.1"/>
          <dependency groupId="org.apache.commons" artifactId="commons-math3" version="3.2"/>
          <dependency groupId="com.googlecode.concurrentlinkedhashmap" artifactId="concurrentlinkedhashmap-lru" version="1.4"/>
          <dependency groupId="org.antlr" artifactId="antlr" version="3.5.2">
            <exclusion groupId="org.antlr" artifactId="stringtemplate"/>
          </dependency>
          <dependency groupId="org.antlr" artifactId="antlr-runtime" version="3.5.2">
            <exclusion groupId="org.antlr" artifactId="stringtemplate"/>
          </dependency>
          <dependency groupId="org.slf4j" artifactId="slf4j-api" version="1.7.7"/>
          <dependency groupId="org.slf4j" artifactId="log4j-over-slf4j" version="1.7.7"/>
          <dependency groupId="org.slf4j" artifactId="jcl-over-slf4j" version="1.7.7" />
          <dependency groupId="ch.qos.logback" artifactId="logback-core" version="1.1.3"/>
          <dependency groupId="ch.qos.logback" artifactId="logback-classic" version="1.1.3"/>
          <dependency groupId="com.fasterxml.jackson.core" artifactId="jackson-core" version="2.9.10"/>
          <dependency groupId="com.fasterxml.jackson.core" artifactId="jackson-databind" version="2.9.10.8"/>
          <dependency groupId="com.fasterxml.jackson.core" artifactId="jackson-annotations" version="2.9.10"/>
          <dependency groupId="com.googlecode.json-simple" artifactId="json-simple" version="1.1"/>
          <dependency groupId="com.boundary" artifactId="high-scale-lib" version="1.0.6"/>
          <dependency groupId="com.github.jbellis" artifactId="jamm" version="0.3.0"/>

          <dependency groupId="com.thinkaurelius.thrift" artifactId="thrift-server" version="0.3.7">
            <exclusion groupId="org.slf4j" artifactId="slf4j-log4j12"/>
            <exclusion groupId="junit" artifactId="junit"/>
          </dependency>
          <dependency groupId="org.yaml" artifactId="snakeyaml" version="1.11"/>
          <dependency groupId="org.apache.thrift" artifactId="libthrift" version="0.9.2">
	         <exclusion groupId="commons-logging" artifactId="commons-logging"/>
          </dependency>
          <dependency groupId="junit" artifactId="junit" version="4.12" />
          <dependency groupId="org.mockito" artifactId="mockito-core" version="3.2.4" />
          <dependency groupId="org.apache.cassandra" artifactId="dtest-api" version="0.0.7" />
          <dependency groupId="org.reflections" artifactId="reflections" version="0.9.12" />
          <dependency groupId="org.quicktheories" artifactId="quicktheories" version="0.25" />
          <dependency groupId="org.apache.rat" artifactId="apache-rat" version="0.10">
             <exclusion groupId="commons-lang" artifactId="commons-lang"/>
          </dependency>
          <dependency groupId="org.apache.hadoop" artifactId="hadoop-core" version="1.0.3">
          	<exclusion groupId="org.mortbay.jetty" artifactId="servlet-api"/>
          	<exclusion groupId="commons-logging" artifactId="commons-logging"/>
          	<exclusion groupId="org.eclipse.jdt" artifactId="core"/>
		    <exclusion groupId="ant" artifactId="ant"/>
		    <exclusion groupId="junit" artifactId="junit"/>
          </dependency>
          <dependency groupId="org.apache.hadoop" artifactId="hadoop-minicluster" version="1.0.3">
		    <exclusion groupId="asm" artifactId="asm"/> <!-- this is the outdated version 3.1 -->
          </dependency>
          <dependency groupId="net.java.dev.jna" artifactId="jna" version="4.2.2"/>

          <dependency groupId="org.jacoco" artifactId="org.jacoco.agent" version="${jacoco.version}"/>
          <dependency groupId="org.jacoco" artifactId="org.jacoco.ant" version="${jacoco.version}"/>

          <dependency groupId="org.jboss.byteman" artifactId="byteman-install" version="${byteman.version}"/>
          <dependency groupId="org.jboss.byteman" artifactId="byteman" version="${byteman.version}"/>
          <dependency groupId="org.jboss.byteman" artifactId="byteman-submit" version="${byteman.version}"/>
          <dependency groupId="org.jboss.byteman" artifactId="byteman-bmunit" version="${byteman.version}"/>

          <dependency groupId="net.bytebuddy" artifactId="byte-buddy" version="${bytebuddy.version}" />
          <dependency groupId="net.bytebuddy" artifactId="byte-buddy-agent" version="${bytebuddy.version}" />

          <dependency groupId="org.openjdk.jmh" artifactId="jmh-core" version="1.21"/>
          <dependency groupId="org.openjdk.jmh" artifactId="jmh-generator-annprocess" version="1.21"/>

          <dependency groupId="org.apache.cassandra" artifactId="cassandra-all" version="${version}" />
          <dependency groupId="org.apache.cassandra" artifactId="cassandra-thrift" version="${version}" />
          <dependency groupId="io.dropwizard.metrics" artifactId="metrics-core" version="3.1.5" />
          <dependency groupId="io.dropwizard.metrics" artifactId="metrics-jvm" version="3.1.5" />
          <dependency groupId="com.addthis.metrics" artifactId="reporter-config3" version="3.0.3" />
          <dependency groupId="org.mindrot" artifactId="jbcrypt" version="0.3m" />
          <dependency groupId="io.airlift" artifactId="airline" version="0.6" />
          <dependency groupId="io.netty" artifactId="netty-all" version="4.0.44.Final" />
          <dependency groupId="com.google.code.findbugs" artifactId="jsr305" version="2.0.2" />
          <dependency groupId="com.clearspring.analytics" artifactId="stream" version="2.5.2" />
          <dependency groupId="com.datastax.cassandra" artifactId="cassandra-driver-core" version="3.0.1" classifier="shaded">
            <exclusion groupId="io.netty" artifactId="netty-buffer"/>
            <exclusion groupId="io.netty" artifactId="netty-codec"/>
            <exclusion groupId="io.netty" artifactId="netty-handler"/>
            <exclusion groupId="io.netty" artifactId="netty-transport"/>
          </dependency>
          <dependency groupId="org.eclipse.jdt.core.compiler" artifactId="ecj" version="4.4.2" />
          <dependency groupId="org.caffinitas.ohc" artifactId="ohc-core" version="0.4.4" />
          <dependency groupId="org.caffinitas.ohc" artifactId="ohc-core-j8" version="0.4.4" />
          <dependency groupId="net.ju-n.compile-command-annotations" artifactId="compile-command-annotations" version="1.2.0" />
          <dependency groupId="org.fusesource" artifactId="sigar" version="1.6.4">
          	<exclusion groupId="log4j" artifactId="log4j"/>
          </dependency>
          <dependency groupId="joda-time" artifactId="joda-time" version="2.4" />
          <dependency groupId="com.carrotsearch" artifactId="hppc" version="0.5.4" />
          <dependency groupId="de.jflex" artifactId="jflex" version="1.6.0" />
          <dependency groupId="com.github.rholder" artifactId="snowball-stemmer" version="1.3.0.581.1" />
          <dependency groupId="com.googlecode.concurrent-trees" artifactId="concurrent-trees" version="2.4.0" />
          <dependency groupId="com.github.ben-manes.caffeine" artifactId="caffeine" version="2.2.6" />
          <dependency groupId="org.jctools" artifactId="jctools-core" version="1.2.1"/>
          <dependency groupId="org.ow2.asm" artifactId="asm" version="5.0.4" />
          <!-- when updating assertj, make sure to also update the corresponding junit-bom dependency -->
          <dependency groupId="org.assertj" artifactId="assertj-core" version="3.15.0"/>
        </dependencyManagement>
        <developer id="adelapena" name="Andres de la Peña"/>
        <developer id="alakshman" name="Avinash Lakshman"/>
        <developer id="aleksey" name="Aleksey Yeschenko"/>
        <developer id="amorton" name="Aaron Morton"/>
        <developer id="aweisberg" name="Ariel Weisberg"/>
        <developer id="bdeggleston" name="Blake Eggleston"/>
        <developer id="benedict" name="Benedict Elliott Smith"/>
        <developer id="benjamin" name="Benjamin Lerer"/>
        <developer id="blambov" name="Branimir Lambov"/>
        <developer id="brandonwilliams" name="Brandon Williams"/>
        <developer id="carl" name="Carl Yeksigian"/>
        <developer id="dbrosius" name="David Brosiusd"/>
        <developer id="dikang" name="Dikang Gu"/>
        <developer id="eevans" name="Eric Evans"/>
        <developer id="edimitrova" name="Ekaterina Dimitrova"/>
        <developer id="gdusbabek" name="Gary Dusbabek"/>
        <developer id="goffinet" name="Chris Goffinet"/>
        <developer id="ifesdjeen" name="Alex Petrov"/>
        <developer id="jaakko" name="Laine Jaakko Olavi"/>
        <developer id="jake" name="T Jake Luciani"/>
        <developer id="jasonbrown" name="Jason Brown"/>
        <developer id="jbellis" name="Jonathan Ellis"/>
        <developer id="jfarrell" name="Jake Farrell"/>
        <developer id="jjirsa" name="Jeff Jirsa"/>
        <developer id="jkni" name="Joel Knighton"/>
        <developer id="jmckenzie" name="Josh McKenzie"/>
        <developer id="johan" name="Johan Oskarsson"/>
        <developer id="junrao" name="Jun Rao"/>
        <developer id="jzhuang" name="Jay Zhuang"/>
        <developer id="kohlisankalp" name="Sankalp Kohli"/>
        <developer id="marcuse" name="Marcus Eriksson"/>
        <developer id="mck" name="Michael Semb Wever"/>
        <developer id="mishail" name="Mikhail Stepura"/>
        <developer id="mshuler" name="Michael Shuler"/>
        <developer id="paulo" name="Paulo Motta"/>
        <developer id="pmalik" name="Prashant Malik"/>
        <developer id="rstupp" name="Robert Stupp"/>
        <developer id="scode" name="Peter Schuller"/>
        <developer id="beobal" name="Sam Tunnicliffe"/>
        <developer id="slebresne" name="Sylvain Lebresne"/>
        <developer id="stefania" name="Stefania Alborghetti"/>
        <developer id="tylerhobbs" name="Tyler Hobbs"/>
        <developer id="vijay" name="Vijay Parthasarathy"/>
        <developer id="xedin" name="Pavel Yaskevich"/>
        <developer id="yukim" name="Yuki Morishita"/>
        <developer id="zznate" name="Nate McCall"/>
      </artifact:pom>

      <!-- each dependency set then defines the subset of the dependencies for that dependency set -->
      <artifact:pom id="build-deps-pom"
                    artifactId="cassandra-build-deps">
        <parent groupId="org.apache.cassandra"
                artifactId="cassandra-parent"
                version="${version}"/>
        <dependency groupId="junit" artifactId="junit"/>
        <dependency groupId="org.mockito" artifactId="mockito-core" />
        <dependency groupId="org.quicktheories" artifactId="quicktheories" />
        <dependency groupId="org.apache.cassandra" artifactId="dtest-api" />
        <dependency groupId="org.reflections" artifactId="reflections" />
        <dependency groupId="org.apache.rat" artifactId="apache-rat"/>
        <dependency groupId="org.apache.hadoop" artifactId="hadoop-core"/>
      	<dependency groupId="org.apache.hadoop" artifactId="hadoop-minicluster"/>
      	<dependency groupId="com.google.code.findbugs" artifactId="jsr305"/>
        <dependency groupId="org.antlr" artifactId="antlr"/>
        <dependency groupId="com.datastax.cassandra" artifactId="cassandra-driver-core" classifier="shaded">
          <exclusion groupId="io.netty" artifactId="netty-buffer"/>
          <exclusion groupId="io.netty" artifactId="netty-codec"/>
          <exclusion groupId="io.netty" artifactId="netty-handler"/>
          <exclusion groupId="io.netty" artifactId="netty-transport"/>
        </dependency>
        <dependency groupId="org.eclipse.jdt.core.compiler" artifactId="ecj"/>
        <dependency groupId="org.caffinitas.ohc" artifactId="ohc-core" version="0.4.4" />
        <dependency groupId="org.caffinitas.ohc" artifactId="ohc-core-j8" version="0.4.4" />
        <dependency groupId="org.openjdk.jmh" artifactId="jmh-core"/>
        <dependency groupId="org.openjdk.jmh" artifactId="jmh-generator-annprocess"/>
        <dependency groupId="net.ju-n.compile-command-annotations" artifactId="compile-command-annotations"/>
        <dependency groupId="org.apache.ant" artifactId="ant-junit" version="1.9.4" />
        <!-- adding this dependency is necessary for assertj. When updating assertj, need to also update the version of
             this that the new assertj's `assertj-parent-pom` depends on. -->
        <dependency groupId="org.junit" artifactId="junit-bom" version="5.6.0" type="pom"/>
        <dependency groupId="org.assertj" artifactId="assertj-core"/>
      </artifact:pom>
      <!-- this build-deps-pom-sources "artifact" is the same as build-deps-pom but only with those
           artifacts that have "-source.jar" files -->
      <artifact:pom id="build-deps-pom-sources"
                    artifactId="cassandra-build-deps">
        <parent groupId="org.apache.cassandra"
                artifactId="cassandra-parent"
                version="${version}"/>
        <dependency groupId="junit" artifactId="junit"/>
        <dependency groupId="org.mockito" artifactId="mockito-core" />
        <dependency groupId="org.apache.cassandra" artifactId="dtest-api" />
        <dependency groupId="org.reflections" artifactId="reflections" />
        <dependency groupId="com.datastax.cassandra" artifactId="cassandra-driver-core" classifier="shaded">
          <exclusion groupId="io.netty" artifactId="netty-buffer"/>
          <exclusion groupId="io.netty" artifactId="netty-codec"/>
          <exclusion groupId="io.netty" artifactId="netty-handler"/>
          <exclusion groupId="io.netty" artifactId="netty-transport"/>
        </dependency>
        <dependency groupId="io.netty" artifactId="netty-all"/>
        <dependency groupId="org.eclipse.jdt.core.compiler" artifactId="ecj"/>
        <dependency groupId="org.caffinitas.ohc" artifactId="ohc-core"/>
        <dependency groupId="org.openjdk.jmh" artifactId="jmh-core"/>
        <dependency groupId="org.openjdk.jmh" artifactId="jmh-generator-annprocess"/>
        <dependency groupId="net.ju-n.compile-command-annotations" artifactId="compile-command-annotations"/>
        <dependency groupId="org.apache.ant" artifactId="ant-junit" version="1.9.4" />
        <dependency groupId="org.assertj" artifactId="assertj-core"/>
      </artifact:pom>

      <artifact:pom id="coverage-deps-pom"
                    artifactId="cassandra-coverage-deps">
        <parent groupId="org.apache.cassandra"
                artifactId="cassandra-parent"
                version="${version}"/>
        <dependency groupId="org.jacoco" artifactId="org.jacoco.agent"/>
        <dependency groupId="org.jacoco" artifactId="org.jacoco.ant" />
        <dependency groupId="org.jboss.byteman" artifactId="byteman-install"/>
        <dependency groupId="org.jboss.byteman" artifactId="byteman"/>
        <dependency groupId="org.jboss.byteman" artifactId="byteman-submit"/>
        <dependency groupId="org.jboss.byteman" artifactId="byteman-bmunit"/>
      </artifact:pom>

      <artifact:pom id="test-deps-pom"
                    artifactId="cassandra-test-deps">
        <parent groupId="org.apache.cassandra"
                artifactId="cassandra-parent"
                version="${version}"/>
        <dependency groupId="joda-time" artifactId="joda-time"/>
      </artifact:pom>

      <!-- now the pom's for artifacts being deployed to Maven Central -->

      <artifact:pom id="all-pom"
                    artifactId="cassandra-all"
                    url="https://cassandra.apache.org"
                    name="Apache Cassandra">
        <parent groupId="org.apache.cassandra"
                artifactId="cassandra-parent"
                version="${version}"/>
        <scm connection="${scm.connection}" developerConnection="${scm.developerConnection}" url="${scm.url}"/>
        <dependency groupId="org.xerial.snappy" artifactId="snappy-java"/>
        <dependency groupId="net.jpountz.lz4" artifactId="lz4"/>
        <dependency groupId="com.ning" artifactId="compress-lzf"/>
        <dependency groupId="com.google.guava" artifactId="guava"/>
        <dependency groupId="commons-cli" artifactId="commons-cli"/>
        <dependency groupId="commons-codec" artifactId="commons-codec"/>
        <dependency groupId="org.apache.commons" artifactId="commons-lang3"/>
        <dependency groupId="org.apache.commons" artifactId="commons-math3"/>
        <dependency groupId="com.googlecode.concurrentlinkedhashmap" artifactId="concurrentlinkedhashmap-lru"/>
        <dependency groupId="org.antlr" artifactId="antlr"/>
        <dependency groupId="org.antlr" artifactId="antlr-runtime"/>
        <dependency groupId="org.slf4j" artifactId="slf4j-api"/>
        <dependency groupId="org.slf4j" artifactId="log4j-over-slf4j"/>
        <dependency groupId="org.slf4j" artifactId="jcl-over-slf4j"/>
        <dependency groupId="com.fasterxml.jackson.core" artifactId="jackson-core"/>
        <dependency groupId="com.fasterxml.jackson.core" artifactId="jackson-databind"/>
        <dependency groupId="com.fasterxml.jackson.core" artifactId="jackson-annotations"/>
        <dependency groupId="com.googlecode.json-simple" artifactId="json-simple"/>
        <dependency groupId="com.boundary" artifactId="high-scale-lib"/>
        <dependency groupId="org.yaml" artifactId="snakeyaml"/>
        <dependency groupId="org.mindrot" artifactId="jbcrypt"/>
        <dependency groupId="io.airlift" artifactId="airline"/>
        <dependency groupId="io.dropwizard.metrics" artifactId="metrics-core"/>
        <dependency groupId="io.dropwizard.metrics" artifactId="metrics-jvm"/>
        <dependency groupId="com.addthis.metrics" artifactId="reporter-config3"/>
        <dependency groupId="com.thinkaurelius.thrift" artifactId="thrift-server"/>
        <dependency groupId="com.clearspring.analytics" artifactId="stream"/>

        <dependency groupId="ch.qos.logback" artifactId="logback-core"/>
        <dependency groupId="ch.qos.logback" artifactId="logback-classic"/>

        <dependency groupId="org.apache.thrift" artifactId="libthrift"/>
        <dependency groupId="org.apache.cassandra" artifactId="cassandra-thrift"/>

        <!-- don't need hadoop classes to run, but if you use the hadoop stuff -->
        <dependency groupId="org.apache.hadoop" artifactId="hadoop-core" optional="true"/>
        <dependency groupId="org.apache.hadoop" artifactId="hadoop-minicluster" optional="true"/>

        <!-- don't need the Java Driver to run, but if you use the hadoop stuff or UDFs -->
        <dependency groupId="com.datastax.cassandra" artifactId="cassandra-driver-core" classifier="shaded" optional="true">
          <exclusion groupId="io.netty" artifactId="netty-buffer"/>
          <exclusion groupId="io.netty" artifactId="netty-codec"/>
          <exclusion groupId="io.netty" artifactId="netty-handler"/>
          <exclusion groupId="io.netty" artifactId="netty-transport"/>
        </dependency>

        <!-- don't need jna to run, but nice to have -->
        <dependency groupId="net.java.dev.jna" artifactId="jna"/>

        <!-- don't need jamm unless running a server in which case it needs to be a -javagent to be used anyway -->
        <dependency groupId="com.github.jbellis" artifactId="jamm"/>

        <dependency groupId="io.netty" artifactId="netty-all"/>
        <dependency groupId="joda-time" artifactId="joda-time"/>
        <dependency groupId="org.fusesource" artifactId="sigar"/>
        <dependency groupId="org.eclipse.jdt.core.compiler" artifactId="ecj"/>
        <dependency groupId="org.caffinitas.ohc" artifactId="ohc-core"/>
        <dependency groupId="org.caffinitas.ohc" artifactId="ohc-core-j8"/>
        <dependency groupId="com.github.ben-manes.caffeine" artifactId="caffeine" />
        <dependency groupId="org.jctools" artifactId="jctools-core"/>
        <dependency groupId="org.ow2.asm" artifactId="asm" />
      </artifact:pom>
      <artifact:pom id="thrift-pom"
                    artifactId="cassandra-thrift"
                    url="https://cassandra.apache.org"
                    name="Apache Cassandra">
        <parent groupId="org.apache.cassandra"
                artifactId="cassandra-parent"
                version="${version}"/>
        <scm connection="${scm.connection}" developerConnection="${scm.developerConnection}" url="${scm.url}"/>
        <dependency groupId="org.apache.commons" artifactId="commons-lang3"/>
        <dependency groupId="org.slf4j" artifactId="slf4j-api"/>
        <dependency groupId="org.slf4j" artifactId="log4j-over-slf4j"/>
        <dependency groupId="org.slf4j" artifactId="jcl-over-slf4j"/>
        <dependency groupId="org.apache.thrift" artifactId="libthrift"/>
        <dependency groupId="com.carrotsearch" artifactId="hppc" version="0.5.4" />
        <dependency groupId="de.jflex" artifactId="jflex" version="1.6.0" />
        <dependency groupId="com.github.rholder" artifactId="snowball-stemmer" version="1.3.0.581.1" />
        <dependency groupId="com.googlecode.concurrent-trees" artifactId="concurrent-trees" version="2.4.0" />

      </artifact:pom>
    </target>

    <target name="maven-ant-tasks-retrieve-build" depends="maven-declare-dependencies" unless="without.maven">
      <!-- retrieve artifacts -->
      <artifact:dependencies pomRefId="build-deps-pom"
                             filesetId="build-dependency-jars"
                             cacheDependencyRefs="true"
                             dependencyRefsBuildFile="${build.dir}/build-dependencies.xml">
          <remoteRepository refid="central"/>
          <remoteRepository refid="apache"/>
      </artifact:dependencies>
      <!-- retrieve -source.jar artifacts using the reference-pom with the artifacts that have these -->
      <artifact:dependencies pomRefId="build-deps-pom-sources"
                             sourcesFilesetId="build-dependency-sources"
                             cacheDependencyRefs="true"
                             dependencyRefsBuildFile="${build.dir}/build-dependencies-sources.xml">
          <remoteRepository refid="central"/>
          <remoteRepository refid="apache"/>
      </artifact:dependencies>
      <copy todir="${build.dir.lib}/jars">
          <fileset refid="build-dependency-jars"/>
          <mapper type="flatten"/>
      </copy>
      <copy todir="${build.dir.lib}/sources">
          <fileset refid="build-dependency-sources"/>
          <mapper type="flatten"/>
      </copy>
      <!-- code coverage tools -->
      <artifact:dependencies pomRefId="coverage-deps-pom"
                             filesetId="coverage-dependency-jars">
          <remoteRepository refid="central"/>
      </artifact:dependencies>
      <copy todir="${build.dir.lib}/jars">
          <fileset refid="coverage-dependency-jars"/>
          <mapper type="flatten"/>
      </copy>
      <!-- jacoco agent jar comes wrapped in a jar -->
      <unzip src="${build.dir.lib}/jars/org.jacoco.agent-${jacoco.version}.jar" dest="${build.dir.lib}/jars">
        <patternset>
            <include name="*.jar"/>
        </patternset>
        <mapper type="flatten"/>
      </unzip>
    </target>

    <target name="maven-ant-tasks-retrieve-test" depends="maven-ant-tasks-init">
      <artifact:dependencies pomRefId="test-deps-pom"
                             filesetId="test-dependency-jars"
                             sourcesFilesetId="test-dependency-sources"
                             cacheDependencyRefs="true"
                             dependencyRefsBuildFile="${build.dir}/test-dependencies.xml">
        <remoteRepository refid="apache"/>
        <remoteRepository refid="central"/>
      </artifact:dependencies>
      <copy todir="${test.lib}/jars">
        <fileset refid="test-dependency-jars"/>
        <mapper type="flatten"/>
      </copy>
      <copy todir="${test.lib}/sources">
        <fileset refid="test-dependency-sources"/>
        <mapper type="flatten"/>
      </copy>
    </target>

    <target name="echo-base-version">
        <echo message="${base.version}" />
    </target>

    <!--
       Generate thrift code.  We have targets to build java because
       Cassandra depends on it, and python because that is what the system
       tests run.
    -->
    <target name="check-gen-thrift-java">
      <uptodate property="thriftUpToDate" srcfile="${interface.dir}/cassandra.thrift"
            targetfile="${interface.thrift.gen-java}/org/apache/cassandra/thrift/Cassandra.java" />
    </target>
    <target name="gen-thrift-java" unless="thriftUpToDate" depends="check-gen-thrift-java"
            description="Generate Thrift Java artifacts">
      <echo>Generating Thrift Java code from ${basedir}/interface/cassandra.thrift...</echo>
      <exec executable="thrift" dir="${basedir}/interface" failonerror="true">
        <arg line="--gen java:hashcode" />
        <arg line="-o ${interface.thrift.dir}" />
        <arg line="cassandra.thrift" />
      </exec>
      <antcall target="write-java-license-headers" />
    </target>

    <target name="_write-java-license-headers" depends="rat-init">
      <java classname="org.apache.rat.Report" fork="true"
            output="${build.dir}/rat-report.log">
        <classpath refid="rat.classpath" />
        <arg value="-a" />
        <arg value="--force" />
        <arg value="interface/thrift" />
      </java>
    </target>

    <target name="write-java-license-headers" unless="without.rat" description="Add missing java license headers">
      <antcall target="_write-java-license-headers" />
    </target>

    <target name="gen-thrift-py" description="Generate Thrift Python artifacts">
      <echo>Generating Thrift Python code from ${basedir}/interface/cassandra.thrift...</echo>
      <exec executable="thrift" dir="${basedir}/interface" failonerror="true">
        <arg line="--gen py" />
        <arg line="-o ${interface.thrift.dir}" />
        <arg line="cassandra.thrift" />
      </exec>
      <exec executable="thrift" dir="${basedir}/interface" failonerror="true">
        <arg line="--gen py:twisted" />
        <arg line="-o ${interface.thrift.dir}" />
        <arg line="cassandra.thrift" />
      </exec>
    </target>

    <!-- create properties file with C version -->
    <target name="createVersionPropFile">
      <taskdef name="propertyfile" classname="org.apache.tools.ant.taskdefs.optional.PropertyFile"/>
      <mkdir dir="${version.properties.dir}"/>
      <propertyfile file="${version.properties.dir}/version.properties">
        <entry key="CassandraVersion" value="${version}"/>
      </propertyfile>
    </target>

    <target name="test-run" depends="build"
            description="Run in test mode.  Not for production use!">
      <java classname="org.apache.cassandra.service.CassandraDaemon" fork="true">
        <classpath>
          <path refid="cassandra.classpath"/>
          <pathelement location="${test.conf}"/>
        </classpath>
        <jvmarg value="-Dstorage-config=${test.conf}"/>
        <jvmarg value="-javaagent:${basedir}/lib/jamm-0.3.0.jar" />
        <jvmarg value="-ea"/>
      </java>
    </target>

    <!--
        The build target builds all the .class files
    -->
    <target name="build"
        depends="maven-ant-tasks-retrieve-build,build-project" description="Compile Cassandra classes"/>
    <target name="codecoverage" depends="jacoco-run,jacoco-report" description="Create code coverage report"/>

    <target depends="init,gen-cql3-grammar,generate-cql-html,generate-jflex-java,rat-report"
            name="build-project">
        <echo message="${ant.project.name}: ${ant.file}"/>
        <!-- Order matters! -->
        <javac fork="true"
               debug="true" debuglevel="${debuglevel}" encoding="utf-8"
               destdir="${build.classes.thrift}" includeantruntime="false" source="${source.version}" target="${target.version}"
               memorymaximumsize="512M">
            <src path="${interface.thrift.dir}/gen-java"/>
            <classpath refid="cassandra.classpath"/>
        </javac>
        <javac fork="true"
               debug="true" debuglevel="${debuglevel}" encoding="utf-8"
               destdir="${build.classes.main}" includeantruntime="false" source="${source.version}" target="${target.version}"
               memorymaximumsize="512M">
            <src path="${build.src.java}"/>
            <src path="${build.src.gen-java}"/>
            <compilerarg value="-XDignore.symbol.file"/>
            <compilerarg value="-Xbootclasspath/p:${build.src.jdkoverride}"/>
            <classpath refid="cassandra.classpath"/>
        </javac>
        <antcall target="createVersionPropFile"/>
        <copy todir="${build.classes.main}">
            <fileset dir="${build.src.resources}" />
        </copy>
	<copy todir="${basedir}/conf" file="${build.classes.main}/META-INF/hotspot_compiler"/>
    </target>

    <!-- Stress build file -->
    <property name="stress.build.src" value="${basedir}/tools/stress/src" />
    <property name="stress.test.src" value="${basedir}/tools/stress/test/unit" />
    <property name="stress.build.classes" value="${build.classes}/stress" />
    <property name="stress.test.classes" value="${build.dir}/test/stress-classes" />
	<property name="stress.manifest" value="${stress.build.classes}/MANIFEST.MF" />
    <path id="cassandra.classes">
        <pathelement location="${basedir}/build/classes/main" />
        <pathelement location="${basedir}/build/classes/thrift" />
    </path>

    <target name="stress-build-test" depends="stress-build" description="Compile stress tests">
        <javac debug="true" debuglevel="${debuglevel}" destdir="${stress.test.classes}"
               includeantruntime="false"
               source="${source.version}"
               target="${target.version}"
               encoding="utf-8">
            <classpath>
                <path refid="cassandra.classpath"/>
                <pathelement location="${stress.build.classes}" />
            </classpath>
            <src path="${stress.test.src}"/>
        </javac>
    </target>

    <target name="stress-build" depends="build" description="build stress tool">
    	<mkdir dir="${stress.build.classes}" />
        <javac compiler="modern" debug="true" debuglevel="${debuglevel}" encoding="utf-8" destdir="${stress.build.classes}" includeantruntime="true" source="${source.version}" target="${target.version}">
            <src path="${stress.build.src}" />
            <classpath>
                <path refid="cassandra.classes" />
                <path>
                    <fileset dir="${build.lib}">
                        <include name="**/*.jar" />
                    </fileset>
                </path>
            </classpath>
        </javac>
        <copy todir="${stress.build.classes}">
            <fileset dir="${stress.build.src}/resources" />
        </copy>
    </target>

    <target name="stress-test" depends="stress-build-test, build-test" description="Runs stress tests">
        <testmacro inputdir="${stress.test.src}"
                       timeout="${test.timeout}">
        </testmacro>
    </target>

	<target name="_write-poms" depends="maven-declare-dependencies">
	    <artifact:writepom pomRefId="parent-pom" file="${build.dir}/${final.name}-parent.pom"/>
	    <artifact:writepom pomRefId="thrift-pom"
	                       file="${build.dir}/${ant.project.name}-thrift-${version}.pom"/>
	    <artifact:writepom pomRefId="all-pom" file="${build.dir}/${final.name}.pom"/>
	</target>

	<target name="write-poms" unless="without.maven">
	    <antcall target="_write-poms" />
	</target>

    <!--
        The jar target makes cassandra.jar output.
    -->
    <target name="jar"
            depends="build, build-test, stress-build, write-poms"
            description="Assemble Cassandra JAR files">
      <mkdir dir="${build.classes.main}/META-INF" />
      <mkdir dir="${build.classes.thrift}/META-INF" />
      <copy file="LICENSE.txt"
            tofile="${build.classes.main}/META-INF/LICENSE.txt"/>
      <copy file="LICENSE.txt"
            tofile="${build.classes.thrift}/META-INF/LICENSE.txt"/>
      <copy file="NOTICE.txt"
            tofile="${build.classes.main}/META-INF/NOTICE.txt"/>
      <copy file="NOTICE.txt"
            tofile="${build.classes.thrift}/META-INF/NOTICE.txt"/>

      <!-- Thrift Jar -->
      <jar jarfile="${build.dir}/${ant.project.name}-thrift-${version}.jar"
           basedir="${build.classes.thrift}">
        <fileset dir="${build.classes.main}">
          <include name="org/apache/cassandra/thrift/ITransportFactory*.class" />
          <include name="org/apache/cassandra/thrift/TFramedTransportFactory*.class" />
        </fileset>
        <manifest>
          <attribute name="Implementation-Title" value="Cassandra"/>
          <attribute name="Implementation-Version" value="${version}"/>
          <attribute name="Implementation-Vendor" value="Apache"/>
        </manifest>
      </jar>

      <!-- Main Jar -->
      <jar jarfile="${build.dir}/${final.name}.jar">
        <fileset dir="${build.classes.main}">
          <exclude name="org/apache/cassandra/thrift/ITransportFactory*.class" />
          <exclude name="org/apache/cassandra/thrift/TFramedTransportFactory*.class" />
        </fileset>
        <manifest>
        <!-- <section name="org/apache/cassandra/infrastructure"> -->
          <attribute name="Implementation-Title" value="Cassandra"/>
          <attribute name="Implementation-Version" value="${version}"/>
          <attribute name="Implementation-Vendor" value="Apache"/>
          <attribute name="Premain-Class"
                     value="org.apache.cassandra.infrastructure.continuations.CAgent"/>
          <attribute name="Class-Path"
                     value="${ant.project.name}-thrift-${version}.jar" />
        <!-- </section> -->
        </manifest>
      </jar>

      <!-- Stress jar -->
      <manifest file="${stress.manifest}">
        <attribute name="Built-By" value="Pavel Yaskevich"/>
        <attribute name="Main-Class" value="org.apache.cassandra.stress.Stress"/>
      </manifest>
      <mkdir dir="${stress.build.classes}/META-INF" />
      <mkdir dir="${build.dir}/tools/lib/" />
      <jar destfile="${build.dir}/tools/lib/stress.jar" manifest="${stress.manifest}">
        <fileset dir="${stress.build.classes}"/>
      </jar>
    </target>

    <!--
        The javadoc-jar target makes cassandra-javadoc.jar output required for publishing to Maven central repository.
    -->
    <target name="javadoc-jar" description="Assemble Cassandra JavaDoc JAR file">
      <mkdir dir="${javadoc.jars.dir}"/>
      <create-javadoc destdir="${javadoc.jars.dir}/thrift">
        <filesets>
          <fileset dir="${interface.thrift.dir}/gen-java" defaultexcludes="yes">
            <include name="org/apache/**/*.java"/>
          </fileset>
        </filesets>
      </create-javadoc>
      <jar jarfile="${build.dir}/${ant.project.name}-thrift-${version}-javadoc.jar"
           basedir="${javadoc.jars.dir}/thrift"/>

      <create-javadoc destdir="${javadoc.jars.dir}/main">
        <filesets>
          <fileset dir="${build.src.java}" defaultexcludes="yes">
            <include name="org/apache/**/*.java"/>
          </fileset>
          <fileset dir="${build.src.gen-java}" defaultexcludes="yes">
            <include name="org/apache/**/*.java"/>
          </fileset>
        </filesets>
      </create-javadoc>
      <jar jarfile="${build.dir}/${final.name}-javadoc.jar"
           basedir="${javadoc.jars.dir}/main"/>

      <!-- javadoc task always rebuilds so might as well remove the generated docs to prevent
           being pulled into the distribution by accident -->
      <delete quiet="true" dir="${javadoc.jars.dir}"/>
    </target>

    <!--
        The sources-jar target makes cassandra-sources.jar output required for publishing to Maven central repository.
    -->
    <target name="sources-jar" depends="init" description="Assemble Cassandra Sources JAR file">
      <jar jarfile="${build.dir}/${ant.project.name}-thrift-${version}-sources.jar">
        <fileset dir="${interface.thrift.dir}/gen-java" defaultexcludes="yes">
          <include name="org/apache/**/*.java"/>
        </fileset>
      </jar>
      <jar jarfile="${build.dir}/${final.name}-sources.jar">
        <fileset dir="${build.src.java}" defaultexcludes="yes">
          <include name="org/apache/**/*.java"/>
        </fileset>
        <fileset dir="${build.src.gen-java}" defaultexcludes="yes">
          <include name="org/apache/**/*.java"/>
        </fileset>
      </jar>
    </target>

    <!-- creates release tarballs -->
    <target name="artifacts" depends="jar,javadoc,gen-doc"
            description="Create Cassandra release artifacts">
      <mkdir dir="${dist.dir}"/>
      <!-- fix the control linefeed so that builds on windows works on linux -->
      <fixcrlf srcdir="bin" includes="**/*" excludes="**/*.bat, **/*.ps1" eol="lf" eof="remove" />
      <fixcrlf srcdir="conf" includes="**/*" excludes="**/*.bat, **/*.ps1" eol="lf" eof="remove" />
      <fixcrlf srcdir="tools/bin" includes="**/*" excludes="**/*.bat, **/*.ps1" eol="lf" eof="remove" />
      <copy todir="${dist.dir}/lib">
        <fileset dir="${build.lib}"/>
        <fileset dir="${build.dir}">
          <include name="${final.name}.jar" />
          <include name="${ant.project.name}-thrift-${version}.jar" />
        </fileset>
      </copy>
      <copy todir="${dist.dir}/javadoc">
        <fileset dir="${javadoc.dir}"/>
      </copy>
      <copy todir="${dist.dir}/doc">
        <fileset dir="doc">
          <include name="cql3/CQL.html" />
          <include name="cql3/CQL.css" />
          <include name="SASI.md" />
        </fileset>
      </copy>
      <copy todir="${dist.dir}/doc/html">
        <fileset dir="doc" />
        <globmapper from="build/html/*" to="*"/>
      </copy>
      <copy todir="${dist.dir}/bin">
        <fileset dir="bin"/>
      </copy>
      <copy todir="${dist.dir}/conf">
        <fileset dir="conf"/>
      </copy>
      <copy todir="${dist.dir}/interface">
        <fileset dir="interface">
          <include name="**/*.thrift" />
        </fileset>
      </copy>
      <copy todir="${dist.dir}/pylib">
        <fileset dir="pylib">
          <include name="**" />
          <exclude name="**/*.pyc" />
        </fileset>
      </copy>
      <copy todir="${dist.dir}/">
        <fileset dir="${basedir}">
          <include name="*.txt" />
        </fileset>
      </copy>
      <copy todir="${dist.dir}/tools/bin">
        <fileset dir="${basedir}/tools/bin"/>
      </copy>
      <copy todir="${dist.dir}/tools/">
        <fileset dir="${basedir}/tools/">
            <include name="*.yaml"/>
	</fileset>
      </copy>
      <copy todir="${dist.dir}/tools/lib">
        <fileset dir="${build.dir}/tools/lib/">
            <include name="*.jar" />
        </fileset>
      </copy>
      <tar compression="gzip" longfile="gnu"
        destfile="${build.dir}/${final.name}-bin.tar.gz">

        <!-- Everything but bin/ (default mode) -->
        <tarfileset dir="${dist.dir}" prefix="${final.name}">
          <include name="**"/>
          <exclude name="bin/*" />
          <exclude name="tools/bin/*"/>
        </tarfileset>
        <!-- Shell includes in bin/ (default mode) -->
        <tarfileset dir="${dist.dir}" prefix="${final.name}">
          <include name="bin/*.in.sh" />
          <include name="tools/bin/*.in.sh" />
        </tarfileset>
        <!-- Executable scripts in bin/ -->
        <tarfileset dir="${dist.dir}" prefix="${final.name}" mode="755">
          <include name="bin/*"/>
          <include name="tools/bin/*"/>
          <exclude name="bin/*.in.sh" />
          <exclude name="tools/bin/*.in.sh" />
        </tarfileset>
      </tar>

      <tar compression="gzip" longfile="gnu"
           destfile="${build.dir}/${final.name}-src.tar.gz">

        <tarfileset dir="${basedir}"
                    prefix="${final.name}-src">
          <include name="**"/>
          <exclude name="build/**" />
          <exclude name="src/gen-java/**" />
          <exclude name=".git/**" />
          <exclude name="venv/**" />
          <exclude name="src/resources/org/apache/cassandra/config/version.properties" />
          <exclude name="conf/hotspot_compiler" />
          <exclude name="doc/cql3/CQL.html" />
          <exclude name="bin/*" /> <!-- handled separately below -->
          <exclude name="tools/bin/*" /> <!-- handled separately below -->
          <!-- exclude Eclipse files -->
          <exclude name=".project" />
          <exclude name=".classpath" />
          <exclude name=".settings/**" />
          <exclude name=".externalToolBuilders/**" />
        </tarfileset>

        <!-- Shell includes and batch files in bin/ and tools/bin/ -->
        <tarfileset dir="${basedir}" prefix="${final.name}-src">
          <include name="bin/*.in.sh" />
          <include name="bin/*.bat" />
          <include name="tools/bin/*.in.sh" />
          <include name="tools/bin/*.bat" />
        </tarfileset>
        <!-- Everything else (assumed to be scripts), is executable -->
        <tarfileset dir="${basedir}" prefix="${final.name}-src" mode="755">
          <include name="bin/*"/>
          <exclude name="bin/*.in.sh" />
          <exclude name="bin/*.bat" />
          <include name="tools/bin/*"/>
          <exclude name="tools/bin/*.in.sh" />
          <exclude name="tools/bin/*.bat" />
        </tarfileset>
      </tar>

      <checksum forceOverwrite="yes" todir="${build.dir}" fileext=".sha256" algorithm="SHA-256">
        <fileset dir="${build.dir}">
          <include name="${final.name}-bin.tar.gz" />
          <include name="${final.name}-src.tar.gz" />
        </fileset>
      </checksum>
      <checksum forceOverwrite="yes" todir="${build.dir}" fileext=".sha512" algorithm="SHA-512">
        <fileset dir="${build.dir}">
          <include name="${final.name}-bin.tar.gz" />
          <include name="${final.name}-src.tar.gz" />
        </fileset>
      </checksum>
    </target>

    <target name="rat" depends="rat-init" description="License checks on artifacts">
      <rat:report xmlns:rat="antlib:org.apache.rat.anttasks"
                  reportFile="${build.dir}/${final.name}-bin.rat.txt">
        <tarfileset>
          <gzipresource>
            <file file="${build.dir}/${final.name}-bin.tar.gz" />
          </gzipresource>
        </tarfileset>
      </rat:report>
      <rat:report xmlns:rat="antlib:org.apache.rat.anttasks"
                  reportFile="${build.dir}/${final.name}-src.rat.txt">
        <tarfileset>
          <gzipresource>
            <file file="${build.dir}/${final.name}-src.tar.gz" />
          </gzipresource>
        </tarfileset>
      </rat:report>
    </target>

    <target name="rat-report" depends="rat-init" description="License checks on source" >
      <rat:report xmlns:rat="antlib:org.apache.rat.anttasks"
                  reportFile="${build.dir}/src.rat.txt">
        <fileset dir="src/java"/>
        <fileset dir="test/unit"/>
        <fileset dir="test/distributed"/>
      </rat:report>
      <fail message="Some files have missing or incorrect license information. Check RAT report in ${build.dir}/src.rat.txt for more details!">
        <condition>
          <and>
            <not>
              <resourcecontains resource="${build.dir}/src.rat.txt" substring="0 Unknown Licenses" casesensitive="false" />
            </not>
          </and>
        </condition>
      </fail>
    </target>

  <target name="build-jmh" depends="build-test" description="Create JMH uber jar">
      <jar jarfile="${build.test.dir}/deps.jar">
          <zipgroupfileset dir="${build.dir.lib}/jars">
              <include name="*jmh*.jar"/>
              <include name="jopt*.jar"/>
              <include name="commons*.jar"/>
          </zipgroupfileset>
          <zipgroupfileset dir="${build.lib}" includes="*.jar"/>
      </jar>
      <jar jarfile="${build.test.dir}/benchmarks.jar">
          <manifest>
              <attribute name="Main-Class" value="org.openjdk.jmh.Main"/>
          </manifest>
          <zipfileset src="${build.test.dir}/deps.jar" excludes="META-INF/*.SF" />
          <fileset dir="${build.classes.main}"/>
          <fileset dir="${test.classes}"/>
      </jar>
  </target>

  <target name="build-test" depends="build" description="Compile test classes">
    <javac
     compiler="modern"
     debug="true"
     debuglevel="${debuglevel}"
     destdir="${test.classes}"
     includeantruntime="true"
     source="${source.version}"
     target="${target.version}"
     encoding="utf-8">
     <classpath>
        <path refid="cassandra.classpath"/>
     </classpath>
     <compilerarg value="-XDignore.symbol.file"/>
     <src path="${test.unit.src}"/>
     <src path="${test.long.src}"/>
     <src path="${test.burn.src}"/>
     <src path="${test.microbench.src}"/>
     <src path="${test.distributed.src}"/>
    </javac>

    <!-- Non-java resources needed by the test suite -->
    <copy todir="${test.classes}">
      <fileset dir="${test.resources}"/>
    </copy>
  </target>

  <!-- Run tests separately and report errors after and generate a junit report -->
  <macrodef name="testhelper">
    <attribute name="testdelegate"/>
    <sequential>
      <testhelper_ testdelegate="@{testdelegate}"/>
      <fail message="Some test(s) failed.">
        <condition>
            <and>
            <isset property="testfailed"/>
            <not>
              <isset property="ant.test.failure.ignore"/>
            </not>
          </and>
        </condition>
      </fail>
    </sequential>
  </macrodef>

  <!-- Run a list of junit tasks but don't track errors or generate a report after
       If a test fails the testfailed property will be set. All the tests are run using the testdelegate
       macro that is specified as an attribute and they will be run sequentially in this ant process -->
  <scriptdef name="testhelper_" language="javascript">
    <attribute name="testdelegate"/>
    <![CDATA[
        sep = project.getProperty("path.separator");
        all = project.getProperty("all-test-classes").split(sep);
        var p = project.createTask('sequential');
        for (i = 0; i < all.length; i++) {
            if (all[i] == undefined) continue;
            task = project.createTask( attributes.get("testdelegate") );
            task.setDynamicAttribute( "test.file.list", "" + all[i]);
            p.addTask(task);
        }
        p.perform();
    ]]>
  </scriptdef>

  <!-- Defines how to run a set of tests. If you change the defaults for attributes
       you should also update them in testmacro.,
       The two are split because the helper doesn't generate
       a junit report or fail on errors -->
  <macrodef name="testmacrohelper">
    <attribute name="inputdir" />
    <attribute name="timeout" default="${test.timeout}" />
    <attribute name="forkmode" default="perTest"/>
    <element name="optjvmargs" implicit="true" optional="true" />
    <attribute name="filter" default="**/${test.name}.java"/>
    <attribute name="exclude" default="" />
    <attribute name="filelist" default="" />
    <attribute name="testtag" default=""/>
    <attribute name="usejacoco" default="no"/>
    <attribute name="showoutput" default="false"/>

    <sequential>
      <condition property="additionalagent"
                 value="-javaagent:${build.dir.lib}/jars/jacocoagent.jar=destfile=${jacoco.partialexecfile}"
                 else="">
        <istrue value="${usejacoco}"/>
      </condition>
      <!-- use https://github.com/krummas/jstackjunit to get thread dumps when unit tests time out -->
      <taskdef name="junit-timeout" classname="org.krummas.junit.JStackJUnitTask" classpath="lib/jstackjunit-0.0.1.jar"/>
      <mkdir dir="${build.test.dir}/cassandra"/>
      <mkdir dir="${build.test.dir}/output"/>
      <mkdir dir="${build.test.dir}/output/@{testtag}"/>
      <junit-timeout fork="on" forkmode="@{forkmode}" failureproperty="testfailed" maxmemory="1024m" timeout="@{timeout}" showoutput="@{showoutput}">
        <formatter classname="org.apache.cassandra.CassandraXMLJUnitResultFormatter" extension=".xml" usefile="true"/>
        <formatter classname="org.apache.cassandra.CassandraBriefJUnitResultFormatter" usefile="false"/>
        <jvmarg value="-Dstorage-config=${test.conf}"/>
        <jvmarg value="-Djava.awt.headless=true"/>
        <!-- Cassandra 3.0+ needs <jvmarg line="... ${additionalagent}" /> here! (not value=) -->
        <jvmarg line="-javaagent:${basedir}/lib/jamm-0.3.0.jar ${additionalagent}" />
        <jvmarg value="-ea"/>
        <jvmarg value="-Djava.io.tmpdir=${tmp.dir}"/>
        <jvmarg value="-Dcassandra.debugrefcount=true"/>
        <jvmarg value="-Xss256k"/>
        <!-- When we do classloader manipulation SoftReferences can cause memory leaks
             that can OOM our test runs. The next two settings informs our GC
             algorithm to limit the metaspace size and clean up SoftReferences
             more aggressively rather than waiting. See CASSANDRA-14922 for more details.
        -->
        <jvmarg value="-XX:MaxMetaspaceSize=384M" />
        <jvmarg value="-XX:SoftRefLRUPolicyMSPerMB=0" />
        <jvmarg value="-Dcassandra.memtable_row_overhead_computation_step=100"/>
        <jvmarg value="-Dcassandra.test.use_prepared=${cassandra.test.use_prepared}"/>
        <jvmarg value="-Dcassandra.test.sstableformatdevelopment=true"/>
        <!-- The first time SecureRandom initializes can be slow if it blocks on /dev/random -->
        <jvmarg value="-Djava.security.egd=file:/dev/urandom" />
        <jvmarg value="-Dcassandra.testtag=@{testtag}"/>
        <jvmarg value="-Dcassandra.keepBriefBrief=${cassandra.keepBriefBrief}" />
        <jvmarg value="-Dcassandra.strict.runtime.checks=true" />
        <!-- disable shrinks in quicktheories CASSANDRA-15554 -->
        <jvmarg value="-DQT_SHRINKS=0"/>
	<optjvmargs/>
        <classpath>
          <pathelement path="${java.class.path}"/>
          <pathelement location="${stress.build.classes}"/>
          <path refid="cassandra.classpath" />
          <pathelement location="${test.classes}"/>
          <pathelement location="${stress.test.classes}"/>
          <pathelement location="${test.conf}"/>
          <fileset dir="${test.lib}">
            <include name="**/*.jar" />
          </fileset>
        </classpath>
        <batchtest todir="${build.test.dir}/output/@{testtag}">
            <fileset dir="@{inputdir}" includes="@{filter}" excludes="@{exclude}"/>
            <filelist dir="@{inputdir}" files="@{filelist}"/>
        </batchtest>
      </junit-timeout>
<<<<<<< HEAD

      <condition property="fileSep" value=";">
        <os family="windows"/>
      </condition>
      <condition property="fileSep" else=":">
        <isset property="fileSep"/>
      </condition>
      <fail unless="fileSep">Failed to set File Separator. This shouldn't happen.</fail>

      <delete quiet="true" failonerror="false" dir="${build.test.dir}/cassandra/commitlog${fileSep}@{poffset}"/>
      <delete quiet="true" failonerror="false" dir="${build.test.dir}/cassandra/cdc_raw${fileSep}@{poffset}"/>
      <delete quiet="true" failonerror="false" dir="${build.test.dir}/cassandra/data${fileSep}@{poffset}"/>
      <delete quiet="true" failonerror="false" dir="${build.test.dir}/cassandra/saved_caches${fileSep}@{poffset}"/>
      <delete quiet="true" failonerror="false" dir="${build.test.dir}/cassandra/hints${fileSep}@{poffset}"/>
=======
      <delete quiet="true" failonerror="false" dir="${build.test.dir}/cassandra/commitlog"/>
      <delete quiet="true" failonerror="false" dir="${build.test.dir}/cassandra/data"/>
      <delete quiet="true" failonerror="false" dir="${build.test.dir}/cassandra/saved_caches"/>
>>>>>>> 5f1b538e
    </sequential>
  </macrodef>

  <target name="testold" depends="build-test" description="Execute unit tests">
    <testmacro inputdir="${test.unit.src}" timeout="${test.timeout}">
      <jvmarg value="-Dlegacy-sstable-root=${test.data}/legacy-sstables"/>
      <jvmarg value="-Dinvalid-legacy-sstable-root=${test.data}/invalid-legacy-sstables"/>
      <jvmarg value="-Dmigration-sstable-root=${test.data}/migration-sstables"/>
      <jvmarg value="-Dcassandra.ring_delay_ms=1000"/>
      <jvmarg value="-Dcassandra.tolerate_sstable_size=true"/>
      <jvmarg value="-Dcassandra.skip_sync=true" />
    </testmacro>
    <fileset dir="${test.unit.src}" />
  </target>

  <!-- Will not generate a junit report or fail on error  -->
  <macrodef name="testlist">
    <attribute name="test.file.list"/>
    <sequential>
      <testmacrohelper inputdir="${test.dir}/${test.classlistprefix}" filelist="@{test.file.list}" exclude="**/*.java" timeout="${test.timeout}">
        <jvmarg value="-Dlegacy-sstable-root=${test.data}/legacy-sstables"/>
        <jvmarg value="-Dinvalid-legacy-sstable-root=${test.data}/invalid-legacy-sstables"/>
        <jvmarg value="-Dmigration-sstable-root=${test.data}/migration-sstables"/>
        <jvmarg value="-Dcassandra.ring_delay_ms=1000"/>
        <jvmarg value="-Dcassandra.tolerate_sstable_size=true"/>
        <jvmarg value="-Dcassandra.skip_sync=true" />
      </testmacrohelper>
    </sequential>
  </macrodef>

  <!-- Will not generate a junit report  -->
  <macrodef name="testlist-compression">
    <attribute name="test.file.list" />
    <sequential>
      <property name="compressed_yaml" value="${build.test.dir}/cassandra.compressed.yaml"/>
      <concat destfile="${compressed_yaml}">
          <fileset file="${test.conf}/cassandra.yaml"/>
          <fileset file="${test.conf}/commitlog_compression.yaml"/>
      </concat>
      <testmacrohelper inputdir="${test.unit.src}" filelist="@{test.file.list}"
                       exclude="**/*.java" timeout="${test.timeout}" testtag="compression">
        <jvmarg value="-Dlegacy-sstable-root=${test.data}/legacy-sstables"/>
        <jvmarg value="-Dinvalid-legacy-sstable-root=${test.data}/invalid-legacy-sstables"/>
        <jvmarg value="-Dmigration-sstable-root=${test.data}/migration-sstables"/>
        <jvmarg value="-Dcassandra.test.compression=true"/>
        <jvmarg value="-Dcassandra.ring_delay_ms=1000"/>
        <jvmarg value="-Dcassandra.tolerate_sstable_size=true"/>
        <jvmarg value="-Dcassandra.config=file:///${compressed_yaml}"/>
        <jvmarg value="-Dcassandra.skip_sync=true" />
      </testmacrohelper>
    </sequential>
  </macrodef>

  <macrodef name="testlist-cdc">
    <attribute name="test.file.list" />
    <sequential>
      <property name="cdc_yaml" value="${build.test.dir}/cassandra.cdc.yaml"/>
      <concat destfile="${cdc_yaml}">
        <fileset file="${test.conf}/cassandra.yaml"/>
        <fileset file="${test.conf}/cdc.yaml"/>
      </concat>
      <testmacrohelper inputdir="${test.unit.src}" filelist="@{test.file.list}"
                       exclude="**/*.java" timeout="${test.timeout}" testtag="cdc">
        <jvmarg value="-Dlegacy-sstable-root=${test.data}/legacy-sstables"/>
        <jvmarg value="-Dinvalid-legacy-sstable-root=${test.data}/invalid-legacy-sstables"/>
        <jvmarg value="-Dmigration-sstable-root=${test.data}/migration-sstables"/>
        <jvmarg value="-Dcassandra.ring_delay_ms=1000"/>
        <jvmarg value="-Dcassandra.tolerate_sstable_size=true"/>
        <jvmarg value="-Dcassandra.config=file:///${cdc_yaml}"/>
        <jvmarg value="-Dcassandra.skip_sync=true" />
        <jvmarg value="-Dcassandra.config.loader=org.apache.cassandra.OffsetAwareConfigurationLoader"/>
      </testmacrohelper>
    </sequential>
  </macrodef>

  <!--
    Run named ant task with jacoco, such as "ant jacoco-run -Dtaskname=test"
    the target run must enable the jacoco agent if usejacoco is 'yes' -->
  <target name="jacoco-run" description="run named task with jacoco instrumentation">
    <condition property="runtask" value="${taskname}" else="test">
      <isset property="taskname"/>
    </condition>
    <antcall target="${runtask}">
      <param name="usejacoco" value="yes"/>
    </antcall>
  </target>

  <!-- Use this with an FQDN for test class, and a csv list of methods like this:
    ant testsome -Dtest.name=org.apache.cassandra.service.StorageServiceServerTest -Dtest.methods=testRegularMode,testGetAllRangesEmpty
  -->
  <target name="testsome" depends="build-test" description="Execute specific unit tests" >
    <testmacro inputdir="${test.unit.src}" timeout="${test.timeout}">
      <test name="${test.name}" methods="${test.methods}" outfile="build/test/output/TEST-${test.name}-${test.methods}"/>
      <jvmarg value="-Dlegacy-sstable-root=${test.data}/legacy-sstables"/>
      <jvmarg value="-Dinvalid-legacy-sstable-root=${test.data}/invalid-legacy-sstables"/>
      <jvmarg value="-Dmigration-sstable-root=${test.data}/migration-sstables"/>
      <jvmarg value="-Dcassandra.ring_delay_ms=1000"/>
      <jvmarg value="-Dcassandra.tolerate_sstable_size=true"/>
      <jvmarg value="-Dcassandra.skip_sync=true" />
    </testmacro>
  </target>

  <!-- Use this with an FQDN for test class, and a csv list of methods like this:
    ant burn-testsome -Dtest.name=org.apache.cassandra.utils.memory.LongBufferPoolTest -Dtest.methods=testAllocate
  -->
  <target name="burn-testsome" depends="build-test" description="Execute specific burn unit tests" >
    <testmacro inputdir="${test.burn.src}" timeout="${test.burn.timeout}">
      <test name="${test.name}" methods="${test.methods}"/>
    </testmacro>
  </target>
  <target name="test-compression" depends="build-test,stress-build" description="Execute unit tests with sstable compression enabled">
    <path id="all-test-classes-path">
      <fileset dir="${test.unit.src}" includes="**/${test.name}.java" />
      <fileset dir="${test.distributed.src}" includes="**/${test.name}.java" />
    </path>
    <property name="all-test-classes" refid="all-test-classes-path"/>
    <testhelper testdelegate="testlist-compression" />
  </target>

  <target name="test-cdc" depends="build-test" description="Execute unit tests with change-data-capture enabled">
    <path id="all-test-classes-path">
      <fileset dir="${test.unit.src}" includes="**/${test.name}.java" />
    </path>
    <property name="test.file.list" refid="all-test-classes-path"/>
    <testlist-cdc test.file.list="${test.file.list}"/>
  </target>

  <target name="msg-ser-gen-test" depends="build-test" description="Generates message serializations">
    <testmacro inputdir="${test.unit.src}"
        timeout="${test.timeout}" filter="**/SerializationsTest.java">
      <jvmarg value="-Dcassandra.test-serialization-writes=True"/>
    </testmacro>
  </target>

  <target name="msg-ser-test" depends="build-test" description="Tests message serializations">
      <testmacro inputdir="${test.unit.src}" timeout="${test.timeout}"
               filter="**/SerializationsTest.java"/>
  </target>

  <target name="msg-ser-test-7" depends="build-test" description="Generates message serializations">
    <testmacro inputdir="${test.unit.src}"
        timeout="${test.timeout}" filter="**/SerializationsTest.java">
      <jvmarg value="-Dcassandra.version=0.7"/>
    </testmacro>
  </target>

  <target name="msg-ser-test-10" depends="build-test" description="Tests message serializations on 1.0 messages">
    <testmacro inputdir="${test.unit.src}"
        timeout="${test.timeout}" filter="**/SerializationsTest.java">
      <jvmarg value="-Dcassandra.version=1.0"/>
    </testmacro>
  </target>

  <target name="test-burn" depends="build-test" description="Execute functional tests">
    <testmacro inputdir="${test.burn.src}"
               timeout="${test.burn.timeout}">
    </testmacro>
  </target>

  <target name="long-test" depends="build-test" description="Execute functional tests">
    <testmacro inputdir="${test.long.src}"
               timeout="${test.long.timeout}">
      <jvmarg value="-Dcassandra.ring_delay_ms=1000"/>
      <jvmarg value="-Dcassandra.tolerate_sstable_size=true"/>
    </testmacro>
  </target>

  <target name="cql-test" depends="build-test" description="Execute CQL tests">
    <sequential>
      <echo message="running CQL tests"/>
      <mkdir dir="${build.test.dir}/cassandra"/>
      <mkdir dir="${build.test.dir}/output"/>
      <junit fork="on" forkmode="once" failureproperty="testfailed" maxmemory="1024m" timeout="${test.timeout}">
        <formatter type="brief" usefile="false"/>
        <jvmarg value="-Dstorage-config=${test.conf}"/>
        <jvmarg value="-Djava.awt.headless=true"/>
        <jvmarg value="-javaagent:${basedir}/lib/jamm-0.3.0.jar" />
        <jvmarg value="-ea"/>
        <jvmarg value="-Xss256k"/>
        <jvmarg value="-Dcassandra.memtable_row_overhead_computation_step=100"/>
        <jvmarg value="-Dcassandra.test.use_prepared=${cassandra.test.use_prepared}"/>
        <jvmarg value="-Dcassandra.skip_sync=true" />
        <classpath>
          <path refid="cassandra.classpath" />
          <pathelement location="${test.classes}"/>
          <pathelement location="${test.conf}"/>
          <fileset dir="${test.lib}">
            <include name="**/*.jar" />
          </fileset>
        </classpath>
        <batchtest todir="${build.test.dir}/output">
            <fileset dir="${test.unit.src}" includes="**/cql3/*Test.java">
                <contains text="CQLTester" casesensitive="yes"/>
            </fileset>
        </batchtest>
      </junit>
      <fail message="Some CQL test(s) failed.">
        <condition>
            <and>
            <isset property="testfailed"/>
            <not>
              <isset property="ant.test.failure.ignore"/>
            </not>
          </and>
        </condition>
      </fail>
    </sequential>
  </target>

  <target name="cql-test-some" depends="build-test" description="Execute specific CQL tests" >
    <sequential>
      <echo message="running ${test.methods} tests from ${test.name}"/>
      <mkdir dir="${build.test.dir}/cassandra"/>
      <mkdir dir="${build.test.dir}/output"/>
      <junit fork="on" forkmode="once" failureproperty="testfailed" maxmemory="1024m" timeout="${test.timeout}">
        <formatter type="brief" usefile="false"/>
        <jvmarg value="-Dstorage-config=${test.conf}"/>
        <jvmarg value="-Djava.awt.headless=true"/>
        <jvmarg value="-javaagent:${basedir}/lib/jamm-0.3.0.jar" />
        <jvmarg value="-ea"/>
        <jvmarg value="-Xss256k"/>
        <jvmarg value="-Dcassandra.test.use_prepared=${cassandra.test.use_prepared}"/>
        <jvmarg value="-Dcassandra.memtable_row_overhead_computation_step=100"/>
        <jvmarg value="-Dcassandra.skip_sync=true" />
        <classpath>
          <path refid="cassandra.classpath" />
          <pathelement location="${test.classes}"/>
          <pathelement location="${test.conf}"/>
          <fileset dir="${test.lib}">
            <include name="**/*.jar" />
          </fileset>
        </classpath>
        <test name="org.apache.cassandra.cql3.${test.name}" methods="${test.methods}" todir="${build.test.dir}/output"/>
      </junit>
    </sequential>
  </target>

  <!-- Use JaCoCo ant extension without needing externally saved lib -->
  <target name="jacoco-init" depends="maven-ant-tasks-init">
    <artifact:dependencies pathId="jacocoant.classpath">
      <dependency groupId="org.jacoco" artifactId="org.jacoco.ant" version="${jacoco.version}" />
    </artifact:dependencies>
    <typedef uri="antlib:org.jacoco.ant" classpathref="jacocoant.classpath"/>
  </target>

  <target name="jacoco-merge" depends="jacoco-init">
    <jacoco:merge destfile="${jacoco.finalexecfile}" xmlns:jacoco="antlib:org.jacoco.ant">
        <fileset dir="${jacoco.export.dir}" includes="*.exec,**/*.exec"/>
    </jacoco:merge>
  </target>

  <target name="jacoco-report" depends="jacoco-merge">
    <jacoco:report xmlns:jacoco="antlib:org.jacoco.ant">
      <executiondata>
        <file file="${jacoco.finalexecfile}" />
      </executiondata>
      <structure name="JaCoCo Cassandara Coverage Report">
        <classfiles>
          <fileset dir="${build.classes.main}">
            <include name="**/*.class"/>
          </fileset>
        </classfiles>
        <sourcefiles encoding="UTF-8">
          <dirset dir="${build.src}">
            <include name="java"/>
            <include name="gen-java"/>
          </dirset>
        </sourcefiles>
      </structure>
      <!-- to produce reports in different formats. -->
      <html destdir="${jacoco.export.dir}" />
      <csv destfile="${jacoco.export.dir}/report.csv" />
      <xml destfile="${jacoco.export.dir}/report.xml" />
    </jacoco:report>
  </target>

  <target name="jacoco-cleanup" description="Destroy JaCoCo exec data and reports">
    <delete file="${jacoco.partialexecfile}"/>
    <delete dir="${jacoco.export.dir}"/>
  </target>

  <!--
    License audit tool
  -->
  <target name="rat-init" depends="maven-ant-tasks-init">
    <artifact:dependencies pathId="rat.classpath">
      <dependency groupId="org.apache.rat" artifactId="apache-rat-tasks" version="0.6" />
      <remoteRepository refid="central"/>
      <remoteRepository refid="apache"/>
    </artifact:dependencies>
    <typedef uri="antlib:org.apache.rat.anttasks" classpathref="rat.classpath"/>
  </target>

  <target name="rat-check" depends="rat-init">
    <rat:report xmlns:rat="antlib:org.apache.rat.anttasks"
                reportFile="${build.dir}/rat-report.log">
      <fileset dir="."  excludesfile=".rat-excludes" />
    </rat:report>
    <condition property="rat.passed">
      <isfileselected file="${build.dir}/rat-report.log">
        <containsregexp expression="^0 Unknown Licenses"/>
      </isfileselected>
    </condition>
    <fail unless="rat.passed">Unknown licenses: See build/rat-report.log.</fail>
  </target>

  <target name="rat-write" depends="rat-init">
    <echo>RAT: invoking addLicense to write missing headers</echo>
    <java classname="org.apache.rat.Report" fork="true"
          output="${build.dir}/rat-report.log">
      <classpath refid="rat.classpath" />
      <arg value="-a" />
      <arg value="--force" />
      <arg value="." />
    </java>
  </target>

  <target name="javadoc" depends="init" description="Create javadoc" unless="no-javadoc">
    <create-javadoc destdir="${javadoc.dir}">
      <filesets>
      <fileset dir="${build.src.java}" defaultexcludes="yes">
        <include name="org/apache/**/*.java"/>
      </fileset>
      <fileset dir="${interface.thrift.gen-java}" defaultexcludes="yes">
        <include name="org/apache/**/*.java"/>
      </fileset>
      </filesets>
    </create-javadoc>
   </target>

  <!-- Run tests and reports errors and generates a junit report after -->
  <macrodef name="testmacro">
    <attribute name="inputdir" />
    <attribute name="timeout" default="${test.timeout}" />
    <attribute name="forkmode" default="perTest"/>
    <attribute name="showoutput" default="true"/>
    <element name="optjvmargs" implicit="true" optional="true" />
    <attribute name="filter" default="**/${test.name}.java"/>
    <attribute name="exclude" default="" />
    <attribute name="filelist" default="" />
    <attribute name="testtag" default=""/>

    <sequential>
      <testmacrohelper inputdir="@{inputdir}" timeout="@{timeout}"
                       forkmode="@{forkmode}" filter="@{filter}"
                       exclude="@{exclude}" filelist="@{filelist}"
                       testtag="@{testtag}" showoutput="false" >
          <optjvmargs/>
      </testmacrohelper>
      <fail message="Some test(s) failed.">
        <condition>
            <and>
            <isset property="testfailed"/>
            <not>
              <isset property="ant.test.failure.ignore"/>
            </not>
          </and>
        </condition>
      </fail>
    </sequential>
  </macrodef>

  <target name="test" depends="eclipse-warnings,build-test" description="Test Runner">
    <path id="all-test-classes-path">
      <fileset dir="${test.unit.src}" includes="**/${test.name}.java" excludes="**/distributed/test/UpgradeTest*.java" />
    </path>
    <property name="all-test-classes" refid="all-test-classes-path"/>
    <testhelper testdelegate="testlist"/>
  </target>

  <target name="generate-test-report" description="Generates JUnit's HTML report from results already in build/output">
      <junitreport todir="${build.test.dir}">
        <fileset dir="${build.test.dir}/output">
          <include name="**/TEST-*.xml"/>
        </fileset>
        <report format="frames" todir="${build.test.dir}/junitreport"/>
      </junitreport>
  </target>

  <!-- run a list of tests as provided in -Dtest.classlistfile (or default of 'testnames.txt')
  The class list file should be one test class per line, with the path starting after test/unit
  e.g. org/apache/cassandra/hints/HintMessageTest.java -->
  <target name="testclasslist" depends="build-test" description="Run tests given in file -Dtest.classlistfile (one-class-per-line, e.g. org/apache/cassandra/db/SomeTest.java)">
    <path id="all-test-classes-path">
      <fileset dir="${test.dir}/${test.classlistprefix}" includesfile="${test.classlistfile}"/>
    </path>
    <property name="all-test-classes" refid="all-test-classes-path"/>
    <testhelper testdelegate="testlist"/>
  </target>

  <target name="testclasslist-compression" depends="build-test" description="Run tests given in file -Dtest.classlistfile (one-class-per-line, e.g. org/apache/cassandra/db/SomeTest.java)">
      <path id="all-test-classes-path">
          <fileset dir="${test.dir}/${test.classlistprefix}" includesfile="${test.classlistfile}"/>
      </path>
      <property name="all-test-classes" refid="all-test-classes-path"/>
      <testhelper testdelegate="testlist-compression"/>
  </target>

  <target name="testclasslist-cdc" depends="build-test" description="Run tests given in file -Dtest.classlistfile (one-class-per-line, e.g. org/apache/cassandra/db/SomeTest.java)">
      <path id="all-test-classes-path">
          <fileset dir="${test.dir}/${test.classlistprefix}" includesfile="${test.classlistfile}"/>
      </path>
      <property name="test.file.list" refid="all-test-classes-path"/>
      <testlist-cdc test.file.list="${test.file.list}"/>
  </target>

  <target name="dtest-jar" depends="build-test, build" description="Create dtest-compatible jar, including all dependencies">
      <jar jarfile="${build.dir}/dtest-${base.version}.jar">
          <zipgroupfileset dir="${build.lib}" includes="*.jar" excludes="META-INF/*.SF"/>
          <fileset dir="${build.classes.main}"/>
          <fileset dir="${build.classes.thrift}"/>
          <fileset dir="${test.classes}"/>
          <fileset dir="${test.conf}" />
      </jar>
  </target>

  <target name="test-jvm-dtest" depends="build-test" description="Execute in-jvm dtests">
    <testmacro inputdir="${test.distributed.src}" timeout="${test.distributed.timeout}" forkmode="once" showoutput="true" filter="**/test/*Test.java">
      <jvmarg value="-Dlogback.configurationFile=test/conf/logback-dtest.xml"/>
      <jvmarg value="-Dcassandra.ring_delay_ms=10000"/>
      <jvmarg value="-Dcassandra.tolerate_sstable_size=true"/>
      <jvmarg value="-Dcassandra.skip_sync=true" />
    </testmacro>
  </target>

  <target name="test-jvm-upgrade-dtest" depends="build-test" description="Execute in-jvm dtests">
    <testmacro inputdir="${test.distributed.src}" timeout="${test.distributed.timeout}" forkmode="once" showoutput="true" filter="**/upgrade/*Test.java">
      <jvmarg value="-Dlogback.configurationFile=test/conf/logback-dtest.xml"/>
      <jvmarg value="-Dcassandra.ring_delay_ms=10000"/>
      <jvmarg value="-Dcassandra.tolerate_sstable_size=true"/>
      <jvmarg value="-Dcassandra.skip_sync=true" />
      <jvmarg value="-XX:MaxMetaspaceSize=512M"/>
    </testmacro>
  </target>

  <!-- Use this with an FQDN for test class, and a csv list of methods like this:
      ant test-jvm-dtest-some -Dtest.name=org.apache.cassandra.distributed.test.ResourceLeakTest -Dtest.methods=looperTest
    -->
  <target name="test-jvm-dtest-some" depends="build-test" description="Execute some in-jvm dtests">
    <testmacro inputdir="${test.distributed.src}" timeout="${test.distributed.timeout}" forkmode="once" showoutput="true">
      <test name="${test.name}" methods="${test.methods}" outfile="build/test/output/TEST-${test.name}-${test.methods}"/>
      <jvmarg value="-Dlogback.configurationFile=test/conf/logback-dtest.xml"/>
      <jvmarg value="-Dcassandra.ring_delay_ms=10000"/>
      <jvmarg value="-Dcassandra.tolerate_sstable_size=true"/>
      <jvmarg value="-Dcassandra.skip_sync=true" />
    </testmacro>
  </target>

  <!-- run microbenchmarks suite -->
  <target name="microbench" depends="build-jmh">
      <java classname="org.openjdk.jmh.Main"
            fork="true"
            failonerror="true">
          <classpath>
              <path refid="cassandra.classpath" />
              <pathelement location="${test.classes}"/>
              <pathelement location="${test.conf}"/>
              <fileset dir="${test.lib}">
                  <include name="**/*.jar" />
              </fileset>
          </classpath>
          <arg value="-foe"/>
          <arg value="true"/>
          <arg value="-rf"/>
          <arg value="json"/>
          <arg value="-rff"/>
          <arg value="${build.test.dir}/jmh-result.json"/>
          <arg value="-v"/>
          <arg value="EXTRA"/>

          <!-- Broken: MutationBench,FastThreadLocalBench  (FIXME) -->
          <arg value="-e"/><arg value="MutationBench|FastThreadLocalBench"/>

          <arg value=".*microbench.*${benchmark.name}"/>
      </java>
  </target>

  <!-- run arbitrary mains in tests, for example to run the long running memory tests with lots of memory pressure
      ant run-main -Dmainclass=org.apache.cassandra.utils.memory.LongBufferPoolTest -Dvmargs="-Xmx30m -XX:-UseGCOverheadLimit"
  -->
  <target name="run-main" depends="build-test">
      <property name="mainclass" value="" />
      <property name="vmargs" value="" />
      <property name="args" value="" />
      <java classname="${mainclass}"
            fork="true"
            failonerror="true">
          <jvmarg value="-server" />
          <jvmarg value="-ea" />
          <jvmarg line="${vmargs}" />
          <arg line="${args}" />
          <classpath>
              <path refid="cassandra.classpath" />
              <pathelement location="${test.classes}"/>
              <pathelement location="${test.conf}"/>
              <fileset dir="${test.lib}">
                  <include name="**/*.jar" />
              </fileset>
          </classpath>
      </java>
  </target>

  <!-- Generate IDEA project description files -->
  <target name="generate-idea-files" depends="build-test" description="Generate IDEA files">
    <mkdir dir=".idea"/>
    <mkdir dir=".idea/libraries"/>
    <copy todir=".idea">
        <fileset dir="ide/idea"/>
    </copy>
    <copy tofile="${eclipse.project.name}.iml" file="ide/idea-iml-file.xml"/>
    <echo file=".idea/.name">Apache Cassandra ${eclipse.project.name}</echo>
    <echo file=".idea/modules.xml"><![CDATA[<?xml version="1.0" encoding="UTF-8"?>
<project version="4">
  <component name="ProjectModuleManager">
    <modules>
      <module fileurl="file://$PROJECT_DIR$/]]>${eclipse.project.name}<![CDATA[.iml" filepath="$PROJECT_DIR$/]]>${eclipse.project.name}<![CDATA[.iml" />
    </modules>
  </component>
</project>]]></echo>
  </target>

  <!-- Generate Eclipse project description files -->
  <target name="generate-eclipse-files" depends="build-test" description="Generate eclipse files">
    <echo file=".project"><![CDATA[<?xml version="1.0" encoding="UTF-8"?>
<projectDescription>
  <name>${eclipse.project.name}</name>
  <comment></comment>
  <projects>
  </projects>
  <buildSpec>
    <buildCommand>
      <name>org.eclipse.jdt.core.javabuilder</name>
    </buildCommand>
  </buildSpec>
  <natures>
    <nature>org.eclipse.jdt.core.javanature</nature>
  </natures>
</projectDescription>]]>
    </echo>
	<echo file=".classpath"><![CDATA[<?xml version="1.0" encoding="UTF-8"?>
<classpath>
  <classpathentry kind="src" path="src/java"/>
  <classpathentry kind="src" path="src/resources"/>
  <classpathentry kind="src" path="src/gen-java"/>
  <classpathentry kind="src" path="conf" including="hotspot_compiler"/>
  <classpathentry kind="src" path="interface/thrift/gen-java"/>
  <classpathentry kind="src" output="build/test/classes" path="test/unit"/>
  <classpathentry kind="src" output="build/test/classes" path="test/long"/>
  <classpathentry kind="src" output="build/test/classes" path="test/distributed"/>
  <classpathentry kind="src" output="build/test/classes" path="test/resources" />
  <classpathentry kind="src" path="tools/stress/src"/>
  <classpathentry kind="src" output="build/test/stress-classes" path="tools/stress/test/unit" />
  <classpathentry kind="con" path="org.eclipse.jdt.launching.JRE_CONTAINER"/>
  <classpathentry kind="output" path="build/classes/eclipse"/>
  <classpathentry kind="lib" path="build/classes/thrift" sourcepath="interface/thrift/gen-java/"/>
  <classpathentry kind="lib" path="test/conf"/>
  <classpathentry kind="lib" path="${java.home}/../lib/tools.jar"/>
]]>
	</echo>
  	<path id="eclipse-project-libs-path">
  	 <fileset dir="lib">
  	    <include name="**/*.jar" />
     </fileset>
 	 <fileset dir="build/lib/jars">
  	    <include name="**/*.jar" />
  	 </fileset>
  	</path>
  	<property name="eclipse-project-libs" refid="eclipse-project-libs-path"/>
  	<script language="javascript" classpathref="cassandra.classpath"> <![CDATA[
  		var File = java.io.File;
  		var FilenameUtils = Packages.org.apache.commons.io.FilenameUtils;
  		jars = project.getProperty("eclipse-project-libs").split(project.getProperty("path.separator"));

  		cp = "";
  	    for (i=0; i< jars.length; i++) {
  	       srcjar = FilenameUtils.getBaseName(jars[i]) + '-sources.jar';
  		   srcdir = FilenameUtils.concat(project.getProperty("build.dir.lib"), 'sources');
  		   srcfile = new File(FilenameUtils.concat(srcdir, srcjar));

  		   cp += ' <classpathentry kind="lib" path="' + jars[i] + '"';
  		   if (srcfile.exists()) {
  		      cp += ' sourcepath="' + srcfile.getAbsolutePath() + '"';
  		   }
  		   cp += '/>\n';
  		}

  		cp += '</classpath>';

  		echo = project.createTask("echo");
  	    echo.setMessage(cp);
  		echo.setFile(new File(".classpath"));
  		echo.setAppend(true);
  	    echo.perform();
  	]]> </script>
    <mkdir dir=".settings" />
  </target>

  <pathconvert property="eclipse.project.name">
    <path path="${basedir}" />
    <regexpmapper from="^.*/([^/]+)$$" to="\1" handledirsep="yes" />
  </pathconvert>

  <!-- Clean Eclipse project description files -->
  <target name="clean-eclipse-files">
    <delete file=".project" />
    <delete file=".classpath" />
    <delete dir=".settings" />
  	<delete dir=".externalToolBuilders" />
  	<delete dir="build/eclipse-classes" />
  </target>


  <target name="eclipse-warnings" depends="build" description="Run eclipse compiler code analysis">
        <property name="ecj.log.dir" value="${build.dir}/ecj" />
        <property name="ecj.warnings.file" value="${ecj.log.dir}/eclipse_compiler_checks.txt"/>
        <mkdir  dir="${ecj.log.dir}" />

        <property name="ecj.properties" value="${basedir}/eclipse_compiler.properties" />

        <echo message="Running Eclipse Code Analysis.  Output logged to ${ecj.warnings.file}" />

	<java
	    jar="${build.dir.lib}/jars/ecj-${ecj.version}.jar"
            fork="true"
	    failonerror="true"
            maxmemory="512m">
            <arg value="-source"/>
	    <arg value="${source.version}" />
	    <arg value="-target"/>
	    <arg value="${target.version}" />
	    <arg value="-d" />
            <arg value="none" />
	    <arg value="-proc:none" />
            <arg value="-log" />
            <arg value="${ecj.warnings.file}" />
            <arg value="-properties" />
            <arg value="${ecj.properties}" />
            <arg value="-cp" />
            <arg value="${toString:cassandra.classpath}" />
            <arg value="${build.src.java}" />
        </java>
  </target>


  <!-- Installs artifacts to local Maven repository -->
  <target name="mvn-install"
          depends="maven-declare-dependencies,jar,sources-jar,javadoc-jar"
          description="Installs the artifacts in the Maven Local Repository">

    <!-- the parent -->
    <install pomFile="${build.dir}/${final.name}-parent.pom"
             file="${build.dir}/${final.name}-parent.pom"
             packaging="pom"/>

    <!-- the cassandra-thrift jar -->
    <install pomFile="${build.dir}/${ant.project.name}-thrift-${version}.pom"
             file="${build.dir}/${ant.project.name}-thrift-${version}.jar"/>
    <install pomFile="${build.dir}/${ant.project.name}-thrift-${version}.pom"
             file="${build.dir}/${ant.project.name}-thrift-${version}-sources.jar"
             classifier="sources"/>
    <install pomFile="${build.dir}/${ant.project.name}-thrift-${version}.pom"
             file="${build.dir}/${ant.project.name}-thrift-${version}-javadoc.jar"
             classifier="javadoc"/>

    <!-- the cassandra-all jar -->
    <install pomFile="${build.dir}/${final.name}.pom"
             file="${build.dir}/${final.name}.jar"/>
    <install pomFile="${build.dir}/${final.name}.pom"
             file="${build.dir}/${final.name}-sources.jar"
             classifier="sources"/>
    <install pomFile="${build.dir}/${final.name}.pom"
             file="${build.dir}/${final.name}-javadoc.jar"
             classifier="javadoc"/>
  </target>

  <!-- Publish artifacts to remote Maven repository -->
  <target name="publish"
          depends="mvn-install,artifacts"
          if="release"
          description="Publishes the artifacts to the Maven repository">

    <!-- the parent -->
    <deploy pomFile="${build.dir}/${final.name}-parent.pom"
            file="${build.dir}/${final.name}-parent.pom"
            packaging="pom"/>

    <!-- the cassandra-thrift jar -->
    <deploy pomFile="${build.dir}/${ant.project.name}-thrift-${version}.pom"
            file="${build.dir}/${ant.project.name}-thrift-${version}.jar"/>
    <deploy pomFile="${build.dir}/${ant.project.name}-thrift-${version}.pom"
            file="${build.dir}/${ant.project.name}-thrift-${version}-sources.jar"
            classifier="sources"/>
    <deploy pomFile="${build.dir}/${ant.project.name}-thrift-${version}.pom"
            file="${build.dir}/${ant.project.name}-thrift-${version}-javadoc.jar"
            classifier="javadoc"/>

    <!-- the cassandra-all jar -->
    <deploy pomFile="${build.dir}/${final.name}.pom"
            file="${build.dir}/${final.name}.jar"/>
    <deploy pomFile="${build.dir}/${final.name}.pom"
            file="${build.dir}/${final.name}-sources.jar"
            classifier="sources"/>
    <deploy pomFile="${build.dir}/${final.name}.pom"
            file="${build.dir}/${final.name}-javadoc.jar"
            classifier="javadoc"/>

    <!-- the distribution -->
    <sign-dist file="${build.dir}/${final.name}-bin.tar.gz" />
    <sign-dist file="${build.dir}/${final.name}-src.tar.gz" />

  </target>

</project><|MERGE_RESOLUTION|>--- conflicted
+++ resolved
@@ -1388,26 +1388,12 @@
             <filelist dir="@{inputdir}" files="@{filelist}"/>
         </batchtest>
       </junit-timeout>
-<<<<<<< HEAD
-
-      <condition property="fileSep" value=";">
-        <os family="windows"/>
-      </condition>
-      <condition property="fileSep" else=":">
-        <isset property="fileSep"/>
-      </condition>
-      <fail unless="fileSep">Failed to set File Separator. This shouldn't happen.</fail>
-
-      <delete quiet="true" failonerror="false" dir="${build.test.dir}/cassandra/commitlog${fileSep}@{poffset}"/>
-      <delete quiet="true" failonerror="false" dir="${build.test.dir}/cassandra/cdc_raw${fileSep}@{poffset}"/>
-      <delete quiet="true" failonerror="false" dir="${build.test.dir}/cassandra/data${fileSep}@{poffset}"/>
-      <delete quiet="true" failonerror="false" dir="${build.test.dir}/cassandra/saved_caches${fileSep}@{poffset}"/>
-      <delete quiet="true" failonerror="false" dir="${build.test.dir}/cassandra/hints${fileSep}@{poffset}"/>
-=======
+
       <delete quiet="true" failonerror="false" dir="${build.test.dir}/cassandra/commitlog"/>
+      <delete quiet="true" failonerror="false" dir="${build.test.dir}/cassandra/cdc_raw"/>
       <delete quiet="true" failonerror="false" dir="${build.test.dir}/cassandra/data"/>
       <delete quiet="true" failonerror="false" dir="${build.test.dir}/cassandra/saved_caches"/>
->>>>>>> 5f1b538e
+      <delete quiet="true" failonerror="false" dir="${build.test.dir}/cassandra/hints"/>
     </sequential>
   </macrodef>
 
@@ -1478,7 +1464,6 @@
         <jvmarg value="-Dcassandra.tolerate_sstable_size=true"/>
         <jvmarg value="-Dcassandra.config=file:///${cdc_yaml}"/>
         <jvmarg value="-Dcassandra.skip_sync=true" />
-        <jvmarg value="-Dcassandra.config.loader=org.apache.cassandra.OffsetAwareConfigurationLoader"/>
       </testmacrohelper>
     </sequential>
   </macrodef>
@@ -1531,8 +1516,8 @@
     <path id="all-test-classes-path">
       <fileset dir="${test.unit.src}" includes="**/${test.name}.java" />
     </path>
-    <property name="test.file.list" refid="all-test-classes-path"/>
-    <testlist-cdc test.file.list="${test.file.list}"/>
+    <property name="all-test-classes" refid="all-test-classes-path"/>
+    <testhelper testdelegate="testlist-cdc" />
   </target>
 
   <target name="msg-ser-gen-test" depends="build-test" description="Generates message serializations">
@@ -1810,8 +1795,8 @@
       <path id="all-test-classes-path">
           <fileset dir="${test.dir}/${test.classlistprefix}" includesfile="${test.classlistfile}"/>
       </path>
-      <property name="test.file.list" refid="all-test-classes-path"/>
-      <testlist-cdc test.file.list="${test.file.list}"/>
+      <property name="all-test-classes" refid="all-test-classes-path"/>
+      <testhelper testdelegate="testlist-cdc"/>
   </target>
 
   <target name="dtest-jar" depends="build-test, build" description="Create dtest-compatible jar, including all dependencies">
